version = 1
revision = 3
requires-python = ">=3.12"
resolution-markers = [
    "python_full_version >= '3.13'",
    "python_full_version >= '3.12.4' and python_full_version < '3.13'",
    "python_full_version < '3.12.4'",
]

[[package]]
name = "aiobotocore"
version = "2.24.0"
source = { registry = "https://pypi.org/simple" }
dependencies = [
    { name = "aiohttp" },
    { name = "aioitertools" },
    { name = "botocore" },
    { name = "jmespath" },
    { name = "multidict" },
    { name = "python-dateutil" },
    { name = "wrapt" },
]
sdist = { url = "https://files.pythonhosted.org/packages/b2/ca/ac82c0c699815b6d5b4017f3d8fb2c2d49537f4937f4a0bdf58b4c75d321/aiobotocore-2.24.0.tar.gz", hash = "sha256:b32c0c45d38c22a18ce395a0b5448606c5260603296a152895b5bdb40ab3139d", size = 119597, upload-time = "2025-08-08T18:26:50.373Z" }
wheels = [
    { url = "https://files.pythonhosted.org/packages/e2/68/b29577197aa2e54b50d6f214524790cc1cb27d289585ad7c7bdfe5125285/aiobotocore-2.24.0-py3-none-any.whl", hash = "sha256:72bb1f8eb1b962779a95e1bcc9cf35bc33196ad763b622a40ae7fa9d2e95c87c", size = 84971, upload-time = "2025-08-08T18:26:48.777Z" },
]

[[package]]
name = "aiohappyeyeballs"
version = "2.6.1"
source = { registry = "https://pypi.org/simple" }
sdist = { url = "https://files.pythonhosted.org/packages/26/30/f84a107a9c4331c14b2b586036f40965c128aa4fee4dda5d3d51cb14ad54/aiohappyeyeballs-2.6.1.tar.gz", hash = "sha256:c3f9d0113123803ccadfdf3f0faa505bc78e6a72d1cc4806cbd719826e943558", size = 22760, upload-time = "2025-03-12T01:42:48.764Z" }
wheels = [
    { url = "https://files.pythonhosted.org/packages/0f/15/5bf3b99495fb160b63f95972b81750f18f7f4e02ad051373b669d17d44f2/aiohappyeyeballs-2.6.1-py3-none-any.whl", hash = "sha256:f349ba8f4b75cb25c99c5c2d84e997e485204d2902a9597802b0371f09331fb8", size = 15265, upload-time = "2025-03-12T01:42:47.083Z" },
]

[[package]]
name = "aiohttp"
version = "3.12.13"
source = { registry = "https://pypi.org/simple" }
dependencies = [
    { name = "aiohappyeyeballs" },
    { name = "aiosignal" },
    { name = "attrs" },
    { name = "frozenlist" },
    { name = "multidict" },
    { name = "propcache" },
    { name = "yarl" },
]
sdist = { url = "https://files.pythonhosted.org/packages/42/6e/ab88e7cb2a4058bed2f7870276454f85a7c56cd6da79349eb314fc7bbcaa/aiohttp-3.12.13.tar.gz", hash = "sha256:47e2da578528264a12e4e3dd8dd72a7289e5f812758fe086473fab037a10fcce", size = 7819160, upload-time = "2025-06-14T15:15:41.354Z" }
wheels = [
    { url = "https://files.pythonhosted.org/packages/b4/6a/ce40e329788013cd190b1d62bbabb2b6a9673ecb6d836298635b939562ef/aiohttp-3.12.13-cp312-cp312-macosx_10_13_universal2.whl", hash = "sha256:0aa580cf80558557285b49452151b9c69f2fa3ad94c5c9e76e684719a8791b73", size = 700491, upload-time = "2025-06-14T15:14:00.048Z" },
    { url = "https://files.pythonhosted.org/packages/28/d9/7150d5cf9163e05081f1c5c64a0cdf3c32d2f56e2ac95db2a28fe90eca69/aiohttp-3.12.13-cp312-cp312-macosx_10_13_x86_64.whl", hash = "sha256:b103a7e414b57e6939cc4dece8e282cfb22043efd0c7298044f6594cf83ab347", size = 475104, upload-time = "2025-06-14T15:14:01.691Z" },
    { url = "https://files.pythonhosted.org/packages/f8/91/d42ba4aed039ce6e449b3e2db694328756c152a79804e64e3da5bc19dffc/aiohttp-3.12.13-cp312-cp312-macosx_11_0_arm64.whl", hash = "sha256:78f64e748e9e741d2eccff9597d09fb3cd962210e5b5716047cbb646dc8fe06f", size = 467948, upload-time = "2025-06-14T15:14:03.561Z" },
    { url = "https://files.pythonhosted.org/packages/99/3b/06f0a632775946981d7c4e5a865cddb6e8dfdbaed2f56f9ade7bb4a1039b/aiohttp-3.12.13-cp312-cp312-manylinux_2_17_aarch64.manylinux2014_aarch64.whl", hash = "sha256:29c955989bf4c696d2ededc6b0ccb85a73623ae6e112439398935362bacfaaf6", size = 1714742, upload-time = "2025-06-14T15:14:05.558Z" },
    { url = "https://files.pythonhosted.org/packages/92/a6/2552eebad9ec5e3581a89256276009e6a974dc0793632796af144df8b740/aiohttp-3.12.13-cp312-cp312-manylinux_2_17_armv7l.manylinux2014_armv7l.manylinux_2_31_armv7l.whl", hash = "sha256:d640191016763fab76072c87d8854a19e8e65d7a6fcfcbf017926bdbbb30a7e5", size = 1697393, upload-time = "2025-06-14T15:14:07.194Z" },
    { url = "https://files.pythonhosted.org/packages/d8/9f/bd08fdde114b3fec7a021381b537b21920cdd2aa29ad48c5dffd8ee314f1/aiohttp-3.12.13-cp312-cp312-manylinux_2_17_ppc64le.manylinux2014_ppc64le.whl", hash = "sha256:4dc507481266b410dede95dd9f26c8d6f5a14315372cc48a6e43eac652237d9b", size = 1752486, upload-time = "2025-06-14T15:14:08.808Z" },
    { url = "https://files.pythonhosted.org/packages/f7/e1/affdea8723aec5bd0959171b5490dccd9a91fcc505c8c26c9f1dca73474d/aiohttp-3.12.13-cp312-cp312-manylinux_2_17_s390x.manylinux2014_s390x.whl", hash = "sha256:8a94daa873465d518db073bd95d75f14302e0208a08e8c942b2f3f1c07288a75", size = 1798643, upload-time = "2025-06-14T15:14:10.767Z" },
    { url = "https://files.pythonhosted.org/packages/f3/9d/666d856cc3af3a62ae86393baa3074cc1d591a47d89dc3bf16f6eb2c8d32/aiohttp-3.12.13-cp312-cp312-manylinux_2_17_x86_64.manylinux2014_x86_64.whl", hash = "sha256:177f52420cde4ce0bb9425a375d95577fe082cb5721ecb61da3049b55189e4e6", size = 1718082, upload-time = "2025-06-14T15:14:12.38Z" },
    { url = "https://files.pythonhosted.org/packages/f3/ce/3c185293843d17be063dada45efd2712bb6bf6370b37104b4eda908ffdbd/aiohttp-3.12.13-cp312-cp312-manylinux_2_5_i686.manylinux1_i686.manylinux_2_17_i686.manylinux2014_i686.whl", hash = "sha256:0f7df1f620ec40f1a7fbcb99ea17d7326ea6996715e78f71a1c9a021e31b96b8", size = 1633884, upload-time = "2025-06-14T15:14:14.415Z" },
    { url = "https://files.pythonhosted.org/packages/3a/5b/f3413f4b238113be35dfd6794e65029250d4b93caa0974ca572217745bdb/aiohttp-3.12.13-cp312-cp312-musllinux_1_2_aarch64.whl", hash = "sha256:3062d4ad53b36e17796dce1c0d6da0ad27a015c321e663657ba1cc7659cfc710", size = 1694943, upload-time = "2025-06-14T15:14:16.48Z" },
    { url = "https://files.pythonhosted.org/packages/82/c8/0e56e8bf12081faca85d14a6929ad5c1263c146149cd66caa7bc12255b6d/aiohttp-3.12.13-cp312-cp312-musllinux_1_2_armv7l.whl", hash = "sha256:8605e22d2a86b8e51ffb5253d9045ea73683d92d47c0b1438e11a359bdb94462", size = 1716398, upload-time = "2025-06-14T15:14:18.589Z" },
    { url = "https://files.pythonhosted.org/packages/ea/f3/33192b4761f7f9b2f7f4281365d925d663629cfaea093a64b658b94fc8e1/aiohttp-3.12.13-cp312-cp312-musllinux_1_2_i686.whl", hash = "sha256:54fbbe6beafc2820de71ece2198458a711e224e116efefa01b7969f3e2b3ddae", size = 1657051, upload-time = "2025-06-14T15:14:20.223Z" },
    { url = "https://files.pythonhosted.org/packages/5e/0b/26ddd91ca8f84c48452431cb4c5dd9523b13bc0c9766bda468e072ac9e29/aiohttp-3.12.13-cp312-cp312-musllinux_1_2_ppc64le.whl", hash = "sha256:050bd277dfc3768b606fd4eae79dd58ceda67d8b0b3c565656a89ae34525d15e", size = 1736611, upload-time = "2025-06-14T15:14:21.988Z" },
    { url = "https://files.pythonhosted.org/packages/c3/8d/e04569aae853302648e2c138a680a6a2f02e374c5b6711732b29f1e129cc/aiohttp-3.12.13-cp312-cp312-musllinux_1_2_s390x.whl", hash = "sha256:2637a60910b58f50f22379b6797466c3aa6ae28a6ab6404e09175ce4955b4e6a", size = 1764586, upload-time = "2025-06-14T15:14:23.979Z" },
    { url = "https://files.pythonhosted.org/packages/ac/98/c193c1d1198571d988454e4ed75adc21c55af247a9fda08236602921c8c8/aiohttp-3.12.13-cp312-cp312-musllinux_1_2_x86_64.whl", hash = "sha256:e986067357550d1aaa21cfe9897fa19e680110551518a5a7cf44e6c5638cb8b5", size = 1724197, upload-time = "2025-06-14T15:14:25.692Z" },
    { url = "https://files.pythonhosted.org/packages/e7/9e/07bb8aa11eec762c6b1ff61575eeeb2657df11ab3d3abfa528d95f3e9337/aiohttp-3.12.13-cp312-cp312-win32.whl", hash = "sha256:ac941a80aeea2aaae2875c9500861a3ba356f9ff17b9cb2dbfb5cbf91baaf5bf", size = 421771, upload-time = "2025-06-14T15:14:27.364Z" },
    { url = "https://files.pythonhosted.org/packages/52/66/3ce877e56ec0813069cdc9607cd979575859c597b6fb9b4182c6d5f31886/aiohttp-3.12.13-cp312-cp312-win_amd64.whl", hash = "sha256:671f41e6146a749b6c81cb7fd07f5a8356d46febdaaaf07b0e774ff04830461e", size = 447869, upload-time = "2025-06-14T15:14:29.05Z" },
    { url = "https://files.pythonhosted.org/packages/11/0f/db19abdf2d86aa1deec3c1e0e5ea46a587b97c07a16516b6438428b3a3f8/aiohttp-3.12.13-cp313-cp313-macosx_10_13_universal2.whl", hash = "sha256:d4a18e61f271127465bdb0e8ff36e8f02ac4a32a80d8927aa52371e93cd87938", size = 694910, upload-time = "2025-06-14T15:14:30.604Z" },
    { url = "https://files.pythonhosted.org/packages/d5/81/0ab551e1b5d7f1339e2d6eb482456ccbe9025605b28eed2b1c0203aaaade/aiohttp-3.12.13-cp313-cp313-macosx_10_13_x86_64.whl", hash = "sha256:532542cb48691179455fab429cdb0d558b5e5290b033b87478f2aa6af5d20ace", size = 472566, upload-time = "2025-06-14T15:14:32.275Z" },
    { url = "https://files.pythonhosted.org/packages/34/3f/6b7d336663337672d29b1f82d1f252ec1a040fe2d548f709d3f90fa2218a/aiohttp-3.12.13-cp313-cp313-macosx_11_0_arm64.whl", hash = "sha256:d7eea18b52f23c050ae9db5d01f3d264ab08f09e7356d6f68e3f3ac2de9dfabb", size = 464856, upload-time = "2025-06-14T15:14:34.132Z" },
    { url = "https://files.pythonhosted.org/packages/26/7f/32ca0f170496aa2ab9b812630fac0c2372c531b797e1deb3deb4cea904bd/aiohttp-3.12.13-cp313-cp313-manylinux_2_17_aarch64.manylinux2014_aarch64.whl", hash = "sha256:ad7c8e5c25f2a26842a7c239de3f7b6bfb92304593ef997c04ac49fb703ff4d7", size = 1703683, upload-time = "2025-06-14T15:14:36.034Z" },
    { url = "https://files.pythonhosted.org/packages/ec/53/d5513624b33a811c0abea8461e30a732294112318276ce3dbf047dbd9d8b/aiohttp-3.12.13-cp313-cp313-manylinux_2_17_armv7l.manylinux2014_armv7l.manylinux_2_31_armv7l.whl", hash = "sha256:6af355b483e3fe9d7336d84539fef460120c2f6e50e06c658fe2907c69262d6b", size = 1684946, upload-time = "2025-06-14T15:14:38Z" },
    { url = "https://files.pythonhosted.org/packages/37/72/4c237dd127827b0247dc138d3ebd49c2ded6114c6991bbe969058575f25f/aiohttp-3.12.13-cp313-cp313-manylinux_2_17_ppc64le.manylinux2014_ppc64le.whl", hash = "sha256:a95cf9f097498f35c88e3609f55bb47b28a5ef67f6888f4390b3d73e2bac6177", size = 1737017, upload-time = "2025-06-14T15:14:39.951Z" },
    { url = "https://files.pythonhosted.org/packages/0d/67/8a7eb3afa01e9d0acc26e1ef847c1a9111f8b42b82955fcd9faeb84edeb4/aiohttp-3.12.13-cp313-cp313-manylinux_2_17_s390x.manylinux2014_s390x.whl", hash = "sha256:b8ed8c38a1c584fe99a475a8f60eefc0b682ea413a84c6ce769bb19a7ff1c5ef", size = 1786390, upload-time = "2025-06-14T15:14:42.151Z" },
    { url = "https://files.pythonhosted.org/packages/48/19/0377df97dd0176ad23cd8cad4fd4232cfeadcec6c1b7f036315305c98e3f/aiohttp-3.12.13-cp313-cp313-manylinux_2_17_x86_64.manylinux2014_x86_64.whl", hash = "sha256:7a0b9170d5d800126b5bc89d3053a2363406d6e327afb6afaeda2d19ee8bb103", size = 1708719, upload-time = "2025-06-14T15:14:44.039Z" },
    { url = "https://files.pythonhosted.org/packages/61/97/ade1982a5c642b45f3622255173e40c3eed289c169f89d00eeac29a89906/aiohttp-3.12.13-cp313-cp313-manylinux_2_5_i686.manylinux1_i686.manylinux_2_17_i686.manylinux2014_i686.whl", hash = "sha256:372feeace612ef8eb41f05ae014a92121a512bd5067db8f25101dd88a8db11da", size = 1622424, upload-time = "2025-06-14T15:14:45.945Z" },
    { url = "https://files.pythonhosted.org/packages/99/ab/00ad3eea004e1d07ccc406e44cfe2b8da5acb72f8c66aeeb11a096798868/aiohttp-3.12.13-cp313-cp313-musllinux_1_2_aarch64.whl", hash = "sha256:a946d3702f7965d81f7af7ea8fb03bb33fe53d311df48a46eeca17e9e0beed2d", size = 1675447, upload-time = "2025-06-14T15:14:47.911Z" },
    { url = "https://files.pythonhosted.org/packages/3f/fe/74e5ce8b2ccaba445fe0087abc201bfd7259431d92ae608f684fcac5d143/aiohttp-3.12.13-cp313-cp313-musllinux_1_2_armv7l.whl", hash = "sha256:a0c4725fae86555bbb1d4082129e21de7264f4ab14baf735278c974785cd2041", size = 1707110, upload-time = "2025-06-14T15:14:50.334Z" },
    { url = "https://files.pythonhosted.org/packages/ef/c4/39af17807f694f7a267bd8ab1fbacf16ad66740862192a6c8abac2bff813/aiohttp-3.12.13-cp313-cp313-musllinux_1_2_i686.whl", hash = "sha256:9b28ea2f708234f0a5c44eb6c7d9eb63a148ce3252ba0140d050b091b6e842d1", size = 1649706, upload-time = "2025-06-14T15:14:52.378Z" },
    { url = "https://files.pythonhosted.org/packages/38/e8/f5a0a5f44f19f171d8477059aa5f28a158d7d57fe1a46c553e231f698435/aiohttp-3.12.13-cp313-cp313-musllinux_1_2_ppc64le.whl", hash = "sha256:d4f5becd2a5791829f79608c6f3dc745388162376f310eb9c142c985f9441cc1", size = 1725839, upload-time = "2025-06-14T15:14:54.617Z" },
    { url = "https://files.pythonhosted.org/packages/fd/ac/81acc594c7f529ef4419d3866913f628cd4fa9cab17f7bf410a5c3c04c53/aiohttp-3.12.13-cp313-cp313-musllinux_1_2_s390x.whl", hash = "sha256:60f2ce6b944e97649051d5f5cc0f439360690b73909230e107fd45a359d3e911", size = 1759311, upload-time = "2025-06-14T15:14:56.597Z" },
    { url = "https://files.pythonhosted.org/packages/38/0d/aabe636bd25c6ab7b18825e5a97d40024da75152bec39aa6ac8b7a677630/aiohttp-3.12.13-cp313-cp313-musllinux_1_2_x86_64.whl", hash = "sha256:69fc1909857401b67bf599c793f2183fbc4804717388b0b888f27f9929aa41f3", size = 1708202, upload-time = "2025-06-14T15:14:58.598Z" },
    { url = "https://files.pythonhosted.org/packages/1f/ab/561ef2d8a223261683fb95a6283ad0d36cb66c87503f3a7dde7afe208bb2/aiohttp-3.12.13-cp313-cp313-win32.whl", hash = "sha256:7d7e68787a2046b0e44ba5587aa723ce05d711e3a3665b6b7545328ac8e3c0dd", size = 420794, upload-time = "2025-06-14T15:15:00.939Z" },
    { url = "https://files.pythonhosted.org/packages/9d/47/b11d0089875a23bff0abd3edb5516bcd454db3fefab8604f5e4b07bd6210/aiohttp-3.12.13-cp313-cp313-win_amd64.whl", hash = "sha256:5a178390ca90419bfd41419a809688c368e63c86bd725e1186dd97f6b89c2706", size = 446735, upload-time = "2025-06-14T15:15:02.858Z" },
]

[[package]]
name = "aioitertools"
version = "0.12.0"
source = { registry = "https://pypi.org/simple" }
sdist = { url = "https://files.pythonhosted.org/packages/06/de/38491a84ab323b47c7f86e94d2830e748780525f7a10c8600b67ead7e9ea/aioitertools-0.12.0.tar.gz", hash = "sha256:c2a9055b4fbb7705f561b9d86053e8af5d10cc845d22c32008c43490b2d8dd6b", size = 19369, upload-time = "2024-09-02T03:33:40.349Z" }
wheels = [
    { url = "https://files.pythonhosted.org/packages/85/13/58b70a580de00893223d61de8fea167877a3aed97d4a5e1405c9159ef925/aioitertools-0.12.0-py3-none-any.whl", hash = "sha256:fc1f5fac3d737354de8831cbba3eb04f79dd649d8f3afb4c5b114925e662a796", size = 24345, upload-time = "2024-09-02T03:34:59.454Z" },
]

[[package]]
name = "aiosignal"
version = "1.3.2"
source = { registry = "https://pypi.org/simple" }
dependencies = [
    { name = "frozenlist" },
]
sdist = { url = "https://files.pythonhosted.org/packages/ba/b5/6d55e80f6d8a08ce22b982eafa278d823b541c925f11ee774b0b9c43473d/aiosignal-1.3.2.tar.gz", hash = "sha256:a8c255c66fafb1e499c9351d0bf32ff2d8a0321595ebac3b93713656d2436f54", size = 19424, upload-time = "2024-12-13T17:10:40.86Z" }
wheels = [
    { url = "https://files.pythonhosted.org/packages/ec/6a/bc7e17a3e87a2985d3e8f4da4cd0f481060eb78fb08596c42be62c90a4d9/aiosignal-1.3.2-py2.py3-none-any.whl", hash = "sha256:45cde58e409a301715980c2b01d0c28bdde3770d8290b5eb2173759d9acb31a5", size = 7597, upload-time = "2024-12-13T17:10:38.469Z" },
]

[[package]]
name = "aiosqlite"
version = "0.21.0"
source = { registry = "https://pypi.org/simple" }
dependencies = [
    { name = "typing-extensions" },
]
sdist = { url = "https://files.pythonhosted.org/packages/13/7d/8bca2bf9a247c2c5dfeec1d7a5f40db6518f88d314b8bca9da29670d2671/aiosqlite-0.21.0.tar.gz", hash = "sha256:131bb8056daa3bc875608c631c678cda73922a2d4ba8aec373b19f18c17e7aa3", size = 13454, upload-time = "2025-02-03T07:30:16.235Z" }
wheels = [
    { url = "https://files.pythonhosted.org/packages/f5/10/6c25ed6de94c49f88a91fa5018cb4c0f3625f31d5be9f771ebe5cc7cd506/aiosqlite-0.21.0-py3-none-any.whl", hash = "sha256:2549cf4057f95f53dcba16f2b64e8e2791d7e1adedb13197dd8ed77bb226d7d0", size = 15792, upload-time = "2025-02-03T07:30:13.6Z" },
]

[[package]]
name = "annotated-types"
version = "0.7.0"
source = { registry = "https://pypi.org/simple" }
sdist = { url = "https://files.pythonhosted.org/packages/ee/67/531ea369ba64dcff5ec9c3402f9f51bf748cec26dde048a2f973a4eea7f5/annotated_types-0.7.0.tar.gz", hash = "sha256:aff07c09a53a08bc8cfccb9c85b05f1aa9a2a6f23728d790723543408344ce89", size = 16081, upload-time = "2024-05-20T21:33:25.928Z" }
wheels = [
    { url = "https://files.pythonhosted.org/packages/78/b6/6307fbef88d9b5ee7421e68d78a9f162e0da4900bc5f5793f6d3d0e34fb8/annotated_types-0.7.0-py3-none-any.whl", hash = "sha256:1f02e8b43a8fbbc3f3e0d4f0f4bfc8131bcb4eebe8849b8e5c773f3a1c582a53", size = 13643, upload-time = "2024-05-20T21:33:24.1Z" },
]

[[package]]
name = "anyio"
version = "4.9.0"
source = { registry = "https://pypi.org/simple" }
dependencies = [
    { name = "idna" },
    { name = "sniffio" },
    { name = "typing-extensions", marker = "python_full_version < '3.13'" },
]
sdist = { url = "https://files.pythonhosted.org/packages/95/7d/4c1bd541d4dffa1b52bd83fb8527089e097a106fc90b467a7313b105f840/anyio-4.9.0.tar.gz", hash = "sha256:673c0c244e15788651a4ff38710fea9675823028a6f08a5eda409e0c9840a028", size = 190949, upload-time = "2025-03-17T00:02:54.77Z" }
wheels = [
    { url = "https://files.pythonhosted.org/packages/a1/ee/48ca1a7c89ffec8b6a0c5d02b89c305671d5ffd8d3c94acf8b8c408575bb/anyio-4.9.0-py3-none-any.whl", hash = "sha256:9f76d541cad6e36af7beb62e978876f3b41e3e04f2c1fbf0884604c0a9c4d93c", size = 100916, upload-time = "2025-03-17T00:02:52.713Z" },
]

[[package]]
name = "appdirs"
version = "1.4.4"
source = { registry = "https://pypi.org/simple" }
sdist = { url = "https://files.pythonhosted.org/packages/d7/d8/05696357e0311f5b5c316d7b95f46c669dd9c15aaeecbb48c7d0aeb88c40/appdirs-1.4.4.tar.gz", hash = "sha256:7d5d0167b2b1ba821647616af46a749d1c653740dd0d2415100fe26e27afdf41", size = 13470, upload-time = "2020-05-11T07:59:51.037Z" }
wheels = [
    { url = "https://files.pythonhosted.org/packages/3b/00/2344469e2084fb287c2e0b57b72910309874c3245463acd6cf5e3db69324/appdirs-1.4.4-py2.py3-none-any.whl", hash = "sha256:a841dacd6b99318a741b166adb07e19ee71a274450e68237b4650ca1055ab128", size = 9566, upload-time = "2020-05-11T07:59:49.499Z" },
]

[[package]]
name = "appnope"
version = "0.1.4"
source = { registry = "https://pypi.org/simple" }
sdist = { url = "https://files.pythonhosted.org/packages/35/5d/752690df9ef5b76e169e68d6a129fa6d08a7100ca7f754c89495db3c6019/appnope-0.1.4.tar.gz", hash = "sha256:1de3860566df9caf38f01f86f65e0e13e379af54f9e4bee1e66b48f2efffd1ee", size = 4170, upload-time = "2024-02-06T09:43:11.258Z" }
wheels = [
    { url = "https://files.pythonhosted.org/packages/81/29/5ecc3a15d5a33e31b26c11426c45c501e439cb865d0bff96315d86443b78/appnope-0.1.4-py2.py3-none-any.whl", hash = "sha256:502575ee11cd7a28c0205f379b525beefebab9d161b7c964670864014ed7213c", size = 4321, upload-time = "2024-02-06T09:43:09.663Z" },
]

[[package]]
name = "asttokens"
version = "3.0.0"
source = { registry = "https://pypi.org/simple" }
sdist = { url = "https://files.pythonhosted.org/packages/4a/e7/82da0a03e7ba5141f05cce0d302e6eed121ae055e0456ca228bf693984bc/asttokens-3.0.0.tar.gz", hash = "sha256:0dcd8baa8d62b0c1d118b399b2ddba3c4aff271d0d7a9e0d4c1681c79035bbc7", size = 61978, upload-time = "2024-11-30T04:30:14.439Z" }
wheels = [
    { url = "https://files.pythonhosted.org/packages/25/8a/c46dcc25341b5bce5472c718902eb3d38600a903b14fa6aeecef3f21a46f/asttokens-3.0.0-py3-none-any.whl", hash = "sha256:e3078351a059199dd5138cb1c706e6430c05eff2ff136af5eb4790f9d28932e2", size = 26918, upload-time = "2024-11-30T04:30:10.946Z" },
]

[[package]]
name = "asyncpg"
version = "0.30.0"
source = { registry = "https://pypi.org/simple" }
sdist = { url = "https://files.pythonhosted.org/packages/2f/4c/7c991e080e106d854809030d8584e15b2e996e26f16aee6d757e387bc17d/asyncpg-0.30.0.tar.gz", hash = "sha256:c551e9928ab6707602f44811817f82ba3c446e018bfe1d3abecc8ba5f3eac851", size = 957746, upload-time = "2024-10-20T00:30:41.127Z" }
wheels = [
    { url = "https://files.pythonhosted.org/packages/4b/64/9d3e887bb7b01535fdbc45fbd5f0a8447539833b97ee69ecdbb7a79d0cb4/asyncpg-0.30.0-cp312-cp312-macosx_10_13_x86_64.whl", hash = "sha256:c902a60b52e506d38d7e80e0dd5399f657220f24635fee368117b8b5fce1142e", size = 673162, upload-time = "2024-10-20T00:29:41.88Z" },
    { url = "https://files.pythonhosted.org/packages/6e/eb/8b236663f06984f212a087b3e849731f917ab80f84450e943900e8ca4052/asyncpg-0.30.0-cp312-cp312-macosx_11_0_arm64.whl", hash = "sha256:aca1548e43bbb9f0f627a04666fedaca23db0a31a84136ad1f868cb15deb6e3a", size = 637025, upload-time = "2024-10-20T00:29:43.352Z" },
    { url = "https://files.pythonhosted.org/packages/cc/57/2dc240bb263d58786cfaa60920779af6e8d32da63ab9ffc09f8312bd7a14/asyncpg-0.30.0-cp312-cp312-manylinux_2_17_aarch64.manylinux2014_aarch64.whl", hash = "sha256:6c2a2ef565400234a633da0eafdce27e843836256d40705d83ab7ec42074efb3", size = 3496243, upload-time = "2024-10-20T00:29:44.922Z" },
    { url = "https://files.pythonhosted.org/packages/f4/40/0ae9d061d278b10713ea9021ef6b703ec44698fe32178715a501ac696c6b/asyncpg-0.30.0-cp312-cp312-manylinux_2_17_x86_64.manylinux2014_x86_64.whl", hash = "sha256:1292b84ee06ac8a2ad8e51c7475aa309245874b61333d97411aab835c4a2f737", size = 3575059, upload-time = "2024-10-20T00:29:46.891Z" },
    { url = "https://files.pythonhosted.org/packages/c3/75/d6b895a35a2c6506952247640178e5f768eeb28b2e20299b6a6f1d743ba0/asyncpg-0.30.0-cp312-cp312-musllinux_1_2_aarch64.whl", hash = "sha256:0f5712350388d0cd0615caec629ad53c81e506b1abaaf8d14c93f54b35e3595a", size = 3473596, upload-time = "2024-10-20T00:29:49.201Z" },
    { url = "https://files.pythonhosted.org/packages/c8/e7/3693392d3e168ab0aebb2d361431375bd22ffc7b4a586a0fc060d519fae7/asyncpg-0.30.0-cp312-cp312-musllinux_1_2_x86_64.whl", hash = "sha256:db9891e2d76e6f425746c5d2da01921e9a16b5a71a1c905b13f30e12a257c4af", size = 3641632, upload-time = "2024-10-20T00:29:50.768Z" },
    { url = "https://files.pythonhosted.org/packages/32/ea/15670cea95745bba3f0352341db55f506a820b21c619ee66b7d12ea7867d/asyncpg-0.30.0-cp312-cp312-win32.whl", hash = "sha256:68d71a1be3d83d0570049cd1654a9bdfe506e794ecc98ad0873304a9f35e411e", size = 560186, upload-time = "2024-10-20T00:29:52.394Z" },
    { url = "https://files.pythonhosted.org/packages/7e/6b/fe1fad5cee79ca5f5c27aed7bd95baee529c1bf8a387435c8ba4fe53d5c1/asyncpg-0.30.0-cp312-cp312-win_amd64.whl", hash = "sha256:9a0292c6af5c500523949155ec17b7fe01a00ace33b68a476d6b5059f9630305", size = 621064, upload-time = "2024-10-20T00:29:53.757Z" },
    { url = "https://files.pythonhosted.org/packages/3a/22/e20602e1218dc07692acf70d5b902be820168d6282e69ef0d3cb920dc36f/asyncpg-0.30.0-cp313-cp313-macosx_10_13_x86_64.whl", hash = "sha256:05b185ebb8083c8568ea8a40e896d5f7af4b8554b64d7719c0eaa1eb5a5c3a70", size = 670373, upload-time = "2024-10-20T00:29:55.165Z" },
    { url = "https://files.pythonhosted.org/packages/3d/b3/0cf269a9d647852a95c06eb00b815d0b95a4eb4b55aa2d6ba680971733b9/asyncpg-0.30.0-cp313-cp313-macosx_11_0_arm64.whl", hash = "sha256:c47806b1a8cbb0a0db896f4cd34d89942effe353a5035c62734ab13b9f938da3", size = 634745, upload-time = "2024-10-20T00:29:57.14Z" },
    { url = "https://files.pythonhosted.org/packages/8e/6d/a4f31bf358ce8491d2a31bfe0d7bcf25269e80481e49de4d8616c4295a34/asyncpg-0.30.0-cp313-cp313-manylinux_2_17_aarch64.manylinux2014_aarch64.whl", hash = "sha256:9b6fde867a74e8c76c71e2f64f80c64c0f3163e687f1763cfaf21633ec24ec33", size = 3512103, upload-time = "2024-10-20T00:29:58.499Z" },
    { url = "https://files.pythonhosted.org/packages/96/19/139227a6e67f407b9c386cb594d9628c6c78c9024f26df87c912fabd4368/asyncpg-0.30.0-cp313-cp313-manylinux_2_17_x86_64.manylinux2014_x86_64.whl", hash = "sha256:46973045b567972128a27d40001124fbc821c87a6cade040cfcd4fa8a30bcdc4", size = 3592471, upload-time = "2024-10-20T00:30:00.354Z" },
    { url = "https://files.pythonhosted.org/packages/67/e4/ab3ca38f628f53f0fd28d3ff20edff1c975dd1cb22482e0061916b4b9a74/asyncpg-0.30.0-cp313-cp313-musllinux_1_2_aarch64.whl", hash = "sha256:9110df111cabc2ed81aad2f35394a00cadf4f2e0635603db6ebbd0fc896f46a4", size = 3496253, upload-time = "2024-10-20T00:30:02.794Z" },
    { url = "https://files.pythonhosted.org/packages/ef/5f/0bf65511d4eeac3a1f41c54034a492515a707c6edbc642174ae79034d3ba/asyncpg-0.30.0-cp313-cp313-musllinux_1_2_x86_64.whl", hash = "sha256:04ff0785ae7eed6cc138e73fc67b8e51d54ee7a3ce9b63666ce55a0bf095f7ba", size = 3662720, upload-time = "2024-10-20T00:30:04.501Z" },
    { url = "https://files.pythonhosted.org/packages/e7/31/1513d5a6412b98052c3ed9158d783b1e09d0910f51fbe0e05f56cc370bc4/asyncpg-0.30.0-cp313-cp313-win32.whl", hash = "sha256:ae374585f51c2b444510cdf3595b97ece4f233fde739aa14b50e0d64e8a7a590", size = 560404, upload-time = "2024-10-20T00:30:06.537Z" },
    { url = "https://files.pythonhosted.org/packages/c8/a4/cec76b3389c4c5ff66301cd100fe88c318563ec8a520e0b2e792b5b84972/asyncpg-0.30.0-cp313-cp313-win_amd64.whl", hash = "sha256:f59b430b8e27557c3fb9869222559f7417ced18688375825f8f12302c34e915e", size = 621623, upload-time = "2024-10-20T00:30:09.024Z" },
]

[[package]]
name = "attrs"
version = "25.3.0"
source = { registry = "https://pypi.org/simple" }
sdist = { url = "https://files.pythonhosted.org/packages/5a/b0/1367933a8532ee6ff8d63537de4f1177af4bff9f3e829baf7331f595bb24/attrs-25.3.0.tar.gz", hash = "sha256:75d7cefc7fb576747b2c81b4442d4d4a1ce0900973527c011d1030fd3bf4af1b", size = 812032, upload-time = "2025-03-13T11:10:22.779Z" }
wheels = [
    { url = "https://files.pythonhosted.org/packages/77/06/bb80f5f86020c4551da315d78b3ab75e8228f89f0162f2c3a819e407941a/attrs-25.3.0-py3-none-any.whl", hash = "sha256:427318ce031701fea540783410126f03899a97ffc6f61596ad581ac2e40e3bc3", size = 63815, upload-time = "2025-03-13T11:10:21.14Z" },
]

[[package]]
name = "botocore"
version = "1.39.11"
source = { registry = "https://pypi.org/simple" }
dependencies = [
    { name = "jmespath" },
    { name = "python-dateutil" },
    { name = "urllib3" },
]
sdist = { url = "https://files.pythonhosted.org/packages/6d/d0/9d64261186cff650fe63168441edb4f4cd33f085a74c0c54455630a71f91/botocore-1.39.11.tar.gz", hash = "sha256:953b12909d6799350e346ab038e55b6efe622c616f80aef74d7a6683ffdd972c", size = 14217749, upload-time = "2025-07-22T19:26:40.723Z" }
wheels = [
    { url = "https://files.pythonhosted.org/packages/1c/2c/8a0b02d60a1dbbae7faa5af30484b016aa3023f9833dfc0d19b0b770dd6a/botocore-1.39.11-py3-none-any.whl", hash = "sha256:1545352931a8a186f3e977b1e1a4542d7d434796e274c3c62efd0210b5ea76dc", size = 13876276, upload-time = "2025-07-22T19:26:35.164Z" },
]

[[package]]
name = "cachetools"
version = "5.5.2"
source = { registry = "https://pypi.org/simple" }
sdist = { url = "https://files.pythonhosted.org/packages/6c/81/3747dad6b14fa2cf53fcf10548cf5aea6913e96fab41a3c198676f8948a5/cachetools-5.5.2.tar.gz", hash = "sha256:1a661caa9175d26759571b2e19580f9d6393969e5dfca11fdb1f947a23e640d4", size = 28380, upload-time = "2025-02-20T21:01:19.524Z" }
wheels = [
    { url = "https://files.pythonhosted.org/packages/72/76/20fa66124dbe6be5cafeb312ece67de6b61dd91a0247d1ea13db4ebb33c2/cachetools-5.5.2-py3-none-any.whl", hash = "sha256:d26a22bcc62eb95c3beabd9f1ee5e820d3d2704fe2967cbe350e20c8ffcd3f0a", size = 10080, upload-time = "2025-02-20T21:01:16.647Z" },
]

[[package]]
name = "certifi"
version = "2025.6.15"
source = { registry = "https://pypi.org/simple" }
sdist = { url = "https://files.pythonhosted.org/packages/73/f7/f14b46d4bcd21092d7d3ccef689615220d8a08fb25e564b65d20738e672e/certifi-2025.6.15.tar.gz", hash = "sha256:d747aa5a8b9bbbb1bb8c22bb13e22bd1f18e9796defa16bab421f7f7a317323b", size = 158753, upload-time = "2025-06-15T02:45:51.329Z" }
wheels = [
    { url = "https://files.pythonhosted.org/packages/84/ae/320161bd181fc06471eed047ecce67b693fd7515b16d495d8932db763426/certifi-2025.6.15-py3-none-any.whl", hash = "sha256:2e0c7ce7cb5d8f8634ca55d2ba7e6ec2689a2fd6537d8dec1296a477a4910057", size = 157650, upload-time = "2025-06-15T02:45:49.977Z" },
]

[[package]]
name = "cffi"
version = "2.0.0"
source = { registry = "https://pypi.org/simple" }
dependencies = [
    { name = "pycparser", marker = "implementation_name != 'PyPy'" },
]
sdist = { url = "https://files.pythonhosted.org/packages/eb/56/b1ba7935a17738ae8453301356628e8147c79dbb825bcbc73dc7401f9846/cffi-2.0.0.tar.gz", hash = "sha256:44d1b5909021139fe36001ae048dbdde8214afa20200eda0f64c068cac5d5529", size = 523588, upload-time = "2025-09-08T23:24:04.541Z" }
wheels = [
    { url = "https://files.pythonhosted.org/packages/ea/47/4f61023ea636104d4f16ab488e268b93008c3d0bb76893b1b31db1f96802/cffi-2.0.0-cp312-cp312-macosx_10_13_x86_64.whl", hash = "sha256:6d02d6655b0e54f54c4ef0b94eb6be0607b70853c45ce98bd278dc7de718be5d", size = 185271, upload-time = "2025-09-08T23:22:44.795Z" },
    { url = "https://files.pythonhosted.org/packages/df/a2/781b623f57358e360d62cdd7a8c681f074a71d445418a776eef0aadb4ab4/cffi-2.0.0-cp312-cp312-macosx_11_0_arm64.whl", hash = "sha256:8eca2a813c1cb7ad4fb74d368c2ffbbb4789d377ee5bb8df98373c2cc0dee76c", size = 181048, upload-time = "2025-09-08T23:22:45.938Z" },
    { url = "https://files.pythonhosted.org/packages/ff/df/a4f0fbd47331ceeba3d37c2e51e9dfc9722498becbeec2bd8bc856c9538a/cffi-2.0.0-cp312-cp312-manylinux1_i686.manylinux2014_i686.manylinux_2_17_i686.manylinux_2_5_i686.whl", hash = "sha256:21d1152871b019407d8ac3985f6775c079416c282e431a4da6afe7aefd2bccbe", size = 212529, upload-time = "2025-09-08T23:22:47.349Z" },
    { url = "https://files.pythonhosted.org/packages/d5/72/12b5f8d3865bf0f87cf1404d8c374e7487dcf097a1c91c436e72e6badd83/cffi-2.0.0-cp312-cp312-manylinux2014_aarch64.manylinux_2_17_aarch64.whl", hash = "sha256:b21e08af67b8a103c71a250401c78d5e0893beff75e28c53c98f4de42f774062", size = 220097, upload-time = "2025-09-08T23:22:48.677Z" },
    { url = "https://files.pythonhosted.org/packages/c2/95/7a135d52a50dfa7c882ab0ac17e8dc11cec9d55d2c18dda414c051c5e69e/cffi-2.0.0-cp312-cp312-manylinux2014_ppc64le.manylinux_2_17_ppc64le.whl", hash = "sha256:1e3a615586f05fc4065a8b22b8152f0c1b00cdbc60596d187c2a74f9e3036e4e", size = 207983, upload-time = "2025-09-08T23:22:50.06Z" },
    { url = "https://files.pythonhosted.org/packages/3a/c8/15cb9ada8895957ea171c62dc78ff3e99159ee7adb13c0123c001a2546c1/cffi-2.0.0-cp312-cp312-manylinux2014_s390x.manylinux_2_17_s390x.whl", hash = "sha256:81afed14892743bbe14dacb9e36d9e0e504cd204e0b165062c488942b9718037", size = 206519, upload-time = "2025-09-08T23:22:51.364Z" },
    { url = "https://files.pythonhosted.org/packages/78/2d/7fa73dfa841b5ac06c7b8855cfc18622132e365f5b81d02230333ff26e9e/cffi-2.0.0-cp312-cp312-manylinux2014_x86_64.manylinux_2_17_x86_64.whl", hash = "sha256:3e17ed538242334bf70832644a32a7aae3d83b57567f9fd60a26257e992b79ba", size = 219572, upload-time = "2025-09-08T23:22:52.902Z" },
    { url = "https://files.pythonhosted.org/packages/07/e0/267e57e387b4ca276b90f0434ff88b2c2241ad72b16d31836adddfd6031b/cffi-2.0.0-cp312-cp312-musllinux_1_2_aarch64.whl", hash = "sha256:3925dd22fa2b7699ed2617149842d2e6adde22b262fcbfada50e3d195e4b3a94", size = 222963, upload-time = "2025-09-08T23:22:54.518Z" },
    { url = "https://files.pythonhosted.org/packages/b6/75/1f2747525e06f53efbd878f4d03bac5b859cbc11c633d0fb81432d98a795/cffi-2.0.0-cp312-cp312-musllinux_1_2_x86_64.whl", hash = "sha256:2c8f814d84194c9ea681642fd164267891702542f028a15fc97d4674b6206187", size = 221361, upload-time = "2025-09-08T23:22:55.867Z" },
    { url = "https://files.pythonhosted.org/packages/7b/2b/2b6435f76bfeb6bbf055596976da087377ede68df465419d192acf00c437/cffi-2.0.0-cp312-cp312-win32.whl", hash = "sha256:da902562c3e9c550df360bfa53c035b2f241fed6d9aef119048073680ace4a18", size = 172932, upload-time = "2025-09-08T23:22:57.188Z" },
    { url = "https://files.pythonhosted.org/packages/f8/ed/13bd4418627013bec4ed6e54283b1959cf6db888048c7cf4b4c3b5b36002/cffi-2.0.0-cp312-cp312-win_amd64.whl", hash = "sha256:da68248800ad6320861f129cd9c1bf96ca849a2771a59e0344e88681905916f5", size = 183557, upload-time = "2025-09-08T23:22:58.351Z" },
    { url = "https://files.pythonhosted.org/packages/95/31/9f7f93ad2f8eff1dbc1c3656d7ca5bfd8fb52c9d786b4dcf19b2d02217fa/cffi-2.0.0-cp312-cp312-win_arm64.whl", hash = "sha256:4671d9dd5ec934cb9a73e7ee9676f9362aba54f7f34910956b84d727b0d73fb6", size = 177762, upload-time = "2025-09-08T23:22:59.668Z" },
    { url = "https://files.pythonhosted.org/packages/4b/8d/a0a47a0c9e413a658623d014e91e74a50cdd2c423f7ccfd44086ef767f90/cffi-2.0.0-cp313-cp313-macosx_10_13_x86_64.whl", hash = "sha256:00bdf7acc5f795150faa6957054fbbca2439db2f775ce831222b66f192f03beb", size = 185230, upload-time = "2025-09-08T23:23:00.879Z" },
    { url = "https://files.pythonhosted.org/packages/4a/d2/a6c0296814556c68ee32009d9c2ad4f85f2707cdecfd7727951ec228005d/cffi-2.0.0-cp313-cp313-macosx_11_0_arm64.whl", hash = "sha256:45d5e886156860dc35862657e1494b9bae8dfa63bf56796f2fb56e1679fc0bca", size = 181043, upload-time = "2025-09-08T23:23:02.231Z" },
    { url = "https://files.pythonhosted.org/packages/b0/1e/d22cc63332bd59b06481ceaac49d6c507598642e2230f201649058a7e704/cffi-2.0.0-cp313-cp313-manylinux1_i686.manylinux2014_i686.manylinux_2_17_i686.manylinux_2_5_i686.whl", hash = "sha256:07b271772c100085dd28b74fa0cd81c8fb1a3ba18b21e03d7c27f3436a10606b", size = 212446, upload-time = "2025-09-08T23:23:03.472Z" },
    { url = "https://files.pythonhosted.org/packages/a9/f5/a2c23eb03b61a0b8747f211eb716446c826ad66818ddc7810cc2cc19b3f2/cffi-2.0.0-cp313-cp313-manylinux2014_aarch64.manylinux_2_17_aarch64.whl", hash = "sha256:d48a880098c96020b02d5a1f7d9251308510ce8858940e6fa99ece33f610838b", size = 220101, upload-time = "2025-09-08T23:23:04.792Z" },
    { url = "https://files.pythonhosted.org/packages/f2/7f/e6647792fc5850d634695bc0e6ab4111ae88e89981d35ac269956605feba/cffi-2.0.0-cp313-cp313-manylinux2014_ppc64le.manylinux_2_17_ppc64le.whl", hash = "sha256:f93fd8e5c8c0a4aa1f424d6173f14a892044054871c771f8566e4008eaa359d2", size = 207948, upload-time = "2025-09-08T23:23:06.127Z" },
    { url = "https://files.pythonhosted.org/packages/cb/1e/a5a1bd6f1fb30f22573f76533de12a00bf274abcdc55c8edab639078abb6/cffi-2.0.0-cp313-cp313-manylinux2014_s390x.manylinux_2_17_s390x.whl", hash = "sha256:dd4f05f54a52fb558f1ba9f528228066954fee3ebe629fc1660d874d040ae5a3", size = 206422, upload-time = "2025-09-08T23:23:07.753Z" },
    { url = "https://files.pythonhosted.org/packages/98/df/0a1755e750013a2081e863e7cd37e0cdd02664372c754e5560099eb7aa44/cffi-2.0.0-cp313-cp313-manylinux2014_x86_64.manylinux_2_17_x86_64.whl", hash = "sha256:c8d3b5532fc71b7a77c09192b4a5a200ea992702734a2e9279a37f2478236f26", size = 219499, upload-time = "2025-09-08T23:23:09.648Z" },
    { url = "https://files.pythonhosted.org/packages/50/e1/a969e687fcf9ea58e6e2a928ad5e2dd88cc12f6f0ab477e9971f2309b57c/cffi-2.0.0-cp313-cp313-musllinux_1_2_aarch64.whl", hash = "sha256:d9b29c1f0ae438d5ee9acb31cadee00a58c46cc9c0b2f9038c6b0b3470877a8c", size = 222928, upload-time = "2025-09-08T23:23:10.928Z" },
    { url = "https://files.pythonhosted.org/packages/36/54/0362578dd2c9e557a28ac77698ed67323ed5b9775ca9d3fe73fe191bb5d8/cffi-2.0.0-cp313-cp313-musllinux_1_2_x86_64.whl", hash = "sha256:6d50360be4546678fc1b79ffe7a66265e28667840010348dd69a314145807a1b", size = 221302, upload-time = "2025-09-08T23:23:12.42Z" },
    { url = "https://files.pythonhosted.org/packages/eb/6d/bf9bda840d5f1dfdbf0feca87fbdb64a918a69bca42cfa0ba7b137c48cb8/cffi-2.0.0-cp313-cp313-win32.whl", hash = "sha256:74a03b9698e198d47562765773b4a8309919089150a0bb17d829ad7b44b60d27", size = 172909, upload-time = "2025-09-08T23:23:14.32Z" },
    { url = "https://files.pythonhosted.org/packages/37/18/6519e1ee6f5a1e579e04b9ddb6f1676c17368a7aba48299c3759bbc3c8b3/cffi-2.0.0-cp313-cp313-win_amd64.whl", hash = "sha256:19f705ada2530c1167abacb171925dd886168931e0a7b78f5bffcae5c6b5be75", size = 183402, upload-time = "2025-09-08T23:23:15.535Z" },
    { url = "https://files.pythonhosted.org/packages/cb/0e/02ceeec9a7d6ee63bb596121c2c8e9b3a9e150936f4fbef6ca1943e6137c/cffi-2.0.0-cp313-cp313-win_arm64.whl", hash = "sha256:256f80b80ca3853f90c21b23ee78cd008713787b1b1e93eae9f3d6a7134abd91", size = 177780, upload-time = "2025-09-08T23:23:16.761Z" },
    { url = "https://files.pythonhosted.org/packages/92/c4/3ce07396253a83250ee98564f8d7e9789fab8e58858f35d07a9a2c78de9f/cffi-2.0.0-cp314-cp314-macosx_10_13_x86_64.whl", hash = "sha256:fc33c5141b55ed366cfaad382df24fe7dcbc686de5be719b207bb248e3053dc5", size = 185320, upload-time = "2025-09-08T23:23:18.087Z" },
    { url = "https://files.pythonhosted.org/packages/59/dd/27e9fa567a23931c838c6b02d0764611c62290062a6d4e8ff7863daf9730/cffi-2.0.0-cp314-cp314-macosx_11_0_arm64.whl", hash = "sha256:c654de545946e0db659b3400168c9ad31b5d29593291482c43e3564effbcee13", size = 181487, upload-time = "2025-09-08T23:23:19.622Z" },
    { url = "https://files.pythonhosted.org/packages/d6/43/0e822876f87ea8a4ef95442c3d766a06a51fc5298823f884ef87aaad168c/cffi-2.0.0-cp314-cp314-manylinux2014_aarch64.manylinux_2_17_aarch64.whl", hash = "sha256:24b6f81f1983e6df8db3adc38562c83f7d4a0c36162885ec7f7b77c7dcbec97b", size = 220049, upload-time = "2025-09-08T23:23:20.853Z" },
    { url = "https://files.pythonhosted.org/packages/b4/89/76799151d9c2d2d1ead63c2429da9ea9d7aac304603de0c6e8764e6e8e70/cffi-2.0.0-cp314-cp314-manylinux2014_ppc64le.manylinux_2_17_ppc64le.whl", hash = "sha256:12873ca6cb9b0f0d3a0da705d6086fe911591737a59f28b7936bdfed27c0d47c", size = 207793, upload-time = "2025-09-08T23:23:22.08Z" },
    { url = "https://files.pythonhosted.org/packages/bb/dd/3465b14bb9e24ee24cb88c9e3730f6de63111fffe513492bf8c808a3547e/cffi-2.0.0-cp314-cp314-manylinux2014_s390x.manylinux_2_17_s390x.whl", hash = "sha256:d9b97165e8aed9272a6bb17c01e3cc5871a594a446ebedc996e2397a1c1ea8ef", size = 206300, upload-time = "2025-09-08T23:23:23.314Z" },
    { url = "https://files.pythonhosted.org/packages/47/d9/d83e293854571c877a92da46fdec39158f8d7e68da75bf73581225d28e90/cffi-2.0.0-cp314-cp314-manylinux2014_x86_64.manylinux_2_17_x86_64.whl", hash = "sha256:afb8db5439b81cf9c9d0c80404b60c3cc9c3add93e114dcae767f1477cb53775", size = 219244, upload-time = "2025-09-08T23:23:24.541Z" },
    { url = "https://files.pythonhosted.org/packages/2b/0f/1f177e3683aead2bb00f7679a16451d302c436b5cbf2505f0ea8146ef59e/cffi-2.0.0-cp314-cp314-musllinux_1_2_aarch64.whl", hash = "sha256:737fe7d37e1a1bffe70bd5754ea763a62a066dc5913ca57e957824b72a85e205", size = 222828, upload-time = "2025-09-08T23:23:26.143Z" },
    { url = "https://files.pythonhosted.org/packages/c6/0f/cafacebd4b040e3119dcb32fed8bdef8dfe94da653155f9d0b9dc660166e/cffi-2.0.0-cp314-cp314-musllinux_1_2_x86_64.whl", hash = "sha256:38100abb9d1b1435bc4cc340bb4489635dc2f0da7456590877030c9b3d40b0c1", size = 220926, upload-time = "2025-09-08T23:23:27.873Z" },
    { url = "https://files.pythonhosted.org/packages/3e/aa/df335faa45b395396fcbc03de2dfcab242cd61a9900e914fe682a59170b1/cffi-2.0.0-cp314-cp314-win32.whl", hash = "sha256:087067fa8953339c723661eda6b54bc98c5625757ea62e95eb4898ad5e776e9f", size = 175328, upload-time = "2025-09-08T23:23:44.61Z" },
    { url = "https://files.pythonhosted.org/packages/bb/92/882c2d30831744296ce713f0feb4c1cd30f346ef747b530b5318715cc367/cffi-2.0.0-cp314-cp314-win_amd64.whl", hash = "sha256:203a48d1fb583fc7d78a4c6655692963b860a417c0528492a6bc21f1aaefab25", size = 185650, upload-time = "2025-09-08T23:23:45.848Z" },
    { url = "https://files.pythonhosted.org/packages/9f/2c/98ece204b9d35a7366b5b2c6539c350313ca13932143e79dc133ba757104/cffi-2.0.0-cp314-cp314-win_arm64.whl", hash = "sha256:dbd5c7a25a7cb98f5ca55d258b103a2054f859a46ae11aaf23134f9cc0d356ad", size = 180687, upload-time = "2025-09-08T23:23:47.105Z" },
    { url = "https://files.pythonhosted.org/packages/3e/61/c768e4d548bfa607abcda77423448df8c471f25dbe64fb2ef6d555eae006/cffi-2.0.0-cp314-cp314t-macosx_10_13_x86_64.whl", hash = "sha256:9a67fc9e8eb39039280526379fb3a70023d77caec1852002b4da7e8b270c4dd9", size = 188773, upload-time = "2025-09-08T23:23:29.347Z" },
    { url = "https://files.pythonhosted.org/packages/2c/ea/5f76bce7cf6fcd0ab1a1058b5af899bfbef198bea4d5686da88471ea0336/cffi-2.0.0-cp314-cp314t-macosx_11_0_arm64.whl", hash = "sha256:7a66c7204d8869299919db4d5069a82f1561581af12b11b3c9f48c584eb8743d", size = 185013, upload-time = "2025-09-08T23:23:30.63Z" },
    { url = "https://files.pythonhosted.org/packages/be/b4/c56878d0d1755cf9caa54ba71e5d049479c52f9e4afc230f06822162ab2f/cffi-2.0.0-cp314-cp314t-manylinux2014_aarch64.manylinux_2_17_aarch64.whl", hash = "sha256:7cc09976e8b56f8cebd752f7113ad07752461f48a58cbba644139015ac24954c", size = 221593, upload-time = "2025-09-08T23:23:31.91Z" },
    { url = "https://files.pythonhosted.org/packages/e0/0d/eb704606dfe8033e7128df5e90fee946bbcb64a04fcdaa97321309004000/cffi-2.0.0-cp314-cp314t-manylinux2014_ppc64le.manylinux_2_17_ppc64le.whl", hash = "sha256:92b68146a71df78564e4ef48af17551a5ddd142e5190cdf2c5624d0c3ff5b2e8", size = 209354, upload-time = "2025-09-08T23:23:33.214Z" },
    { url = "https://files.pythonhosted.org/packages/d8/19/3c435d727b368ca475fb8742ab97c9cb13a0de600ce86f62eab7fa3eea60/cffi-2.0.0-cp314-cp314t-manylinux2014_s390x.manylinux_2_17_s390x.whl", hash = "sha256:b1e74d11748e7e98e2f426ab176d4ed720a64412b6a15054378afdb71e0f37dc", size = 208480, upload-time = "2025-09-08T23:23:34.495Z" },
    { url = "https://files.pythonhosted.org/packages/d0/44/681604464ed9541673e486521497406fadcc15b5217c3e326b061696899a/cffi-2.0.0-cp314-cp314t-manylinux2014_x86_64.manylinux_2_17_x86_64.whl", hash = "sha256:28a3a209b96630bca57cce802da70c266eb08c6e97e5afd61a75611ee6c64592", size = 221584, upload-time = "2025-09-08T23:23:36.096Z" },
    { url = "https://files.pythonhosted.org/packages/25/8e/342a504ff018a2825d395d44d63a767dd8ebc927ebda557fecdaca3ac33a/cffi-2.0.0-cp314-cp314t-musllinux_1_2_aarch64.whl", hash = "sha256:7553fb2090d71822f02c629afe6042c299edf91ba1bf94951165613553984512", size = 224443, upload-time = "2025-09-08T23:23:37.328Z" },
    { url = "https://files.pythonhosted.org/packages/e1/5e/b666bacbbc60fbf415ba9988324a132c9a7a0448a9a8f125074671c0f2c3/cffi-2.0.0-cp314-cp314t-musllinux_1_2_x86_64.whl", hash = "sha256:6c6c373cfc5c83a975506110d17457138c8c63016b563cc9ed6e056a82f13ce4", size = 223437, upload-time = "2025-09-08T23:23:38.945Z" },
    { url = "https://files.pythonhosted.org/packages/a0/1d/ec1a60bd1a10daa292d3cd6bb0b359a81607154fb8165f3ec95fe003b85c/cffi-2.0.0-cp314-cp314t-win32.whl", hash = "sha256:1fc9ea04857caf665289b7a75923f2c6ed559b8298a1b8c49e59f7dd95c8481e", size = 180487, upload-time = "2025-09-08T23:23:40.423Z" },
    { url = "https://files.pythonhosted.org/packages/bf/41/4c1168c74fac325c0c8156f04b6749c8b6a8f405bbf91413ba088359f60d/cffi-2.0.0-cp314-cp314t-win_amd64.whl", hash = "sha256:d68b6cef7827e8641e8ef16f4494edda8b36104d79773a334beaa1e3521430f6", size = 191726, upload-time = "2025-09-08T23:23:41.742Z" },
    { url = "https://files.pythonhosted.org/packages/ae/3a/dbeec9d1ee0844c679f6bb5d6ad4e9f198b1224f4e7a32825f47f6192b0c/cffi-2.0.0-cp314-cp314t-win_arm64.whl", hash = "sha256:0a1527a803f0a659de1af2e1fd700213caba79377e27e4693648c2923da066f9", size = 184195, upload-time = "2025-09-08T23:23:43.004Z" },
]

[[package]]
name = "cfgv"
version = "3.4.0"
source = { registry = "https://pypi.org/simple" }
sdist = { url = "https://files.pythonhosted.org/packages/11/74/539e56497d9bd1d484fd863dd69cbbfa653cd2aa27abfe35653494d85e94/cfgv-3.4.0.tar.gz", hash = "sha256:e52591d4c5f5dead8e0f673fb16db7949d2cfb3f7da4582893288f0ded8fe560", size = 7114, upload-time = "2023-08-12T20:38:17.776Z" }
wheels = [
    { url = "https://files.pythonhosted.org/packages/c5/55/51844dd50c4fc7a33b653bfaba4c2456f06955289ca770a5dbd5fd267374/cfgv-3.4.0-py2.py3-none-any.whl", hash = "sha256:b7265b1f29fd3316bfcd2b330d63d024f2bfd8bcb8b0272f8e19a504856c48f9", size = 7249, upload-time = "2023-08-12T20:38:16.269Z" },
]

[[package]]
name = "charset-normalizer"
version = "3.4.2"
source = { registry = "https://pypi.org/simple" }
sdist = { url = "https://files.pythonhosted.org/packages/e4/33/89c2ced2b67d1c2a61c19c6751aa8902d46ce3dacb23600a283619f5a12d/charset_normalizer-3.4.2.tar.gz", hash = "sha256:5baececa9ecba31eff645232d59845c07aa030f0c81ee70184a90d35099a0e63", size = 126367, upload-time = "2025-05-02T08:34:42.01Z" }
wheels = [
    { url = "https://files.pythonhosted.org/packages/d7/a4/37f4d6035c89cac7930395a35cc0f1b872e652eaafb76a6075943754f095/charset_normalizer-3.4.2-cp312-cp312-macosx_10_13_universal2.whl", hash = "sha256:0c29de6a1a95f24b9a1aa7aefd27d2487263f00dfd55a77719b530788f75cff7", size = 199936, upload-time = "2025-05-02T08:32:33.712Z" },
    { url = "https://files.pythonhosted.org/packages/ee/8a/1a5e33b73e0d9287274f899d967907cd0bf9c343e651755d9307e0dbf2b3/charset_normalizer-3.4.2-cp312-cp312-manylinux_2_17_aarch64.manylinux2014_aarch64.whl", hash = "sha256:cddf7bd982eaa998934a91f69d182aec997c6c468898efe6679af88283b498d3", size = 143790, upload-time = "2025-05-02T08:32:35.768Z" },
    { url = "https://files.pythonhosted.org/packages/66/52/59521f1d8e6ab1482164fa21409c5ef44da3e9f653c13ba71becdd98dec3/charset_normalizer-3.4.2-cp312-cp312-manylinux_2_17_ppc64le.manylinux2014_ppc64le.whl", hash = "sha256:fcbe676a55d7445b22c10967bceaaf0ee69407fbe0ece4d032b6eb8d4565982a", size = 153924, upload-time = "2025-05-02T08:32:37.284Z" },
    { url = "https://files.pythonhosted.org/packages/86/2d/fb55fdf41964ec782febbf33cb64be480a6b8f16ded2dbe8db27a405c09f/charset_normalizer-3.4.2-cp312-cp312-manylinux_2_17_s390x.manylinux2014_s390x.whl", hash = "sha256:d41c4d287cfc69060fa91cae9683eacffad989f1a10811995fa309df656ec214", size = 146626, upload-time = "2025-05-02T08:32:38.803Z" },
    { url = "https://files.pythonhosted.org/packages/8c/73/6ede2ec59bce19b3edf4209d70004253ec5f4e319f9a2e3f2f15601ed5f7/charset_normalizer-3.4.2-cp312-cp312-manylinux_2_17_x86_64.manylinux2014_x86_64.whl", hash = "sha256:4e594135de17ab3866138f496755f302b72157d115086d100c3f19370839dd3a", size = 148567, upload-time = "2025-05-02T08:32:40.251Z" },
    { url = "https://files.pythonhosted.org/packages/09/14/957d03c6dc343c04904530b6bef4e5efae5ec7d7990a7cbb868e4595ee30/charset_normalizer-3.4.2-cp312-cp312-manylinux_2_5_i686.manylinux1_i686.manylinux_2_17_i686.manylinux2014_i686.whl", hash = "sha256:cf713fe9a71ef6fd5adf7a79670135081cd4431c2943864757f0fa3a65b1fafd", size = 150957, upload-time = "2025-05-02T08:32:41.705Z" },
    { url = "https://files.pythonhosted.org/packages/0d/c8/8174d0e5c10ccebdcb1b53cc959591c4c722a3ad92461a273e86b9f5a302/charset_normalizer-3.4.2-cp312-cp312-musllinux_1_2_aarch64.whl", hash = "sha256:a370b3e078e418187da8c3674eddb9d983ec09445c99a3a263c2011993522981", size = 145408, upload-time = "2025-05-02T08:32:43.709Z" },
    { url = "https://files.pythonhosted.org/packages/58/aa/8904b84bc8084ac19dc52feb4f5952c6df03ffb460a887b42615ee1382e8/charset_normalizer-3.4.2-cp312-cp312-musllinux_1_2_i686.whl", hash = "sha256:a955b438e62efdf7e0b7b52a64dc5c3396e2634baa62471768a64bc2adb73d5c", size = 153399, upload-time = "2025-05-02T08:32:46.197Z" },
    { url = "https://files.pythonhosted.org/packages/c2/26/89ee1f0e264d201cb65cf054aca6038c03b1a0c6b4ae998070392a3ce605/charset_normalizer-3.4.2-cp312-cp312-musllinux_1_2_ppc64le.whl", hash = "sha256:7222ffd5e4de8e57e03ce2cef95a4c43c98fcb72ad86909abdfc2c17d227fc1b", size = 156815, upload-time = "2025-05-02T08:32:48.105Z" },
    { url = "https://files.pythonhosted.org/packages/fd/07/68e95b4b345bad3dbbd3a8681737b4338ff2c9df29856a6d6d23ac4c73cb/charset_normalizer-3.4.2-cp312-cp312-musllinux_1_2_s390x.whl", hash = "sha256:bee093bf902e1d8fc0ac143c88902c3dfc8941f7ea1d6a8dd2bcb786d33db03d", size = 154537, upload-time = "2025-05-02T08:32:49.719Z" },
    { url = "https://files.pythonhosted.org/packages/77/1a/5eefc0ce04affb98af07bc05f3bac9094513c0e23b0562d64af46a06aae4/charset_normalizer-3.4.2-cp312-cp312-musllinux_1_2_x86_64.whl", hash = "sha256:dedb8adb91d11846ee08bec4c8236c8549ac721c245678282dcb06b221aab59f", size = 149565, upload-time = "2025-05-02T08:32:51.404Z" },
    { url = "https://files.pythonhosted.org/packages/37/a0/2410e5e6032a174c95e0806b1a6585eb21e12f445ebe239fac441995226a/charset_normalizer-3.4.2-cp312-cp312-win32.whl", hash = "sha256:db4c7bf0e07fc3b7d89ac2a5880a6a8062056801b83ff56d8464b70f65482b6c", size = 98357, upload-time = "2025-05-02T08:32:53.079Z" },
    { url = "https://files.pythonhosted.org/packages/6c/4f/c02d5c493967af3eda9c771ad4d2bbc8df6f99ddbeb37ceea6e8716a32bc/charset_normalizer-3.4.2-cp312-cp312-win_amd64.whl", hash = "sha256:5a9979887252a82fefd3d3ed2a8e3b937a7a809f65dcb1e068b090e165bbe99e", size = 105776, upload-time = "2025-05-02T08:32:54.573Z" },
    { url = "https://files.pythonhosted.org/packages/ea/12/a93df3366ed32db1d907d7593a94f1fe6293903e3e92967bebd6950ed12c/charset_normalizer-3.4.2-cp313-cp313-macosx_10_13_universal2.whl", hash = "sha256:926ca93accd5d36ccdabd803392ddc3e03e6d4cd1cf17deff3b989ab8e9dbcf0", size = 199622, upload-time = "2025-05-02T08:32:56.363Z" },
    { url = "https://files.pythonhosted.org/packages/04/93/bf204e6f344c39d9937d3c13c8cd5bbfc266472e51fc8c07cb7f64fcd2de/charset_normalizer-3.4.2-cp313-cp313-manylinux_2_17_aarch64.manylinux2014_aarch64.whl", hash = "sha256:eba9904b0f38a143592d9fc0e19e2df0fa2e41c3c3745554761c5f6447eedabf", size = 143435, upload-time = "2025-05-02T08:32:58.551Z" },
    { url = "https://files.pythonhosted.org/packages/22/2a/ea8a2095b0bafa6c5b5a55ffdc2f924455233ee7b91c69b7edfcc9e02284/charset_normalizer-3.4.2-cp313-cp313-manylinux_2_17_ppc64le.manylinux2014_ppc64le.whl", hash = "sha256:3fddb7e2c84ac87ac3a947cb4e66d143ca5863ef48e4a5ecb83bd48619e4634e", size = 153653, upload-time = "2025-05-02T08:33:00.342Z" },
    { url = "https://files.pythonhosted.org/packages/b6/57/1b090ff183d13cef485dfbe272e2fe57622a76694061353c59da52c9a659/charset_normalizer-3.4.2-cp313-cp313-manylinux_2_17_s390x.manylinux2014_s390x.whl", hash = "sha256:98f862da73774290f251b9df8d11161b6cf25b599a66baf087c1ffe340e9bfd1", size = 146231, upload-time = "2025-05-02T08:33:02.081Z" },
    { url = "https://files.pythonhosted.org/packages/e2/28/ffc026b26f441fc67bd21ab7f03b313ab3fe46714a14b516f931abe1a2d8/charset_normalizer-3.4.2-cp313-cp313-manylinux_2_17_x86_64.manylinux2014_x86_64.whl", hash = "sha256:6c9379d65defcab82d07b2a9dfbfc2e95bc8fe0ebb1b176a3190230a3ef0e07c", size = 148243, upload-time = "2025-05-02T08:33:04.063Z" },
    { url = "https://files.pythonhosted.org/packages/c0/0f/9abe9bd191629c33e69e47c6ef45ef99773320e9ad8e9cb08b8ab4a8d4cb/charset_normalizer-3.4.2-cp313-cp313-manylinux_2_5_i686.manylinux1_i686.manylinux_2_17_i686.manylinux2014_i686.whl", hash = "sha256:e635b87f01ebc977342e2697d05b56632f5f879a4f15955dfe8cef2448b51691", size = 150442, upload-time = "2025-05-02T08:33:06.418Z" },
    { url = "https://files.pythonhosted.org/packages/67/7c/a123bbcedca91d5916c056407f89a7f5e8fdfce12ba825d7d6b9954a1a3c/charset_normalizer-3.4.2-cp313-cp313-musllinux_1_2_aarch64.whl", hash = "sha256:1c95a1e2902a8b722868587c0e1184ad5c55631de5afc0eb96bc4b0d738092c0", size = 145147, upload-time = "2025-05-02T08:33:08.183Z" },
    { url = "https://files.pythonhosted.org/packages/ec/fe/1ac556fa4899d967b83e9893788e86b6af4d83e4726511eaaad035e36595/charset_normalizer-3.4.2-cp313-cp313-musllinux_1_2_i686.whl", hash = "sha256:ef8de666d6179b009dce7bcb2ad4c4a779f113f12caf8dc77f0162c29d20490b", size = 153057, upload-time = "2025-05-02T08:33:09.986Z" },
    { url = "https://files.pythonhosted.org/packages/2b/ff/acfc0b0a70b19e3e54febdd5301a98b72fa07635e56f24f60502e954c461/charset_normalizer-3.4.2-cp313-cp313-musllinux_1_2_ppc64le.whl", hash = "sha256:32fc0341d72e0f73f80acb0a2c94216bd704f4f0bce10aedea38f30502b271ff", size = 156454, upload-time = "2025-05-02T08:33:11.814Z" },
    { url = "https://files.pythonhosted.org/packages/92/08/95b458ce9c740d0645feb0e96cea1f5ec946ea9c580a94adfe0b617f3573/charset_normalizer-3.4.2-cp313-cp313-musllinux_1_2_s390x.whl", hash = "sha256:289200a18fa698949d2b39c671c2cc7a24d44096784e76614899a7ccf2574b7b", size = 154174, upload-time = "2025-05-02T08:33:13.707Z" },
    { url = "https://files.pythonhosted.org/packages/78/be/8392efc43487ac051eee6c36d5fbd63032d78f7728cb37aebcc98191f1ff/charset_normalizer-3.4.2-cp313-cp313-musllinux_1_2_x86_64.whl", hash = "sha256:4a476b06fbcf359ad25d34a057b7219281286ae2477cc5ff5e3f70a246971148", size = 149166, upload-time = "2025-05-02T08:33:15.458Z" },
    { url = "https://files.pythonhosted.org/packages/44/96/392abd49b094d30b91d9fbda6a69519e95802250b777841cf3bda8fe136c/charset_normalizer-3.4.2-cp313-cp313-win32.whl", hash = "sha256:aaeeb6a479c7667fbe1099af9617c83aaca22182d6cf8c53966491a0f1b7ffb7", size = 98064, upload-time = "2025-05-02T08:33:17.06Z" },
    { url = "https://files.pythonhosted.org/packages/e9/b0/0200da600134e001d91851ddc797809e2fe0ea72de90e09bec5a2fbdaccb/charset_normalizer-3.4.2-cp313-cp313-win_amd64.whl", hash = "sha256:aa6af9e7d59f9c12b33ae4e9450619cf2488e2bbe9b44030905877f0b2324980", size = 105641, upload-time = "2025-05-02T08:33:18.753Z" },
    { url = "https://files.pythonhosted.org/packages/20/94/c5790835a017658cbfabd07f3bfb549140c3ac458cfc196323996b10095a/charset_normalizer-3.4.2-py3-none-any.whl", hash = "sha256:7f56930ab0abd1c45cd15be65cc741c28b1c9a34876ce8c17a2fa107810c0af0", size = 52626, upload-time = "2025-05-02T08:34:40.053Z" },
]

[[package]]
name = "click"
version = "8.1.8"
source = { registry = "https://pypi.org/simple" }
dependencies = [
    { name = "colorama", marker = "sys_platform == 'win32'" },
]
sdist = { url = "https://files.pythonhosted.org/packages/b9/2e/0090cbf739cee7d23781ad4b89a9894a41538e4fcf4c31dcdd705b78eb8b/click-8.1.8.tar.gz", hash = "sha256:ed53c9d8990d83c2a27deae68e4ee337473f6330c040a31d4225c9574d16096a", size = 226593, upload-time = "2024-12-21T18:38:44.339Z" }
wheels = [
    { url = "https://files.pythonhosted.org/packages/7e/d4/7ebdbd03970677812aac39c869717059dbb71a4cfc033ca6e5221787892c/click-8.1.8-py3-none-any.whl", hash = "sha256:63c132bbbed01578a06712a2d1f497bb62d9c1c0d329b7903a866228027263b2", size = 98188, upload-time = "2024-12-21T18:38:41.666Z" },
]

[[package]]
name = "click-option-group"
version = "0.5.7"
source = { registry = "https://pypi.org/simple" }
dependencies = [
    { name = "click" },
]
sdist = { url = "https://files.pythonhosted.org/packages/b9/9f/1f917934da4e07ae7715a982347e3c2179556d8a58d1108c5da3e8f09c76/click_option_group-0.5.7.tar.gz", hash = "sha256:8dc780be038712fc12c9fecb3db4fe49e0d0723f9c171d7cda85c20369be693c", size = 22110, upload-time = "2025-03-24T13:24:55.897Z" }
wheels = [
    { url = "https://files.pythonhosted.org/packages/93/27/bf74dc1494625c3b14dbcdb93740defd7b8c58dae3736be8d264f2a643fb/click_option_group-0.5.7-py3-none-any.whl", hash = "sha256:96b9f52f397ef4d916f81929bd6c1f85e89046c7a401a64e72a61ae74ad35c24", size = 11483, upload-time = "2025-03-24T13:24:54.611Z" },
]

[[package]]
name = "colorama"
version = "0.4.6"
source = { registry = "https://pypi.org/simple" }
sdist = { url = "https://files.pythonhosted.org/packages/d8/53/6f443c9a4a8358a93a6792e2acffb9d9d5cb0a5cfd8802644b7b1c9a02e4/colorama-0.4.6.tar.gz", hash = "sha256:08695f5cb7ed6e0531a20572697297273c47b8cae5a63ffc6d6ed5c201be6e44", size = 27697, upload-time = "2022-10-25T02:36:22.414Z" }
wheels = [
    { url = "https://files.pythonhosted.org/packages/d1/d6/3965ed04c63042e047cb6a3e6ed1a63a35087b6a609aa3a15ed8ac56c221/colorama-0.4.6-py2.py3-none-any.whl", hash = "sha256:4f1d9991f5acc0ca119f9d443620b77f9d6b33703e51011c16baf57afb285fc6", size = 25335, upload-time = "2022-10-25T02:36:20.889Z" },
]

[[package]]
name = "comm"
version = "0.2.2"
source = { registry = "https://pypi.org/simple" }
dependencies = [
    { name = "traitlets" },
]
sdist = { url = "https://files.pythonhosted.org/packages/e9/a8/fb783cb0abe2b5fded9f55e5703015cdf1c9c85b3669087c538dd15a6a86/comm-0.2.2.tar.gz", hash = "sha256:3fd7a84065306e07bea1773df6eb8282de51ba82f77c72f9c85716ab11fe980e", size = 6210, upload-time = "2024-03-12T16:53:41.133Z" }
wheels = [
    { url = "https://files.pythonhosted.org/packages/e6/75/49e5bfe642f71f272236b5b2d2691cf915a7283cc0ceda56357b61daa538/comm-0.2.2-py3-none-any.whl", hash = "sha256:e6fb86cb70ff661ee8c9c14e7d36d6de3b4066f1441be4063df9c5009f0a64d3", size = 7180, upload-time = "2024-03-12T16:53:39.226Z" },
]

[[package]]
name = "coverage"
version = "7.9.1"
source = { registry = "https://pypi.org/simple" }
sdist = { url = "https://files.pythonhosted.org/packages/e7/e0/98670a80884f64578f0c22cd70c5e81a6e07b08167721c7487b4d70a7ca0/coverage-7.9.1.tar.gz", hash = "sha256:6cf43c78c4282708a28e466316935ec7489a9c487518a77fa68f716c67909cec", size = 813650, upload-time = "2025-06-13T13:02:28.627Z" }
wheels = [
    { url = "https://files.pythonhosted.org/packages/68/d9/7f66eb0a8f2fce222de7bdc2046ec41cb31fe33fb55a330037833fb88afc/coverage-7.9.1-cp312-cp312-macosx_10_13_x86_64.whl", hash = "sha256:a8de12b4b87c20de895f10567639c0797b621b22897b0af3ce4b4e204a743626", size = 212336, upload-time = "2025-06-13T13:01:10.909Z" },
    { url = "https://files.pythonhosted.org/packages/20/20/e07cb920ef3addf20f052ee3d54906e57407b6aeee3227a9c91eea38a665/coverage-7.9.1-cp312-cp312-macosx_11_0_arm64.whl", hash = "sha256:5add197315a054e92cee1b5f686a2bcba60c4c3e66ee3de77ace6c867bdee7cb", size = 212571, upload-time = "2025-06-13T13:01:12.518Z" },
    { url = "https://files.pythonhosted.org/packages/78/f8/96f155de7e9e248ca9c8ff1a40a521d944ba48bec65352da9be2463745bf/coverage-7.9.1-cp312-cp312-manylinux_2_17_aarch64.manylinux2014_aarch64.whl", hash = "sha256:600a1d4106fe66f41e5d0136dfbc68fe7200a5cbe85610ddf094f8f22e1b0300", size = 246377, upload-time = "2025-06-13T13:01:14.87Z" },
    { url = "https://files.pythonhosted.org/packages/3e/cf/1d783bd05b7bca5c10ded5f946068909372e94615a4416afadfe3f63492d/coverage-7.9.1-cp312-cp312-manylinux_2_5_i686.manylinux1_i686.manylinux_2_17_i686.manylinux2014_i686.whl", hash = "sha256:2a876e4c3e5a2a1715a6608906aa5a2e0475b9c0f68343c2ada98110512ab1d8", size = 243394, upload-time = "2025-06-13T13:01:16.23Z" },
    { url = "https://files.pythonhosted.org/packages/02/dd/e7b20afd35b0a1abea09fb3998e1abc9f9bd953bee548f235aebd2b11401/coverage-7.9.1-cp312-cp312-manylinux_2_5_x86_64.manylinux1_x86_64.manylinux_2_17_x86_64.manylinux2014_x86_64.whl", hash = "sha256:81f34346dd63010453922c8e628a52ea2d2ccd73cb2487f7700ac531b247c8a5", size = 245586, upload-time = "2025-06-13T13:01:17.532Z" },
    { url = "https://files.pythonhosted.org/packages/4e/38/b30b0006fea9d617d1cb8e43b1bc9a96af11eff42b87eb8c716cf4d37469/coverage-7.9.1-cp312-cp312-musllinux_1_2_aarch64.whl", hash = "sha256:888f8eee13f2377ce86d44f338968eedec3291876b0b8a7289247ba52cb984cd", size = 245396, upload-time = "2025-06-13T13:01:19.164Z" },
    { url = "https://files.pythonhosted.org/packages/31/e4/4d8ec1dc826e16791f3daf1b50943e8e7e1eb70e8efa7abb03936ff48418/coverage-7.9.1-cp312-cp312-musllinux_1_2_i686.whl", hash = "sha256:9969ef1e69b8c8e1e70d591f91bbc37fc9a3621e447525d1602801a24ceda898", size = 243577, upload-time = "2025-06-13T13:01:22.433Z" },
    { url = "https://files.pythonhosted.org/packages/25/f4/b0e96c5c38e6e40ef465c4bc7f138863e2909c00e54a331da335faf0d81a/coverage-7.9.1-cp312-cp312-musllinux_1_2_x86_64.whl", hash = "sha256:60c458224331ee3f1a5b472773e4a085cc27a86a0b48205409d364272d67140d", size = 244809, upload-time = "2025-06-13T13:01:24.143Z" },
    { url = "https://files.pythonhosted.org/packages/8a/65/27e0a1fa5e2e5079bdca4521be2f5dabf516f94e29a0defed35ac2382eb2/coverage-7.9.1-cp312-cp312-win32.whl", hash = "sha256:5f646a99a8c2b3ff4c6a6e081f78fad0dde275cd59f8f49dc4eab2e394332e74", size = 214724, upload-time = "2025-06-13T13:01:25.435Z" },
    { url = "https://files.pythonhosted.org/packages/9b/a8/d5b128633fd1a5e0401a4160d02fa15986209a9e47717174f99dc2f7166d/coverage-7.9.1-cp312-cp312-win_amd64.whl", hash = "sha256:30f445f85c353090b83e552dcbbdad3ec84c7967e108c3ae54556ca69955563e", size = 215535, upload-time = "2025-06-13T13:01:27.861Z" },
    { url = "https://files.pythonhosted.org/packages/a3/37/84bba9d2afabc3611f3e4325ee2c6a47cd449b580d4a606b240ce5a6f9bf/coverage-7.9.1-cp312-cp312-win_arm64.whl", hash = "sha256:af41da5dca398d3474129c58cb2b106a5d93bbb196be0d307ac82311ca234342", size = 213904, upload-time = "2025-06-13T13:01:29.202Z" },
    { url = "https://files.pythonhosted.org/packages/d0/a7/a027970c991ca90f24e968999f7d509332daf6b8c3533d68633930aaebac/coverage-7.9.1-cp313-cp313-macosx_10_13_x86_64.whl", hash = "sha256:31324f18d5969feef7344a932c32428a2d1a3e50b15a6404e97cba1cc9b2c631", size = 212358, upload-time = "2025-06-13T13:01:30.909Z" },
    { url = "https://files.pythonhosted.org/packages/f2/48/6aaed3651ae83b231556750280682528fea8ac7f1232834573472d83e459/coverage-7.9.1-cp313-cp313-macosx_11_0_arm64.whl", hash = "sha256:0c804506d624e8a20fb3108764c52e0eef664e29d21692afa375e0dd98dc384f", size = 212620, upload-time = "2025-06-13T13:01:32.256Z" },
    { url = "https://files.pythonhosted.org/packages/6c/2a/f4b613f3b44d8b9f144847c89151992b2b6b79cbc506dee89ad0c35f209d/coverage-7.9.1-cp313-cp313-manylinux_2_17_aarch64.manylinux2014_aarch64.whl", hash = "sha256:ef64c27bc40189f36fcc50c3fb8f16ccda73b6a0b80d9bd6e6ce4cffcd810bbd", size = 245788, upload-time = "2025-06-13T13:01:33.948Z" },
    { url = "https://files.pythonhosted.org/packages/04/d2/de4fdc03af5e4e035ef420ed26a703c6ad3d7a07aff2e959eb84e3b19ca8/coverage-7.9.1-cp313-cp313-manylinux_2_5_i686.manylinux1_i686.manylinux_2_17_i686.manylinux2014_i686.whl", hash = "sha256:d4fe2348cc6ec372e25adec0219ee2334a68d2f5222e0cba9c0d613394e12d86", size = 243001, upload-time = "2025-06-13T13:01:35.285Z" },
    { url = "https://files.pythonhosted.org/packages/f5/e8/eed18aa5583b0423ab7f04e34659e51101135c41cd1dcb33ac1d7013a6d6/coverage-7.9.1-cp313-cp313-manylinux_2_5_x86_64.manylinux1_x86_64.manylinux_2_17_x86_64.manylinux2014_x86_64.whl", hash = "sha256:34ed2186fe52fcc24d4561041979a0dec69adae7bce2ae8d1c49eace13e55c43", size = 244985, upload-time = "2025-06-13T13:01:36.712Z" },
    { url = "https://files.pythonhosted.org/packages/17/f8/ae9e5cce8885728c934eaa58ebfa8281d488ef2afa81c3dbc8ee9e6d80db/coverage-7.9.1-cp313-cp313-musllinux_1_2_aarch64.whl", hash = "sha256:25308bd3d00d5eedd5ae7d4357161f4df743e3c0240fa773ee1b0f75e6c7c0f1", size = 245152, upload-time = "2025-06-13T13:01:39.303Z" },
    { url = "https://files.pythonhosted.org/packages/5a/c8/272c01ae792bb3af9b30fac14d71d63371db227980682836ec388e2c57c0/coverage-7.9.1-cp313-cp313-musllinux_1_2_i686.whl", hash = "sha256:73e9439310f65d55a5a1e0564b48e34f5369bee943d72c88378f2d576f5a5751", size = 243123, upload-time = "2025-06-13T13:01:40.727Z" },
    { url = "https://files.pythonhosted.org/packages/8c/d0/2819a1e3086143c094ab446e3bdf07138527a7b88cb235c488e78150ba7a/coverage-7.9.1-cp313-cp313-musllinux_1_2_x86_64.whl", hash = "sha256:37ab6be0859141b53aa89412a82454b482c81cf750de4f29223d52268a86de67", size = 244506, upload-time = "2025-06-13T13:01:42.184Z" },
    { url = "https://files.pythonhosted.org/packages/8b/4e/9f6117b89152df7b6112f65c7a4ed1f2f5ec8e60c4be8f351d91e7acc848/coverage-7.9.1-cp313-cp313-win32.whl", hash = "sha256:64bdd969456e2d02a8b08aa047a92d269c7ac1f47e0c977675d550c9a0863643", size = 214766, upload-time = "2025-06-13T13:01:44.482Z" },
    { url = "https://files.pythonhosted.org/packages/27/0f/4b59f7c93b52c2c4ce7387c5a4e135e49891bb3b7408dcc98fe44033bbe0/coverage-7.9.1-cp313-cp313-win_amd64.whl", hash = "sha256:be9e3f68ca9edb897c2184ad0eee815c635565dbe7a0e7e814dc1f7cbab92c0a", size = 215568, upload-time = "2025-06-13T13:01:45.772Z" },
    { url = "https://files.pythonhosted.org/packages/09/1e/9679826336f8c67b9c39a359352882b24a8a7aee48d4c9cad08d38d7510f/coverage-7.9.1-cp313-cp313-win_arm64.whl", hash = "sha256:1c503289ffef1d5105d91bbb4d62cbe4b14bec4d13ca225f9c73cde9bb46207d", size = 213939, upload-time = "2025-06-13T13:01:47.087Z" },
    { url = "https://files.pythonhosted.org/packages/bb/5b/5c6b4e7a407359a2e3b27bf9c8a7b658127975def62077d441b93a30dbe8/coverage-7.9.1-cp313-cp313t-macosx_10_13_x86_64.whl", hash = "sha256:0b3496922cb5f4215bf5caaef4cf12364a26b0be82e9ed6d050f3352cf2d7ef0", size = 213079, upload-time = "2025-06-13T13:01:48.554Z" },
    { url = "https://files.pythonhosted.org/packages/a2/22/1e2e07279fd2fd97ae26c01cc2186e2258850e9ec125ae87184225662e89/coverage-7.9.1-cp313-cp313t-macosx_11_0_arm64.whl", hash = "sha256:9565c3ab1c93310569ec0d86b017f128f027cab0b622b7af288696d7ed43a16d", size = 213299, upload-time = "2025-06-13T13:01:49.997Z" },
    { url = "https://files.pythonhosted.org/packages/14/c0/4c5125a4b69d66b8c85986d3321520f628756cf524af810baab0790c7647/coverage-7.9.1-cp313-cp313t-manylinux_2_17_aarch64.manylinux2014_aarch64.whl", hash = "sha256:2241ad5dbf79ae1d9c08fe52b36d03ca122fb9ac6bca0f34439e99f8327ac89f", size = 256535, upload-time = "2025-06-13T13:01:51.314Z" },
    { url = "https://files.pythonhosted.org/packages/81/8b/e36a04889dda9960be4263e95e777e7b46f1bb4fc32202612c130a20c4da/coverage-7.9.1-cp313-cp313t-manylinux_2_5_i686.manylinux1_i686.manylinux_2_17_i686.manylinux2014_i686.whl", hash = "sha256:3bb5838701ca68b10ebc0937dbd0eb81974bac54447c55cd58dea5bca8451029", size = 252756, upload-time = "2025-06-13T13:01:54.403Z" },
    { url = "https://files.pythonhosted.org/packages/98/82/be04eff8083a09a4622ecd0e1f31a2c563dbea3ed848069e7b0445043a70/coverage-7.9.1-cp313-cp313t-manylinux_2_5_x86_64.manylinux1_x86_64.manylinux_2_17_x86_64.manylinux2014_x86_64.whl", hash = "sha256:b30a25f814591a8c0c5372c11ac8967f669b97444c47fd794926e175c4047ece", size = 254912, upload-time = "2025-06-13T13:01:56.769Z" },
    { url = "https://files.pythonhosted.org/packages/0f/25/c26610a2c7f018508a5ab958e5b3202d900422cf7cdca7670b6b8ca4e8df/coverage-7.9.1-cp313-cp313t-musllinux_1_2_aarch64.whl", hash = "sha256:2d04b16a6062516df97969f1ae7efd0de9c31eb6ebdceaa0d213b21c0ca1a683", size = 256144, upload-time = "2025-06-13T13:01:58.19Z" },
    { url = "https://files.pythonhosted.org/packages/c5/8b/fb9425c4684066c79e863f1e6e7ecebb49e3a64d9f7f7860ef1688c56f4a/coverage-7.9.1-cp313-cp313t-musllinux_1_2_i686.whl", hash = "sha256:7931b9e249edefb07cd6ae10c702788546341d5fe44db5b6108a25da4dca513f", size = 254257, upload-time = "2025-06-13T13:01:59.645Z" },
    { url = "https://files.pythonhosted.org/packages/93/df/27b882f54157fc1131e0e215b0da3b8d608d9b8ef79a045280118a8f98fe/coverage-7.9.1-cp313-cp313t-musllinux_1_2_x86_64.whl", hash = "sha256:52e92b01041151bf607ee858e5a56c62d4b70f4dac85b8c8cb7fb8a351ab2c10", size = 255094, upload-time = "2025-06-13T13:02:01.37Z" },
    { url = "https://files.pythonhosted.org/packages/41/5f/cad1c3dbed8b3ee9e16fa832afe365b4e3eeab1fb6edb65ebbf745eabc92/coverage-7.9.1-cp313-cp313t-win32.whl", hash = "sha256:684e2110ed84fd1ca5f40e89aa44adf1729dc85444004111aa01866507adf363", size = 215437, upload-time = "2025-06-13T13:02:02.905Z" },
    { url = "https://files.pythonhosted.org/packages/99/4d/fad293bf081c0e43331ca745ff63673badc20afea2104b431cdd8c278b4c/coverage-7.9.1-cp313-cp313t-win_amd64.whl", hash = "sha256:437c576979e4db840539674e68c84b3cda82bc824dd138d56bead1435f1cb5d7", size = 216605, upload-time = "2025-06-13T13:02:05.638Z" },
    { url = "https://files.pythonhosted.org/packages/1f/56/4ee027d5965fc7fc126d7ec1187529cc30cc7d740846e1ecb5e92d31b224/coverage-7.9.1-cp313-cp313t-win_arm64.whl", hash = "sha256:18a0912944d70aaf5f399e350445738a1a20b50fbea788f640751c2ed9208b6c", size = 214392, upload-time = "2025-06-13T13:02:07.642Z" },
    { url = "https://files.pythonhosted.org/packages/08/b8/7ddd1e8ba9701dea08ce22029917140e6f66a859427406579fd8d0ca7274/coverage-7.9.1-py3-none-any.whl", hash = "sha256:66b974b145aa189516b6bf2d8423e888b742517d37872f6ee4c5be0073bd9a3c", size = 204000, upload-time = "2025-06-13T13:02:27.173Z" },
]

[[package]]
name = "cryptography"
version = "46.0.1"
source = { registry = "https://pypi.org/simple" }
dependencies = [
    { name = "cffi", marker = "platform_python_implementation != 'PyPy'" },
]
sdist = { url = "https://files.pythonhosted.org/packages/a9/62/e3664e6ffd7743e1694b244dde70b43a394f6f7fbcacf7014a8ff5197c73/cryptography-46.0.1.tar.gz", hash = "sha256:ed570874e88f213437f5cf758f9ef26cbfc3f336d889b1e592ee11283bb8d1c7", size = 749198, upload-time = "2025-09-17T00:10:35.797Z" }
wheels = [
    { url = "https://files.pythonhosted.org/packages/4c/8c/44ee01267ec01e26e43ebfdae3f120ec2312aa72fa4c0507ebe41a26739f/cryptography-46.0.1-cp311-abi3-macosx_10_9_universal2.whl", hash = "sha256:1cd6d50c1a8b79af1a6f703709d8973845f677c8e97b1268f5ff323d38ce8475", size = 7285044, upload-time = "2025-09-17T00:08:36.807Z" },
    { url = "https://files.pythonhosted.org/packages/22/59/9ae689a25047e0601adfcb159ec4f83c0b4149fdb5c3030cc94cd218141d/cryptography-46.0.1-cp311-abi3-manylinux2014_aarch64.manylinux_2_17_aarch64.whl", hash = "sha256:0ff483716be32690c14636e54a1f6e2e1b7bf8e22ca50b989f88fa1b2d287080", size = 4308182, upload-time = "2025-09-17T00:08:39.388Z" },
    { url = "https://files.pythonhosted.org/packages/c4/ee/ca6cc9df7118f2fcd142c76b1da0f14340d77518c05b1ebfbbabca6b9e7d/cryptography-46.0.1-cp311-abi3-manylinux2014_x86_64.manylinux_2_17_x86_64.whl", hash = "sha256:9873bf7c1f2a6330bdfe8621e7ce64b725784f9f0c3a6a55c3047af5849f920e", size = 4572393, upload-time = "2025-09-17T00:08:41.663Z" },
    { url = "https://files.pythonhosted.org/packages/7f/a3/0f5296f63815d8e985922b05c31f77ce44787b3127a67c0b7f70f115c45f/cryptography-46.0.1-cp311-abi3-manylinux_2_28_aarch64.whl", hash = "sha256:0dfb7c88d4462a0cfdd0d87a3c245a7bc3feb59de101f6ff88194f740f72eda6", size = 4308400, upload-time = "2025-09-17T00:08:43.559Z" },
    { url = "https://files.pythonhosted.org/packages/5d/8c/74fcda3e4e01be1d32775d5b4dd841acaac3c1b8fa4d0774c7ac8d52463d/cryptography-46.0.1-cp311-abi3-manylinux_2_28_armv7l.manylinux_2_31_armv7l.whl", hash = "sha256:e22801b61613ebdebf7deb18b507919e107547a1d39a3b57f5f855032dd7cfb8", size = 4015786, upload-time = "2025-09-17T00:08:45.758Z" },
    { url = "https://files.pythonhosted.org/packages/dc/b8/85d23287baeef273b0834481a3dd55bbed3a53587e3b8d9f0898235b8f91/cryptography-46.0.1-cp311-abi3-manylinux_2_28_ppc64le.whl", hash = "sha256:757af4f6341ce7a1e47c326ca2a81f41d236070217e5fbbad61bbfe299d55d28", size = 4982606, upload-time = "2025-09-17T00:08:47.602Z" },
    { url = "https://files.pythonhosted.org/packages/e5/d3/de61ad5b52433b389afca0bc70f02a7a1f074651221f599ce368da0fe437/cryptography-46.0.1-cp311-abi3-manylinux_2_28_x86_64.whl", hash = "sha256:f7a24ea78de345cfa7f6a8d3bde8b242c7fac27f2bd78fa23474ca38dfaeeab9", size = 4604234, upload-time = "2025-09-17T00:08:49.879Z" },
    { url = "https://files.pythonhosted.org/packages/dc/1f/dbd4d6570d84748439237a7478d124ee0134bf166ad129267b7ed8ea6d22/cryptography-46.0.1-cp311-abi3-manylinux_2_34_aarch64.whl", hash = "sha256:9e8776dac9e660c22241b6587fae51a67b4b0147daa4d176b172c3ff768ad736", size = 4307669, upload-time = "2025-09-17T00:08:52.321Z" },
    { url = "https://files.pythonhosted.org/packages/ec/fd/ca0a14ce7f0bfe92fa727aacaf2217eb25eb7e4ed513b14d8e03b26e63ed/cryptography-46.0.1-cp311-abi3-manylinux_2_34_ppc64le.whl", hash = "sha256:9f40642a140c0c8649987027867242b801486865277cbabc8c6059ddef16dc8b", size = 4947579, upload-time = "2025-09-17T00:08:54.697Z" },
    { url = "https://files.pythonhosted.org/packages/89/6b/09c30543bb93401f6f88fce556b3bdbb21e55ae14912c04b7bf355f5f96c/cryptography-46.0.1-cp311-abi3-manylinux_2_34_x86_64.whl", hash = "sha256:449ef2b321bec7d97ef2c944173275ebdab78f3abdd005400cc409e27cd159ab", size = 4603669, upload-time = "2025-09-17T00:08:57.16Z" },
    { url = "https://files.pythonhosted.org/packages/23/9a/38cb01cb09ce0adceda9fc627c9cf98eb890fc8d50cacbe79b011df20f8a/cryptography-46.0.1-cp311-abi3-musllinux_1_2_aarch64.whl", hash = "sha256:2dd339ba3345b908fa3141ddba4025568fa6fd398eabce3ef72a29ac2d73ad75", size = 4435828, upload-time = "2025-09-17T00:08:59.606Z" },
    { url = "https://files.pythonhosted.org/packages/0f/53/435b5c36a78d06ae0bef96d666209b0ecd8f8181bfe4dda46536705df59e/cryptography-46.0.1-cp311-abi3-musllinux_1_2_x86_64.whl", hash = "sha256:7411c910fb2a412053cf33cfad0153ee20d27e256c6c3f14d7d7d1d9fec59fd5", size = 4709553, upload-time = "2025-09-17T00:09:01.832Z" },
    { url = "https://files.pythonhosted.org/packages/f5/c4/0da6e55595d9b9cd3b6eb5dc22f3a07ded7f116a3ea72629cab595abb804/cryptography-46.0.1-cp311-abi3-win32.whl", hash = "sha256:cbb8e769d4cac884bb28e3ff620ef1001b75588a5c83c9c9f1fdc9afbe7f29b0", size = 3058327, upload-time = "2025-09-17T00:09:03.726Z" },
    { url = "https://files.pythonhosted.org/packages/95/0f/cd29a35e0d6e78a0ee61793564c8cff0929c38391cb0de27627bdc7525aa/cryptography-46.0.1-cp311-abi3-win_amd64.whl", hash = "sha256:92e8cfe8bd7dd86eac0a677499894862cd5cc2fd74de917daa881d00871ac8e7", size = 3523893, upload-time = "2025-09-17T00:09:06.272Z" },
    { url = "https://files.pythonhosted.org/packages/f2/dd/eea390f3e78432bc3d2f53952375f8b37cb4d37783e626faa6a51e751719/cryptography-46.0.1-cp311-abi3-win_arm64.whl", hash = "sha256:db5597a4c7353b2e5fb05a8e6cb74b56a4658a2b7bf3cb6b1821ae7e7fd6eaa0", size = 2932145, upload-time = "2025-09-17T00:09:08.568Z" },
    { url = "https://files.pythonhosted.org/packages/0a/fb/c73588561afcd5e24b089952bd210b14676c0c5bf1213376350ae111945c/cryptography-46.0.1-cp314-cp314t-macosx_10_9_universal2.whl", hash = "sha256:4c49eda9a23019e11d32a0eb51a27b3e7ddedde91e099c0ac6373e3aacc0d2ee", size = 7193928, upload-time = "2025-09-17T00:09:10.595Z" },
    { url = "https://files.pythonhosted.org/packages/26/34/0ff0bb2d2c79f25a2a63109f3b76b9108a906dd2a2eb5c1d460b9938adbb/cryptography-46.0.1-cp314-cp314t-manylinux2014_aarch64.manylinux_2_17_aarch64.whl", hash = "sha256:9babb7818fdd71394e576cf26c5452df77a355eac1a27ddfa24096665a27f8fd", size = 4293515, upload-time = "2025-09-17T00:09:12.861Z" },
    { url = "https://files.pythonhosted.org/packages/df/b7/d4f848aee24ecd1be01db6c42c4a270069a4f02a105d9c57e143daf6cf0f/cryptography-46.0.1-cp314-cp314t-manylinux2014_x86_64.manylinux_2_17_x86_64.whl", hash = "sha256:9f2c4cc63be3ef43c0221861177cee5d14b505cd4d4599a89e2cd273c4d3542a", size = 4545619, upload-time = "2025-09-17T00:09:15.397Z" },
    { url = "https://files.pythonhosted.org/packages/44/a5/42fedefc754fd1901e2d95a69815ea4ec8a9eed31f4c4361fcab80288661/cryptography-46.0.1-cp314-cp314t-manylinux_2_28_aarch64.whl", hash = "sha256:41c281a74df173876da1dc9a9b6953d387f06e3d3ed9284e3baae3ab3f40883a", size = 4299160, upload-time = "2025-09-17T00:09:17.155Z" },
    { url = "https://files.pythonhosted.org/packages/86/a1/cd21174f56e769c831fbbd6399a1b7519b0ff6280acec1b826d7b072640c/cryptography-46.0.1-cp314-cp314t-manylinux_2_28_armv7l.manylinux_2_31_armv7l.whl", hash = "sha256:0a17377fa52563d730248ba1f68185461fff36e8bc75d8787a7dd2e20a802b7a", size = 3994491, upload-time = "2025-09-17T00:09:18.971Z" },
    { url = "https://files.pythonhosted.org/packages/8d/2f/a8cbfa1c029987ddc746fd966711d4fa71efc891d37fbe9f030fe5ab4eec/cryptography-46.0.1-cp314-cp314t-manylinux_2_28_ppc64le.whl", hash = "sha256:0d1922d9280e08cde90b518a10cd66831f632960a8d08cb3418922d83fce6f12", size = 4960157, upload-time = "2025-09-17T00:09:20.923Z" },
    { url = "https://files.pythonhosted.org/packages/67/ae/63a84e6789e0d5a2502edf06b552bcb0fa9ff16147265d5c44a211942abe/cryptography-46.0.1-cp314-cp314t-manylinux_2_28_x86_64.whl", hash = "sha256:af84e8e99f1a82cea149e253014ea9dc89f75b82c87bb6c7242203186f465129", size = 4577263, upload-time = "2025-09-17T00:09:23.356Z" },
    { url = "https://files.pythonhosted.org/packages/ef/8f/1b9fa8e92bd9cbcb3b7e1e593a5232f2c1e6f9bd72b919c1a6b37d315f92/cryptography-46.0.1-cp314-cp314t-manylinux_2_34_aarch64.whl", hash = "sha256:ef648d2c690703501714588b2ba640facd50fd16548133b11b2859e8655a69da", size = 4298703, upload-time = "2025-09-17T00:09:25.566Z" },
    { url = "https://files.pythonhosted.org/packages/c3/af/bb95db070e73fea3fae31d8a69ac1463d89d1c084220f549b00dd01094a8/cryptography-46.0.1-cp314-cp314t-manylinux_2_34_ppc64le.whl", hash = "sha256:e94eb5fa32a8a9f9bf991f424f002913e3dd7c699ef552db9b14ba6a76a6313b", size = 4926363, upload-time = "2025-09-17T00:09:27.451Z" },
    { url = "https://files.pythonhosted.org/packages/f5/3b/d8fb17ffeb3a83157a1cc0aa5c60691d062aceecba09c2e5e77ebfc1870c/cryptography-46.0.1-cp314-cp314t-manylinux_2_34_x86_64.whl", hash = "sha256:534b96c0831855e29fc3b069b085fd185aa5353033631a585d5cd4dd5d40d657", size = 4576958, upload-time = "2025-09-17T00:09:29.924Z" },
    { url = "https://files.pythonhosted.org/packages/d9/46/86bc3a05c10c8aa88c8ae7e953a8b4e407c57823ed201dbcba55c4d655f4/cryptography-46.0.1-cp314-cp314t-musllinux_1_2_aarch64.whl", hash = "sha256:f9b55038b5c6c47559aa33626d8ecd092f354e23de3c6975e4bb205df128a2a0", size = 4422507, upload-time = "2025-09-17T00:09:32.222Z" },
    { url = "https://files.pythonhosted.org/packages/a8/4e/387e5a21dfd2b4198e74968a541cfd6128f66f8ec94ed971776e15091ac3/cryptography-46.0.1-cp314-cp314t-musllinux_1_2_x86_64.whl", hash = "sha256:ec13b7105117dbc9afd023300fb9954d72ca855c274fe563e72428ece10191c0", size = 4683964, upload-time = "2025-09-17T00:09:34.118Z" },
    { url = "https://files.pythonhosted.org/packages/25/a3/f9f5907b166adb8f26762071474b38bbfcf89858a5282f032899075a38a1/cryptography-46.0.1-cp314-cp314t-win32.whl", hash = "sha256:504e464944f2c003a0785b81668fe23c06f3b037e9cb9f68a7c672246319f277", size = 3029705, upload-time = "2025-09-17T00:09:36.381Z" },
    { url = "https://files.pythonhosted.org/packages/12/66/4d3a4f1850db2e71c2b1628d14b70b5e4c1684a1bd462f7fffb93c041c38/cryptography-46.0.1-cp314-cp314t-win_amd64.whl", hash = "sha256:c52fded6383f7e20eaf70a60aeddd796b3677c3ad2922c801be330db62778e05", size = 3502175, upload-time = "2025-09-17T00:09:38.261Z" },
    { url = "https://files.pythonhosted.org/packages/52/c7/9f10ad91435ef7d0d99a0b93c4360bea3df18050ff5b9038c489c31ac2f5/cryptography-46.0.1-cp314-cp314t-win_arm64.whl", hash = "sha256:9495d78f52c804b5ec8878b5b8c7873aa8e63db9cd9ee387ff2db3fffe4df784", size = 2912354, upload-time = "2025-09-17T00:09:40.078Z" },
    { url = "https://files.pythonhosted.org/packages/98/e5/fbd632385542a3311915976f88e0dfcf09e62a3fc0aff86fb6762162a24d/cryptography-46.0.1-cp38-abi3-macosx_10_9_universal2.whl", hash = "sha256:d84c40bdb8674c29fa192373498b6cb1e84f882889d21a471b45d1f868d8d44b", size = 7255677, upload-time = "2025-09-17T00:09:42.407Z" },
    { url = "https://files.pythonhosted.org/packages/56/3e/13ce6eab9ad6eba1b15a7bd476f005a4c1b3f299f4c2f32b22408b0edccf/cryptography-46.0.1-cp38-abi3-manylinux2014_aarch64.manylinux_2_17_aarch64.whl", hash = "sha256:9ed64e5083fa806709e74fc5ea067dfef9090e5b7a2320a49be3c9df3583a2d8", size = 4301110, upload-time = "2025-09-17T00:09:45.614Z" },
    { url = "https://files.pythonhosted.org/packages/a2/67/65dc233c1ddd688073cf7b136b06ff4b84bf517ba5529607c9d79720fc67/cryptography-46.0.1-cp38-abi3-manylinux2014_x86_64.manylinux_2_17_x86_64.whl", hash = "sha256:341fb7a26bc9d6093c1b124b9f13acc283d2d51da440b98b55ab3f79f2522ead", size = 4562369, upload-time = "2025-09-17T00:09:47.601Z" },
    { url = "https://files.pythonhosted.org/packages/17/db/d64ae4c6f4e98c3dac5bf35dd4d103f4c7c345703e43560113e5e8e31b2b/cryptography-46.0.1-cp38-abi3-manylinux_2_28_aarch64.whl", hash = "sha256:6ef1488967e729948d424d09c94753d0167ce59afba8d0f6c07a22b629c557b2", size = 4302126, upload-time = "2025-09-17T00:09:49.335Z" },
    { url = "https://files.pythonhosted.org/packages/3d/19/5f1eea17d4805ebdc2e685b7b02800c4f63f3dd46cfa8d4c18373fea46c8/cryptography-46.0.1-cp38-abi3-manylinux_2_28_armv7l.manylinux_2_31_armv7l.whl", hash = "sha256:7823bc7cdf0b747ecfb096d004cc41573c2f5c7e3a29861603a2871b43d3ef32", size = 4009431, upload-time = "2025-09-17T00:09:51.239Z" },
    { url = "https://files.pythonhosted.org/packages/81/b5/229ba6088fe7abccbfe4c5edb96c7a5ad547fac5fdd0d40aa6ea540b2985/cryptography-46.0.1-cp38-abi3-manylinux_2_28_ppc64le.whl", hash = "sha256:f736ab8036796f5a119ff8211deda416f8c15ce03776db704a7a4e17381cb2ef", size = 4980739, upload-time = "2025-09-17T00:09:54.181Z" },
    { url = "https://files.pythonhosted.org/packages/3a/9c/50aa38907b201e74bc43c572f9603fa82b58e831bd13c245613a23cff736/cryptography-46.0.1-cp38-abi3-manylinux_2_28_x86_64.whl", hash = "sha256:e46710a240a41d594953012213ea8ca398cd2448fbc5d0f1be8160b5511104a0", size = 4592289, upload-time = "2025-09-17T00:09:56.731Z" },
    { url = "https://files.pythonhosted.org/packages/5a/33/229858f8a5bb22f82468bb285e9f4c44a31978d5f5830bb4ea1cf8a4e454/cryptography-46.0.1-cp38-abi3-manylinux_2_34_aarch64.whl", hash = "sha256:84ef1f145de5aee82ea2447224dc23f065ff4cc5791bb3b506615957a6ba8128", size = 4301815, upload-time = "2025-09-17T00:09:58.548Z" },
    { url = "https://files.pythonhosted.org/packages/52/cb/b76b2c87fbd6ed4a231884bea3ce073406ba8e2dae9defad910d33cbf408/cryptography-46.0.1-cp38-abi3-manylinux_2_34_ppc64le.whl", hash = "sha256:9394c7d5a7565ac5f7d9ba38b2617448eba384d7b107b262d63890079fad77ca", size = 4943251, upload-time = "2025-09-17T00:10:00.475Z" },
    { url = "https://files.pythonhosted.org/packages/94/0f/f66125ecf88e4cb5b8017ff43f3a87ede2d064cb54a1c5893f9da9d65093/cryptography-46.0.1-cp38-abi3-manylinux_2_34_x86_64.whl", hash = "sha256:ed957044e368ed295257ae3d212b95456bd9756df490e1ac4538857f67531fcc", size = 4591247, upload-time = "2025-09-17T00:10:02.874Z" },
    { url = "https://files.pythonhosted.org/packages/f6/22/9f3134ae436b63b463cfdf0ff506a0570da6873adb4bf8c19b8a5b4bac64/cryptography-46.0.1-cp38-abi3-musllinux_1_2_aarch64.whl", hash = "sha256:f7de12fa0eee6234de9a9ce0ffcfa6ce97361db7a50b09b65c63ac58e5f22fc7", size = 4428534, upload-time = "2025-09-17T00:10:04.994Z" },
    { url = "https://files.pythonhosted.org/packages/89/39/e6042bcb2638650b0005c752c38ea830cbfbcbb1830e4d64d530000aa8dc/cryptography-46.0.1-cp38-abi3-musllinux_1_2_x86_64.whl", hash = "sha256:7fab1187b6c6b2f11a326f33b036f7168f5b996aedd0c059f9738915e4e8f53a", size = 4699541, upload-time = "2025-09-17T00:10:06.925Z" },
    { url = "https://files.pythonhosted.org/packages/68/46/753d457492d15458c7b5a653fc9a84a1c9c7a83af6ebdc94c3fc373ca6e8/cryptography-46.0.1-cp38-abi3-win32.whl", hash = "sha256:45f790934ac1018adeba46a0f7289b2b8fe76ba774a88c7f1922213a56c98bc1", size = 3043779, upload-time = "2025-09-17T00:10:08.951Z" },
    { url = "https://files.pythonhosted.org/packages/2f/50/b6f3b540c2f6ee712feeb5fa780bb11fad76634e71334718568e7695cb55/cryptography-46.0.1-cp38-abi3-win_amd64.whl", hash = "sha256:7176a5ab56fac98d706921f6416a05e5aff7df0e4b91516f450f8627cda22af3", size = 3517226, upload-time = "2025-09-17T00:10:10.769Z" },
    { url = "https://files.pythonhosted.org/packages/ff/e8/77d17d00981cdd27cc493e81e1749a0b8bbfb843780dbd841e30d7f50743/cryptography-46.0.1-cp38-abi3-win_arm64.whl", hash = "sha256:efc9e51c3e595267ff84adf56e9b357db89ab2279d7e375ffcaf8f678606f3d9", size = 2923149, upload-time = "2025-09-17T00:10:13.236Z" },
]

[[package]]
name = "dataclasses-json"
version = "0.6.7"
source = { registry = "https://pypi.org/simple" }
dependencies = [
    { name = "marshmallow" },
    { name = "typing-inspect" },
]
sdist = { url = "https://files.pythonhosted.org/packages/64/a4/f71d9cf3a5ac257c993b5ca3f93df5f7fb395c725e7f1e6479d2514173c3/dataclasses_json-0.6.7.tar.gz", hash = "sha256:b6b3e528266ea45b9535223bc53ca645f5208833c29229e847b3f26a1cc55fc0", size = 32227, upload-time = "2024-06-09T16:20:19.103Z" }
wheels = [
    { url = "https://files.pythonhosted.org/packages/c3/be/d0d44e092656fe7a06b55e6103cbce807cdbdee17884a5367c68c9860853/dataclasses_json-0.6.7-py3-none-any.whl", hash = "sha256:0dbf33f26c8d5305befd61b39d2b3414e8a407bedc2834dea9b8d642666fb40a", size = 28686, upload-time = "2024-06-09T16:20:16.715Z" },
]

[[package]]
name = "datasets"
version = "4.2.0"
source = { registry = "https://pypi.org/simple" }
dependencies = [
    { name = "dill" },
    { name = "filelock" },
    { name = "fsspec", extra = ["http"] },
    { name = "httpx" },
    { name = "huggingface-hub" },
    { name = "multiprocess" },
    { name = "numpy" },
    { name = "packaging" },
    { name = "pandas" },
    { name = "pyarrow" },
    { name = "pyyaml" },
    { name = "requests" },
    { name = "tqdm" },
    { name = "xxhash" },
]
sdist = { url = "https://files.pythonhosted.org/packages/70/48/0186fbc4b86a4f9ecaf04eb01e877e78b53bfa0b03be9c84b2298431ba33/datasets-4.2.0.tar.gz", hash = "sha256:8333a7db9f3bb8044c1b819a35d4e3e2809596c837793b0921382efffdc36e78", size = 582256, upload-time = "2025-10-09T16:10:15.534Z" }
wheels = [
    { url = "https://files.pythonhosted.org/packages/91/9e/0bbbd09b116fd8ee2d3617e28e6598551d2f0f24d3a2ce99cc87ec85aeb0/datasets-4.2.0-py3-none-any.whl", hash = "sha256:fdc43aaf4a73b31f64f80f72f195ab413a1141ed15555d675b2fd17926f8b026", size = 506316, upload-time = "2025-10-09T16:10:13.375Z" },
]

[[package]]
name = "debugpy"
version = "1.8.15"
source = { registry = "https://pypi.org/simple" }
sdist = { url = "https://files.pythonhosted.org/packages/8c/8b/3a9a28ddb750a76eaec445c7f4d3147ea2c579a97dbd9e25d39001b92b21/debugpy-1.8.15.tar.gz", hash = "sha256:58d7a20b7773ab5ee6bdfb2e6cf622fdf1e40c9d5aef2857d85391526719ac00", size = 1643279, upload-time = "2025-07-15T16:43:29.135Z" }
wheels = [
    { url = "https://files.pythonhosted.org/packages/ab/4a/4508d256e52897f5cdfee6a6d7580974811e911c6d01321df3264508a5ac/debugpy-1.8.15-cp312-cp312-macosx_14_0_universal2.whl", hash = "sha256:3dcc7225cb317469721ab5136cda9ff9c8b6e6fb43e87c9e15d5b108b99d01ba", size = 2511197, upload-time = "2025-07-15T16:43:42.343Z" },
    { url = "https://files.pythonhosted.org/packages/99/8d/7f6ef1097e7fecf26b4ef72338d08e41644a41b7ee958a19f494ffcffc29/debugpy-1.8.15-cp312-cp312-manylinux_2_5_x86_64.manylinux1_x86_64.manylinux_2_17_x86_64.manylinux2014_x86_64.whl", hash = "sha256:047a493ca93c85ccede1dbbaf4e66816794bdc214213dde41a9a61e42d27f8fc", size = 4229517, upload-time = "2025-07-15T16:43:44.14Z" },
    { url = "https://files.pythonhosted.org/packages/3f/e8/e8c6a9aa33a9c9c6dacbf31747384f6ed2adde4de2e9693c766bdf323aa3/debugpy-1.8.15-cp312-cp312-win32.whl", hash = "sha256:b08e9b0bc260cf324c890626961dad4ffd973f7568fbf57feb3c3a65ab6b6327", size = 5276132, upload-time = "2025-07-15T16:43:45.529Z" },
    { url = "https://files.pythonhosted.org/packages/e9/ad/231050c6177b3476b85fcea01e565dac83607b5233d003ff067e2ee44d8f/debugpy-1.8.15-cp312-cp312-win_amd64.whl", hash = "sha256:e2a4fe357c92334272eb2845fcfcdbec3ef9f22c16cf613c388ac0887aed15fa", size = 5317645, upload-time = "2025-07-15T16:43:46.968Z" },
    { url = "https://files.pythonhosted.org/packages/28/70/2928aad2310726d5920b18ed9f54b9f06df5aa4c10cf9b45fa18ff0ab7e8/debugpy-1.8.15-cp313-cp313-macosx_14_0_universal2.whl", hash = "sha256:f5e01291ad7d6649aed5773256c5bba7a1a556196300232de1474c3c372592bf", size = 2495538, upload-time = "2025-07-15T16:43:48.927Z" },
    { url = "https://files.pythonhosted.org/packages/9e/c6/9b8ffb4ca91fac8b2877eef63c9cc0e87dd2570b1120054c272815ec4cd0/debugpy-1.8.15-cp313-cp313-manylinux_2_5_x86_64.manylinux1_x86_64.manylinux_2_17_x86_64.manylinux2014_x86_64.whl", hash = "sha256:94dc0f0d00e528d915e0ce1c78e771475b2335b376c49afcc7382ee0b146bab6", size = 4221874, upload-time = "2025-07-15T16:43:50.282Z" },
    { url = "https://files.pythonhosted.org/packages/55/8a/9b8d59674b4bf489318c7c46a1aab58e606e583651438084b7e029bf3c43/debugpy-1.8.15-cp313-cp313-win32.whl", hash = "sha256:fcf0748d4f6e25f89dc5e013d1129ca6f26ad4da405e0723a4f704583896a709", size = 5275949, upload-time = "2025-07-15T16:43:52.079Z" },
    { url = "https://files.pythonhosted.org/packages/72/83/9e58e6fdfa8710a5e6ec06c2401241b9ad48b71c0a7eb99570a1f1edb1d3/debugpy-1.8.15-cp313-cp313-win_amd64.whl", hash = "sha256:73c943776cb83e36baf95e8f7f8da765896fd94b05991e7bc162456d25500683", size = 5317720, upload-time = "2025-07-15T16:43:53.703Z" },
    { url = "https://files.pythonhosted.org/packages/07/d5/98748d9860e767a1248b5e31ffa7ce8cb7006e97bf8abbf3d891d0a8ba4e/debugpy-1.8.15-py2.py3-none-any.whl", hash = "sha256:bce2e6c5ff4f2e00b98d45e7e01a49c7b489ff6df5f12d881c67d2f1ac635f3d", size = 5282697, upload-time = "2025-07-15T16:44:07.996Z" },
]

[[package]]
name = "decorator"
version = "5.2.1"
source = { registry = "https://pypi.org/simple" }
sdist = { url = "https://files.pythonhosted.org/packages/43/fa/6d96a0978d19e17b68d634497769987b16c8f4cd0a7a05048bec693caa6b/decorator-5.2.1.tar.gz", hash = "sha256:65f266143752f734b0a7cc83c46f4618af75b8c5911b00ccb61d0ac9b6da0360", size = 56711, upload-time = "2025-02-24T04:41:34.073Z" }
wheels = [
    { url = "https://files.pythonhosted.org/packages/4e/8c/f3147f5c4b73e7550fe5f9352eaa956ae838d5c51eb58e7a25b9f3e2643b/decorator-5.2.1-py3-none-any.whl", hash = "sha256:d316bb415a2d9e2d2b3abcc4084c6502fc09240e292cd76a76afc106a1c8e04a", size = 9190, upload-time = "2025-02-24T04:41:32.565Z" },
]

[[package]]
name = "dill"
version = "0.3.7"
source = { registry = "https://pypi.org/simple" }
sdist = { url = "https://files.pythonhosted.org/packages/c4/31/54dd222e02311c2dbc9e680d37cbd50f4494ce1ee9b04c69980e4ec26f38/dill-0.3.7.tar.gz", hash = "sha256:cc1c8b182eb3013e24bd475ff2e9295af86c1a38eb1aff128dac8962a9ce3c03", size = 183355, upload-time = "2023-07-22T22:18:46.449Z" }
wheels = [
    { url = "https://files.pythonhosted.org/packages/f5/3a/74a29b11cf2cdfcd6ba89c0cecd70b37cd1ba7b77978ce611eb7a146a832/dill-0.3.7-py3-none-any.whl", hash = "sha256:76b122c08ef4ce2eedcd4d1abd8e641114bfc6c2867f49f3c41facf65bf19f5e", size = 115254, upload-time = "2023-07-22T22:18:44.511Z" },
]

[[package]]
name = "diskcache"
version = "5.6.3"
source = { registry = "https://pypi.org/simple" }
sdist = { url = "https://files.pythonhosted.org/packages/3f/21/1c1ffc1a039ddcc459db43cc108658f32c57d271d7289a2794e401d0fdb6/diskcache-5.6.3.tar.gz", hash = "sha256:2c3a3fa2743d8535d832ec61c2054a1641f41775aa7c556758a109941e33e4fc", size = 67916, upload-time = "2023-08-31T06:12:00.316Z" }
wheels = [
    { url = "https://files.pythonhosted.org/packages/3f/27/4570e78fc0bf5ea0ca45eb1de3818a23787af9b390c0b0a0033a1b8236f9/diskcache-5.6.3-py3-none-any.whl", hash = "sha256:5e31b2d5fbad117cc363ebaf6b689474db18a1f6438bc82358b024abd4c2ca19", size = 45550, upload-time = "2023-08-31T06:11:58.822Z" },
]

[[package]]
name = "distlib"
version = "0.4.0"
source = { registry = "https://pypi.org/simple" }
sdist = { url = "https://files.pythonhosted.org/packages/96/8e/709914eb2b5749865801041647dc7f4e6d00b549cfe88b65ca192995f07c/distlib-0.4.0.tar.gz", hash = "sha256:feec40075be03a04501a973d81f633735b4b69f98b05450592310c0f401a4e0d", size = 614605, upload-time = "2025-07-17T16:52:00.465Z" }
wheels = [
    { url = "https://files.pythonhosted.org/packages/33/6b/e0547afaf41bf2c42e52430072fa5658766e3d65bd4b03a563d1b6336f57/distlib-0.4.0-py2.py3-none-any.whl", hash = "sha256:9659f7d87e46584a30b5780e43ac7a2143098441670ff0a49d5f9034c54a6c16", size = 469047, upload-time = "2025-07-17T16:51:58.613Z" },
]

[[package]]
name = "distro"
version = "1.9.0"
source = { registry = "https://pypi.org/simple" }
sdist = { url = "https://files.pythonhosted.org/packages/fc/f8/98eea607f65de6527f8a2e8885fc8015d3e6f5775df186e443e0964a11c3/distro-1.9.0.tar.gz", hash = "sha256:2fa77c6fd8940f116ee1d6b94a2f90b13b5ea8d019b98bc8bafdcabcdd9bdbed", size = 60722, upload-time = "2023-12-24T09:54:32.31Z" }
wheels = [
    { url = "https://files.pythonhosted.org/packages/12/b3/231ffd4ab1fc9d679809f356cebee130ac7daa00d6d6f3206dd4fd137e9e/distro-1.9.0-py3-none-any.whl", hash = "sha256:7bffd925d65168f85027d8da9af6bddab658135b840670a223589bc0c8ef02b2", size = 20277, upload-time = "2023-12-24T09:54:30.421Z" },
]

[[package]]
name = "docstring-parser"
version = "0.17.0"
source = { registry = "https://pypi.org/simple" }
sdist = { url = "https://files.pythonhosted.org/packages/b2/9d/c3b43da9515bd270df0f80548d9944e389870713cc1fe2b8fb35fe2bcefd/docstring_parser-0.17.0.tar.gz", hash = "sha256:583de4a309722b3315439bb31d64ba3eebada841f2e2cee23b99df001434c912", size = 27442, upload-time = "2025-07-21T07:35:01.868Z" }
wheels = [
    { url = "https://files.pythonhosted.org/packages/55/e2/2537ebcff11c1ee1ff17d8d0b6f4db75873e3b0fb32c2d4a2ee31ecb310a/docstring_parser-0.17.0-py3-none-any.whl", hash = "sha256:cf2569abd23dce8099b300f9b4fa8191e9582dda731fd533daf54c4551658708", size = 36896, upload-time = "2025-07-21T07:35:00.684Z" },
]

[[package]]
name = "ecdsa"
version = "0.19.1"
source = { registry = "https://pypi.org/simple" }
dependencies = [
    { name = "six" },
]
sdist = { url = "https://files.pythonhosted.org/packages/c0/1f/924e3caae75f471eae4b26bd13b698f6af2c44279f67af317439c2f4c46a/ecdsa-0.19.1.tar.gz", hash = "sha256:478cba7b62555866fcb3bb3fe985e06decbdb68ef55713c4e5ab98c57d508e61", size = 201793, upload-time = "2025-03-13T11:52:43.25Z" }
wheels = [
    { url = "https://files.pythonhosted.org/packages/cb/a3/460c57f094a4a165c84a1341c373b0a4f5ec6ac244b998d5021aade89b77/ecdsa-0.19.1-py2.py3-none-any.whl", hash = "sha256:30638e27cf77b7e15c4c4cc1973720149e1033827cfd00661ca5c8cc0cdb24c3", size = 150607, upload-time = "2025-03-13T11:52:41.757Z" },
]

[[package]]
name = "executing"
version = "2.2.0"
source = { registry = "https://pypi.org/simple" }
sdist = { url = "https://files.pythonhosted.org/packages/91/50/a9d80c47ff289c611ff12e63f7c5d13942c65d68125160cefd768c73e6e4/executing-2.2.0.tar.gz", hash = "sha256:5d108c028108fe2551d1a7b2e8b713341e2cb4fc0aa7dcf966fa4327a5226755", size = 978693, upload-time = "2025-01-22T15:41:29.403Z" }
wheels = [
    { url = "https://files.pythonhosted.org/packages/7b/8f/c4d9bafc34ad7ad5d8dc16dd1347ee0e507a52c3adb6bfa8887e1c6a26ba/executing-2.2.0-py2.py3-none-any.whl", hash = "sha256:11387150cad388d62750327a53d3339fad4888b39a6fe233c3afbb54ecffd3aa", size = 26702, upload-time = "2025-01-22T15:41:25.929Z" },
]

[[package]]
name = "fastapi"
version = "0.115.13"
source = { registry = "https://pypi.org/simple" }
dependencies = [
    { name = "pydantic" },
    { name = "starlette" },
    { name = "typing-extensions" },
]
sdist = { url = "https://files.pythonhosted.org/packages/20/64/ec0788201b5554e2a87c49af26b77a4d132f807a0fa9675257ac92c6aa0e/fastapi-0.115.13.tar.gz", hash = "sha256:55d1d25c2e1e0a0a50aceb1c8705cd932def273c102bff0b1c1da88b3c6eb307", size = 295680, upload-time = "2025-06-17T11:49:45.575Z" }
wheels = [
    { url = "https://files.pythonhosted.org/packages/59/4a/e17764385382062b0edbb35a26b7cf76d71e27e456546277a42ba6545c6e/fastapi-0.115.13-py3-none-any.whl", hash = "sha256:0a0cab59afa7bab22f5eb347f8c9864b681558c278395e94035a741fc10cd865", size = 95315, upload-time = "2025-06-17T11:49:44.106Z" },
]

[[package]]
name = "filelock"
version = "3.18.0"
source = { registry = "https://pypi.org/simple" }
sdist = { url = "https://files.pythonhosted.org/packages/0a/10/c23352565a6544bdc5353e0b15fc1c563352101f30e24bf500207a54df9a/filelock-3.18.0.tar.gz", hash = "sha256:adbc88eabb99d2fec8c9c1b229b171f18afa655400173ddc653d5d01501fb9f2", size = 18075, upload-time = "2025-03-14T07:11:40.47Z" }
wheels = [
    { url = "https://files.pythonhosted.org/packages/4d/36/2a115987e2d8c300a974597416d9de88f2444426de9571f4b59b2cca3acc/filelock-3.18.0-py3-none-any.whl", hash = "sha256:c401f4f8377c4464e6db25fff06205fd89bdd83b65eb0488ed1b160f780e21de", size = 16215, upload-time = "2025-03-14T07:11:39.145Z" },
]

[[package]]
name = "fire"
version = "0.7.0"
source = { registry = "https://pypi.org/simple" }
dependencies = [
    { name = "termcolor" },
]
sdist = { url = "https://files.pythonhosted.org/packages/6b/b6/82c7e601d6d3c3278c40b7bd35e17e82aa227f050aa9f66cb7b7fce29471/fire-0.7.0.tar.gz", hash = "sha256:961550f07936eaf65ad1dc8360f2b2bf8408fad46abbfa4d2a3794f8d2a95cdf", size = 87189, upload-time = "2024-10-01T14:29:31.585Z" }

[[package]]
name = "frozenlist"
version = "1.7.0"
source = { registry = "https://pypi.org/simple" }
sdist = { url = "https://files.pythonhosted.org/packages/79/b1/b64018016eeb087db503b038296fd782586432b9c077fc5c7839e9cb6ef6/frozenlist-1.7.0.tar.gz", hash = "sha256:2e310d81923c2437ea8670467121cc3e9b0f76d3043cc1d2331d56c7fb7a3a8f", size = 45078, upload-time = "2025-06-09T23:02:35.538Z" }
wheels = [
    { url = "https://files.pythonhosted.org/packages/ef/a2/c8131383f1e66adad5f6ecfcce383d584ca94055a34d683bbb24ac5f2f1c/frozenlist-1.7.0-cp312-cp312-macosx_10_13_universal2.whl", hash = "sha256:3dbf9952c4bb0e90e98aec1bd992b3318685005702656bc6f67c1a32b76787f2", size = 81424, upload-time = "2025-06-09T23:00:42.24Z" },
    { url = "https://files.pythonhosted.org/packages/4c/9d/02754159955088cb52567337d1113f945b9e444c4960771ea90eb73de8db/frozenlist-1.7.0-cp312-cp312-macosx_10_13_x86_64.whl", hash = "sha256:1f5906d3359300b8a9bb194239491122e6cf1444c2efb88865426f170c262cdb", size = 47952, upload-time = "2025-06-09T23:00:43.481Z" },
    { url = "https://files.pythonhosted.org/packages/01/7a/0046ef1bd6699b40acd2067ed6d6670b4db2f425c56980fa21c982c2a9db/frozenlist-1.7.0-cp312-cp312-macosx_11_0_arm64.whl", hash = "sha256:3dabd5a8f84573c8d10d8859a50ea2dec01eea372031929871368c09fa103478", size = 46688, upload-time = "2025-06-09T23:00:44.793Z" },
    { url = "https://files.pythonhosted.org/packages/d6/a2/a910bafe29c86997363fb4c02069df4ff0b5bc39d33c5198b4e9dd42d8f8/frozenlist-1.7.0-cp312-cp312-manylinux_2_17_aarch64.manylinux2014_aarch64.whl", hash = "sha256:aa57daa5917f1738064f302bf2626281a1cb01920c32f711fbc7bc36111058a8", size = 243084, upload-time = "2025-06-09T23:00:46.125Z" },
    { url = "https://files.pythonhosted.org/packages/64/3e/5036af9d5031374c64c387469bfcc3af537fc0f5b1187d83a1cf6fab1639/frozenlist-1.7.0-cp312-cp312-manylinux_2_17_armv7l.manylinux2014_armv7l.manylinux_2_31_armv7l.whl", hash = "sha256:c193dda2b6d49f4c4398962810fa7d7c78f032bf45572b3e04dd5249dff27e08", size = 233524, upload-time = "2025-06-09T23:00:47.73Z" },
    { url = "https://files.pythonhosted.org/packages/06/39/6a17b7c107a2887e781a48ecf20ad20f1c39d94b2a548c83615b5b879f28/frozenlist-1.7.0-cp312-cp312-manylinux_2_17_ppc64le.manylinux2014_ppc64le.whl", hash = "sha256:bfe2b675cf0aaa6d61bf8fbffd3c274b3c9b7b1623beb3809df8a81399a4a9c4", size = 248493, upload-time = "2025-06-09T23:00:49.742Z" },
    { url = "https://files.pythonhosted.org/packages/be/00/711d1337c7327d88c44d91dd0f556a1c47fb99afc060ae0ef66b4d24793d/frozenlist-1.7.0-cp312-cp312-manylinux_2_17_s390x.manylinux2014_s390x.whl", hash = "sha256:8fc5d5cda37f62b262405cf9652cf0856839c4be8ee41be0afe8858f17f4c94b", size = 244116, upload-time = "2025-06-09T23:00:51.352Z" },
    { url = "https://files.pythonhosted.org/packages/24/fe/74e6ec0639c115df13d5850e75722750adabdc7de24e37e05a40527ca539/frozenlist-1.7.0-cp312-cp312-manylinux_2_5_i686.manylinux1_i686.manylinux_2_17_i686.manylinux2014_i686.whl", hash = "sha256:b0d5ce521d1dd7d620198829b87ea002956e4319002ef0bc8d3e6d045cb4646e", size = 224557, upload-time = "2025-06-09T23:00:52.855Z" },
    { url = "https://files.pythonhosted.org/packages/8d/db/48421f62a6f77c553575201e89048e97198046b793f4a089c79a6e3268bd/frozenlist-1.7.0-cp312-cp312-manylinux_2_5_x86_64.manylinux1_x86_64.manylinux_2_17_x86_64.manylinux2014_x86_64.whl", hash = "sha256:488d0a7d6a0008ca0db273c542098a0fa9e7dfaa7e57f70acef43f32b3f69dca", size = 241820, upload-time = "2025-06-09T23:00:54.43Z" },
    { url = "https://files.pythonhosted.org/packages/1d/fa/cb4a76bea23047c8462976ea7b7a2bf53997a0ca171302deae9d6dd12096/frozenlist-1.7.0-cp312-cp312-musllinux_1_2_aarch64.whl", hash = "sha256:15a7eaba63983d22c54d255b854e8108e7e5f3e89f647fc854bd77a237e767df", size = 236542, upload-time = "2025-06-09T23:00:56.409Z" },
    { url = "https://files.pythonhosted.org/packages/5d/32/476a4b5cfaa0ec94d3f808f193301debff2ea42288a099afe60757ef6282/frozenlist-1.7.0-cp312-cp312-musllinux_1_2_armv7l.whl", hash = "sha256:1eaa7e9c6d15df825bf255649e05bd8a74b04a4d2baa1ae46d9c2d00b2ca2cb5", size = 249350, upload-time = "2025-06-09T23:00:58.468Z" },
    { url = "https://files.pythonhosted.org/packages/8d/ba/9a28042f84a6bf8ea5dbc81cfff8eaef18d78b2a1ad9d51c7bc5b029ad16/frozenlist-1.7.0-cp312-cp312-musllinux_1_2_i686.whl", hash = "sha256:e4389e06714cfa9d47ab87f784a7c5be91d3934cd6e9a7b85beef808297cc025", size = 225093, upload-time = "2025-06-09T23:01:00.015Z" },
    { url = "https://files.pythonhosted.org/packages/bc/29/3a32959e68f9cf000b04e79ba574527c17e8842e38c91d68214a37455786/frozenlist-1.7.0-cp312-cp312-musllinux_1_2_ppc64le.whl", hash = "sha256:73bd45e1488c40b63fe5a7df892baf9e2a4d4bb6409a2b3b78ac1c6236178e01", size = 245482, upload-time = "2025-06-09T23:01:01.474Z" },
    { url = "https://files.pythonhosted.org/packages/80/e8/edf2f9e00da553f07f5fa165325cfc302dead715cab6ac8336a5f3d0adc2/frozenlist-1.7.0-cp312-cp312-musllinux_1_2_s390x.whl", hash = "sha256:99886d98e1643269760e5fe0df31e5ae7050788dd288947f7f007209b8c33f08", size = 249590, upload-time = "2025-06-09T23:01:02.961Z" },
    { url = "https://files.pythonhosted.org/packages/1c/80/9a0eb48b944050f94cc51ee1c413eb14a39543cc4f760ed12657a5a3c45a/frozenlist-1.7.0-cp312-cp312-musllinux_1_2_x86_64.whl", hash = "sha256:290a172aae5a4c278c6da8a96222e6337744cd9c77313efe33d5670b9f65fc43", size = 237785, upload-time = "2025-06-09T23:01:05.095Z" },
    { url = "https://files.pythonhosted.org/packages/f3/74/87601e0fb0369b7a2baf404ea921769c53b7ae00dee7dcfe5162c8c6dbf0/frozenlist-1.7.0-cp312-cp312-win32.whl", hash = "sha256:426c7bc70e07cfebc178bc4c2bf2d861d720c4fff172181eeb4a4c41d4ca2ad3", size = 39487, upload-time = "2025-06-09T23:01:06.54Z" },
    { url = "https://files.pythonhosted.org/packages/0b/15/c026e9a9fc17585a9d461f65d8593d281fedf55fbf7eb53f16c6df2392f9/frozenlist-1.7.0-cp312-cp312-win_amd64.whl", hash = "sha256:563b72efe5da92e02eb68c59cb37205457c977aa7a449ed1b37e6939e5c47c6a", size = 43874, upload-time = "2025-06-09T23:01:07.752Z" },
    { url = "https://files.pythonhosted.org/packages/24/90/6b2cebdabdbd50367273c20ff6b57a3dfa89bd0762de02c3a1eb42cb6462/frozenlist-1.7.0-cp313-cp313-macosx_10_13_universal2.whl", hash = "sha256:ee80eeda5e2a4e660651370ebffd1286542b67e268aa1ac8d6dbe973120ef7ee", size = 79791, upload-time = "2025-06-09T23:01:09.368Z" },
    { url = "https://files.pythonhosted.org/packages/83/2e/5b70b6a3325363293fe5fc3ae74cdcbc3e996c2a11dde2fd9f1fb0776d19/frozenlist-1.7.0-cp313-cp313-macosx_10_13_x86_64.whl", hash = "sha256:d1a81c85417b914139e3a9b995d4a1c84559afc839a93cf2cb7f15e6e5f6ed2d", size = 47165, upload-time = "2025-06-09T23:01:10.653Z" },
    { url = "https://files.pythonhosted.org/packages/f4/25/a0895c99270ca6966110f4ad98e87e5662eab416a17e7fd53c364bf8b954/frozenlist-1.7.0-cp313-cp313-macosx_11_0_arm64.whl", hash = "sha256:cbb65198a9132ebc334f237d7b0df163e4de83fb4f2bdfe46c1e654bdb0c5d43", size = 45881, upload-time = "2025-06-09T23:01:12.296Z" },
    { url = "https://files.pythonhosted.org/packages/19/7c/71bb0bbe0832793c601fff68cd0cf6143753d0c667f9aec93d3c323f4b55/frozenlist-1.7.0-cp313-cp313-manylinux_2_17_aarch64.manylinux2014_aarch64.whl", hash = "sha256:dab46c723eeb2c255a64f9dc05b8dd601fde66d6b19cdb82b2e09cc6ff8d8b5d", size = 232409, upload-time = "2025-06-09T23:01:13.641Z" },
    { url = "https://files.pythonhosted.org/packages/c0/45/ed2798718910fe6eb3ba574082aaceff4528e6323f9a8570be0f7028d8e9/frozenlist-1.7.0-cp313-cp313-manylinux_2_17_armv7l.manylinux2014_armv7l.manylinux_2_31_armv7l.whl", hash = "sha256:6aeac207a759d0dedd2e40745575ae32ab30926ff4fa49b1635def65806fddee", size = 225132, upload-time = "2025-06-09T23:01:15.264Z" },
    { url = "https://files.pythonhosted.org/packages/ba/e2/8417ae0f8eacb1d071d4950f32f229aa6bf68ab69aab797b72a07ea68d4f/frozenlist-1.7.0-cp313-cp313-manylinux_2_17_ppc64le.manylinux2014_ppc64le.whl", hash = "sha256:bd8c4e58ad14b4fa7802b8be49d47993182fdd4023393899632c88fd8cd994eb", size = 237638, upload-time = "2025-06-09T23:01:16.752Z" },
    { url = "https://files.pythonhosted.org/packages/f8/b7/2ace5450ce85f2af05a871b8c8719b341294775a0a6c5585d5e6170f2ce7/frozenlist-1.7.0-cp313-cp313-manylinux_2_17_s390x.manylinux2014_s390x.whl", hash = "sha256:04fb24d104f425da3540ed83cbfc31388a586a7696142004c577fa61c6298c3f", size = 233539, upload-time = "2025-06-09T23:01:18.202Z" },
    { url = "https://files.pythonhosted.org/packages/46/b9/6989292c5539553dba63f3c83dc4598186ab2888f67c0dc1d917e6887db6/frozenlist-1.7.0-cp313-cp313-manylinux_2_5_i686.manylinux1_i686.manylinux_2_17_i686.manylinux2014_i686.whl", hash = "sha256:6a5c505156368e4ea6b53b5ac23c92d7edc864537ff911d2fb24c140bb175e60", size = 215646, upload-time = "2025-06-09T23:01:19.649Z" },
    { url = "https://files.pythonhosted.org/packages/72/31/bc8c5c99c7818293458fe745dab4fd5730ff49697ccc82b554eb69f16a24/frozenlist-1.7.0-cp313-cp313-manylinux_2_5_x86_64.manylinux1_x86_64.manylinux_2_17_x86_64.manylinux2014_x86_64.whl", hash = "sha256:8bd7eb96a675f18aa5c553eb7ddc24a43c8c18f22e1f9925528128c052cdbe00", size = 232233, upload-time = "2025-06-09T23:01:21.175Z" },
    { url = "https://files.pythonhosted.org/packages/59/52/460db4d7ba0811b9ccb85af996019f5d70831f2f5f255f7cc61f86199795/frozenlist-1.7.0-cp313-cp313-musllinux_1_2_aarch64.whl", hash = "sha256:05579bf020096fe05a764f1f84cd104a12f78eaab68842d036772dc6d4870b4b", size = 227996, upload-time = "2025-06-09T23:01:23.098Z" },
    { url = "https://files.pythonhosted.org/packages/ba/c9/f4b39e904c03927b7ecf891804fd3b4df3db29b9e487c6418e37988d6e9d/frozenlist-1.7.0-cp313-cp313-musllinux_1_2_armv7l.whl", hash = "sha256:376b6222d114e97eeec13d46c486facd41d4f43bab626b7c3f6a8b4e81a5192c", size = 242280, upload-time = "2025-06-09T23:01:24.808Z" },
    { url = "https://files.pythonhosted.org/packages/b8/33/3f8d6ced42f162d743e3517781566b8481322be321b486d9d262adf70bfb/frozenlist-1.7.0-cp313-cp313-musllinux_1_2_i686.whl", hash = "sha256:0aa7e176ebe115379b5b1c95b4096fb1c17cce0847402e227e712c27bdb5a949", size = 217717, upload-time = "2025-06-09T23:01:26.28Z" },
    { url = "https://files.pythonhosted.org/packages/3e/e8/ad683e75da6ccef50d0ab0c2b2324b32f84fc88ceee778ed79b8e2d2fe2e/frozenlist-1.7.0-cp313-cp313-musllinux_1_2_ppc64le.whl", hash = "sha256:3fbba20e662b9c2130dc771e332a99eff5da078b2b2648153a40669a6d0e36ca", size = 236644, upload-time = "2025-06-09T23:01:27.887Z" },
    { url = "https://files.pythonhosted.org/packages/b2/14/8d19ccdd3799310722195a72ac94ddc677541fb4bef4091d8e7775752360/frozenlist-1.7.0-cp313-cp313-musllinux_1_2_s390x.whl", hash = "sha256:f3f4410a0a601d349dd406b5713fec59b4cee7e71678d5b17edda7f4655a940b", size = 238879, upload-time = "2025-06-09T23:01:29.524Z" },
    { url = "https://files.pythonhosted.org/packages/ce/13/c12bf657494c2fd1079a48b2db49fa4196325909249a52d8f09bc9123fd7/frozenlist-1.7.0-cp313-cp313-musllinux_1_2_x86_64.whl", hash = "sha256:e2cdfaaec6a2f9327bf43c933c0319a7c429058e8537c508964a133dffee412e", size = 232502, upload-time = "2025-06-09T23:01:31.287Z" },
    { url = "https://files.pythonhosted.org/packages/d7/8b/e7f9dfde869825489382bc0d512c15e96d3964180c9499efcec72e85db7e/frozenlist-1.7.0-cp313-cp313-win32.whl", hash = "sha256:5fc4df05a6591c7768459caba1b342d9ec23fa16195e744939ba5914596ae3e1", size = 39169, upload-time = "2025-06-09T23:01:35.503Z" },
    { url = "https://files.pythonhosted.org/packages/35/89/a487a98d94205d85745080a37860ff5744b9820a2c9acbcdd9440bfddf98/frozenlist-1.7.0-cp313-cp313-win_amd64.whl", hash = "sha256:52109052b9791a3e6b5d1b65f4b909703984b770694d3eb64fad124c835d7cba", size = 43219, upload-time = "2025-06-09T23:01:36.784Z" },
    { url = "https://files.pythonhosted.org/packages/56/d5/5c4cf2319a49eddd9dd7145e66c4866bdc6f3dbc67ca3d59685149c11e0d/frozenlist-1.7.0-cp313-cp313t-macosx_10_13_universal2.whl", hash = "sha256:a6f86e4193bb0e235ef6ce3dde5cbabed887e0b11f516ce8a0f4d3b33078ec2d", size = 84345, upload-time = "2025-06-09T23:01:38.295Z" },
    { url = "https://files.pythonhosted.org/packages/a4/7d/ec2c1e1dc16b85bc9d526009961953df9cec8481b6886debb36ec9107799/frozenlist-1.7.0-cp313-cp313t-macosx_10_13_x86_64.whl", hash = "sha256:82d664628865abeb32d90ae497fb93df398a69bb3434463d172b80fc25b0dd7d", size = 48880, upload-time = "2025-06-09T23:01:39.887Z" },
    { url = "https://files.pythonhosted.org/packages/69/86/f9596807b03de126e11e7d42ac91e3d0b19a6599c714a1989a4e85eeefc4/frozenlist-1.7.0-cp313-cp313t-macosx_11_0_arm64.whl", hash = "sha256:912a7e8375a1c9a68325a902f3953191b7b292aa3c3fb0d71a216221deca460b", size = 48498, upload-time = "2025-06-09T23:01:41.318Z" },
    { url = "https://files.pythonhosted.org/packages/5e/cb/df6de220f5036001005f2d726b789b2c0b65f2363b104bbc16f5be8084f8/frozenlist-1.7.0-cp313-cp313t-manylinux_2_17_aarch64.manylinux2014_aarch64.whl", hash = "sha256:9537c2777167488d539bc5de2ad262efc44388230e5118868e172dd4a552b146", size = 292296, upload-time = "2025-06-09T23:01:42.685Z" },
    { url = "https://files.pythonhosted.org/packages/83/1f/de84c642f17c8f851a2905cee2dae401e5e0daca9b5ef121e120e19aa825/frozenlist-1.7.0-cp313-cp313t-manylinux_2_17_armv7l.manylinux2014_armv7l.manylinux_2_31_armv7l.whl", hash = "sha256:f34560fb1b4c3e30ba35fa9a13894ba39e5acfc5f60f57d8accde65f46cc5e74", size = 273103, upload-time = "2025-06-09T23:01:44.166Z" },
    { url = "https://files.pythonhosted.org/packages/88/3c/c840bfa474ba3fa13c772b93070893c6e9d5c0350885760376cbe3b6c1b3/frozenlist-1.7.0-cp313-cp313t-manylinux_2_17_ppc64le.manylinux2014_ppc64le.whl", hash = "sha256:acd03d224b0175f5a850edc104ac19040d35419eddad04e7cf2d5986d98427f1", size = 292869, upload-time = "2025-06-09T23:01:45.681Z" },
    { url = "https://files.pythonhosted.org/packages/a6/1c/3efa6e7d5a39a1d5ef0abeb51c48fb657765794a46cf124e5aca2c7a592c/frozenlist-1.7.0-cp313-cp313t-manylinux_2_17_s390x.manylinux2014_s390x.whl", hash = "sha256:f2038310bc582f3d6a09b3816ab01737d60bf7b1ec70f5356b09e84fb7408ab1", size = 291467, upload-time = "2025-06-09T23:01:47.234Z" },
    { url = "https://files.pythonhosted.org/packages/4f/00/d5c5e09d4922c395e2f2f6b79b9a20dab4b67daaf78ab92e7729341f61f6/frozenlist-1.7.0-cp313-cp313t-manylinux_2_5_i686.manylinux1_i686.manylinux_2_17_i686.manylinux2014_i686.whl", hash = "sha256:b8c05e4c8e5f36e5e088caa1bf78a687528f83c043706640a92cb76cd6999384", size = 266028, upload-time = "2025-06-09T23:01:48.819Z" },
    { url = "https://files.pythonhosted.org/packages/4e/27/72765be905619dfde25a7f33813ac0341eb6b076abede17a2e3fbfade0cb/frozenlist-1.7.0-cp313-cp313t-manylinux_2_5_x86_64.manylinux1_x86_64.manylinux_2_17_x86_64.manylinux2014_x86_64.whl", hash = "sha256:765bb588c86e47d0b68f23c1bee323d4b703218037765dcf3f25c838c6fecceb", size = 284294, upload-time = "2025-06-09T23:01:50.394Z" },
    { url = "https://files.pythonhosted.org/packages/88/67/c94103a23001b17808eb7dd1200c156bb69fb68e63fcf0693dde4cd6228c/frozenlist-1.7.0-cp313-cp313t-musllinux_1_2_aarch64.whl", hash = "sha256:32dc2e08c67d86d0969714dd484fd60ff08ff81d1a1e40a77dd34a387e6ebc0c", size = 281898, upload-time = "2025-06-09T23:01:52.234Z" },
    { url = "https://files.pythonhosted.org/packages/42/34/a3e2c00c00f9e2a9db5653bca3fec306349e71aff14ae45ecc6d0951dd24/frozenlist-1.7.0-cp313-cp313t-musllinux_1_2_armv7l.whl", hash = "sha256:c0303e597eb5a5321b4de9c68e9845ac8f290d2ab3f3e2c864437d3c5a30cd65", size = 290465, upload-time = "2025-06-09T23:01:53.788Z" },
    { url = "https://files.pythonhosted.org/packages/bb/73/f89b7fbce8b0b0c095d82b008afd0590f71ccb3dee6eee41791cf8cd25fd/frozenlist-1.7.0-cp313-cp313t-musllinux_1_2_i686.whl", hash = "sha256:a47f2abb4e29b3a8d0b530f7c3598badc6b134562b1a5caee867f7c62fee51e3", size = 266385, upload-time = "2025-06-09T23:01:55.769Z" },
    { url = "https://files.pythonhosted.org/packages/cd/45/e365fdb554159462ca12df54bc59bfa7a9a273ecc21e99e72e597564d1ae/frozenlist-1.7.0-cp313-cp313t-musllinux_1_2_ppc64le.whl", hash = "sha256:3d688126c242a6fabbd92e02633414d40f50bb6002fa4cf995a1d18051525657", size = 288771, upload-time = "2025-06-09T23:01:57.4Z" },
    { url = "https://files.pythonhosted.org/packages/00/11/47b6117002a0e904f004d70ec5194fe9144f117c33c851e3d51c765962d0/frozenlist-1.7.0-cp313-cp313t-musllinux_1_2_s390x.whl", hash = "sha256:4e7e9652b3d367c7bd449a727dc79d5043f48b88d0cbfd4f9f1060cf2b414104", size = 288206, upload-time = "2025-06-09T23:01:58.936Z" },
    { url = "https://files.pythonhosted.org/packages/40/37/5f9f3c3fd7f7746082ec67bcdc204db72dad081f4f83a503d33220a92973/frozenlist-1.7.0-cp313-cp313t-musllinux_1_2_x86_64.whl", hash = "sha256:1a85e345b4c43db8b842cab1feb41be5cc0b10a1830e6295b69d7310f99becaf", size = 282620, upload-time = "2025-06-09T23:02:00.493Z" },
    { url = "https://files.pythonhosted.org/packages/0b/31/8fbc5af2d183bff20f21aa743b4088eac4445d2bb1cdece449ae80e4e2d1/frozenlist-1.7.0-cp313-cp313t-win32.whl", hash = "sha256:3a14027124ddb70dfcee5148979998066897e79f89f64b13328595c4bdf77c81", size = 43059, upload-time = "2025-06-09T23:02:02.072Z" },
    { url = "https://files.pythonhosted.org/packages/bb/ed/41956f52105b8dbc26e457c5705340c67c8cc2b79f394b79bffc09d0e938/frozenlist-1.7.0-cp313-cp313t-win_amd64.whl", hash = "sha256:3bf8010d71d4507775f658e9823210b7427be36625b387221642725b515dcf3e", size = 47516, upload-time = "2025-06-09T23:02:03.779Z" },
    { url = "https://files.pythonhosted.org/packages/ee/45/b82e3c16be2182bff01179db177fe144d58b5dc787a7d4492c6ed8b9317f/frozenlist-1.7.0-py3-none-any.whl", hash = "sha256:9a5af342e34f7e97caf8c995864c7a396418ae2859cc6fdf1b1073020d516a7e", size = 13106, upload-time = "2025-06-09T23:02:34.204Z" },
]

[[package]]
name = "fsspec"
version = "2025.7.0"
source = { registry = "https://pypi.org/simple" }
sdist = { url = "https://files.pythonhosted.org/packages/8b/02/0835e6ab9cfc03916fe3f78c0956cfcdb6ff2669ffa6651065d5ebf7fc98/fsspec-2025.7.0.tar.gz", hash = "sha256:786120687ffa54b8283d942929540d8bc5ccfa820deb555a2b5d0ed2b737bf58", size = 304432, upload-time = "2025-07-15T16:05:21.19Z" }
wheels = [
    { url = "https://files.pythonhosted.org/packages/2f/e0/014d5d9d7a4564cf1c40b5039bc882db69fd881111e03ab3657ac0b218e2/fsspec-2025.7.0-py3-none-any.whl", hash = "sha256:8b012e39f63c7d5f10474de957f3ab793b47b45ae7d39f2fb735f8bbe25c0e21", size = 199597, upload-time = "2025-07-15T16:05:19.529Z" },
]

[package.optional-dependencies]
http = [
    { name = "aiohttp" },
]

[[package]]
name = "google-api-core"
version = "2.25.1"
source = { registry = "https://pypi.org/simple" }
dependencies = [
    { name = "google-auth" },
    { name = "googleapis-common-protos" },
    { name = "proto-plus" },
    { name = "protobuf" },
    { name = "requests" },
]
sdist = { url = "https://files.pythonhosted.org/packages/dc/21/e9d043e88222317afdbdb567165fdbc3b0aad90064c7e0c9eb0ad9955ad8/google_api_core-2.25.1.tar.gz", hash = "sha256:d2aaa0b13c78c61cb3f4282c464c046e45fbd75755683c9c525e6e8f7ed0a5e8", size = 165443, upload-time = "2025-06-12T20:52:20.439Z" }
wheels = [
    { url = "https://files.pythonhosted.org/packages/14/4b/ead00905132820b623732b175d66354e9d3e69fcf2a5dcdab780664e7896/google_api_core-2.25.1-py3-none-any.whl", hash = "sha256:8a2a56c1fef82987a524371f99f3bd0143702fecc670c72e600c1cda6bf8dbb7", size = 160807, upload-time = "2025-06-12T20:52:19.334Z" },
]

[[package]]
name = "google-auth"
version = "2.40.3"
source = { registry = "https://pypi.org/simple" }
dependencies = [
    { name = "cachetools" },
    { name = "pyasn1-modules" },
    { name = "rsa" },
]
sdist = { url = "https://files.pythonhosted.org/packages/9e/9b/e92ef23b84fa10a64ce4831390b7a4c2e53c0132568d99d4ae61d04c8855/google_auth-2.40.3.tar.gz", hash = "sha256:500c3a29adedeb36ea9cf24b8d10858e152f2412e3ca37829b3fa18e33d63b77", size = 281029, upload-time = "2025-06-04T18:04:57.577Z" }
wheels = [
    { url = "https://files.pythonhosted.org/packages/17/63/b19553b658a1692443c62bd07e5868adaa0ad746a0751ba62c59568cd45b/google_auth-2.40.3-py2.py3-none-any.whl", hash = "sha256:1370d4593e86213563547f97a92752fc658456fe4514c809544f330fed45a7ca", size = 216137, upload-time = "2025-06-04T18:04:55.573Z" },
]

[[package]]
name = "google-cloud-core"
version = "2.4.3"
source = { registry = "https://pypi.org/simple" }
dependencies = [
    { name = "google-api-core" },
    { name = "google-auth" },
]
sdist = { url = "https://files.pythonhosted.org/packages/d6/b8/2b53838d2acd6ec6168fd284a990c76695e84c65deee79c9f3a4276f6b4f/google_cloud_core-2.4.3.tar.gz", hash = "sha256:1fab62d7102844b278fe6dead3af32408b1df3eb06f5c7e8634cbd40edc4da53", size = 35861, upload-time = "2025-03-10T21:05:38.948Z" }
wheels = [
    { url = "https://files.pythonhosted.org/packages/40/86/bda7241a8da2d28a754aad2ba0f6776e35b67e37c36ae0c45d49370f1014/google_cloud_core-2.4.3-py2.py3-none-any.whl", hash = "sha256:5130f9f4c14b4fafdff75c79448f9495cfade0d8775facf1b09c3bf67e027f6e", size = 29348, upload-time = "2025-03-10T21:05:37.785Z" },
]

[[package]]
name = "google-cloud-storage"
version = "3.2.0"
source = { registry = "https://pypi.org/simple" }
dependencies = [
    { name = "google-api-core" },
    { name = "google-auth" },
    { name = "google-cloud-core" },
    { name = "google-crc32c" },
    { name = "google-resumable-media" },
    { name = "requests" },
]
sdist = { url = "https://files.pythonhosted.org/packages/52/5b/6d4627484248e018a926dde114c4034656570da9c1c438e3db061fa42de5/google_cloud_storage-3.2.0.tar.gz", hash = "sha256:decca843076036f45633198c125d1861ffbf47ebf5c0e3b98dcb9b2db155896c", size = 7669611, upload-time = "2025-07-07T05:14:06.764Z" }
wheels = [
    { url = "https://files.pythonhosted.org/packages/be/48/823ce62cf29d04db6508971a0db13a72c1c9faf67cea2c206b1c9c9f1f02/google_cloud_storage-3.2.0-py3-none-any.whl", hash = "sha256:ff7a9a49666954a7c3d1598291220c72d3b9e49d9dfcf9dfaecb301fc4fb0b24", size = 176133, upload-time = "2025-07-07T05:14:05.059Z" },
]

[[package]]
name = "google-crc32c"
version = "1.7.1"
source = { registry = "https://pypi.org/simple" }
sdist = { url = "https://files.pythonhosted.org/packages/19/ae/87802e6d9f9d69adfaedfcfd599266bf386a54d0be058b532d04c794f76d/google_crc32c-1.7.1.tar.gz", hash = "sha256:2bff2305f98846f3e825dbeec9ee406f89da7962accdb29356e4eadc251bd472", size = 14495, upload-time = "2025-03-26T14:29:13.32Z" }
wheels = [
    { url = "https://files.pythonhosted.org/packages/dd/b7/787e2453cf8639c94b3d06c9d61f512234a82e1d12d13d18584bd3049904/google_crc32c-1.7.1-cp312-cp312-macosx_12_0_arm64.whl", hash = "sha256:2d73a68a653c57281401871dd4aeebbb6af3191dcac751a76ce430df4d403194", size = 30470, upload-time = "2025-03-26T14:34:31.655Z" },
    { url = "https://files.pythonhosted.org/packages/ed/b4/6042c2b0cbac3ec3a69bb4c49b28d2f517b7a0f4a0232603c42c58e22b44/google_crc32c-1.7.1-cp312-cp312-macosx_12_0_x86_64.whl", hash = "sha256:22beacf83baaf59f9d3ab2bbb4db0fb018da8e5aebdce07ef9f09fce8220285e", size = 30315, upload-time = "2025-03-26T15:01:54.634Z" },
    { url = "https://files.pythonhosted.org/packages/29/ad/01e7a61a5d059bc57b702d9ff6a18b2585ad97f720bd0a0dbe215df1ab0e/google_crc32c-1.7.1-cp312-cp312-manylinux_2_17_aarch64.manylinux2014_aarch64.whl", hash = "sha256:19eafa0e4af11b0a4eb3974483d55d2d77ad1911e6cf6f832e1574f6781fd337", size = 33180, upload-time = "2025-03-26T14:41:32.168Z" },
    { url = "https://files.pythonhosted.org/packages/3b/a5/7279055cf004561894ed3a7bfdf5bf90a53f28fadd01af7cd166e88ddf16/google_crc32c-1.7.1-cp312-cp312-manylinux_2_17_x86_64.manylinux2014_x86_64.whl", hash = "sha256:b6d86616faaea68101195c6bdc40c494e4d76f41e07a37ffdef270879c15fb65", size = 32794, upload-time = "2025-03-26T14:41:33.264Z" },
    { url = "https://files.pythonhosted.org/packages/0f/d6/77060dbd140c624e42ae3ece3df53b9d811000729a5c821b9fd671ceaac6/google_crc32c-1.7.1-cp312-cp312-win_amd64.whl", hash = "sha256:b7491bdc0c7564fcf48c0179d2048ab2f7c7ba36b84ccd3a3e1c3f7a72d3bba6", size = 33477, upload-time = "2025-03-26T14:29:10.94Z" },
    { url = "https://files.pythonhosted.org/packages/8b/72/b8d785e9184ba6297a8620c8a37cf6e39b81a8ca01bb0796d7cbb28b3386/google_crc32c-1.7.1-cp313-cp313-macosx_12_0_arm64.whl", hash = "sha256:df8b38bdaf1629d62d51be8bdd04888f37c451564c2042d36e5812da9eff3c35", size = 30467, upload-time = "2025-03-26T14:36:06.909Z" },
    { url = "https://files.pythonhosted.org/packages/34/25/5f18076968212067c4e8ea95bf3b69669f9fc698476e5f5eb97d5b37999f/google_crc32c-1.7.1-cp313-cp313-macosx_12_0_x86_64.whl", hash = "sha256:e42e20a83a29aa2709a0cf271c7f8aefaa23b7ab52e53b322585297bb94d4638", size = 30309, upload-time = "2025-03-26T15:06:15.318Z" },
    { url = "https://files.pythonhosted.org/packages/92/83/9228fe65bf70e93e419f38bdf6c5ca5083fc6d32886ee79b450ceefd1dbd/google_crc32c-1.7.1-cp313-cp313-manylinux_2_17_aarch64.manylinux2014_aarch64.whl", hash = "sha256:905a385140bf492ac300026717af339790921f411c0dfd9aa5a9e69a08ed32eb", size = 33133, upload-time = "2025-03-26T14:41:34.388Z" },
    { url = "https://files.pythonhosted.org/packages/c3/ca/1ea2fd13ff9f8955b85e7956872fdb7050c4ace8a2306a6d177edb9cf7fe/google_crc32c-1.7.1-cp313-cp313-manylinux_2_17_x86_64.manylinux2014_x86_64.whl", hash = "sha256:6b211ddaf20f7ebeec5c333448582c224a7c90a9d98826fbab82c0ddc11348e6", size = 32773, upload-time = "2025-03-26T14:41:35.19Z" },
    { url = "https://files.pythonhosted.org/packages/89/32/a22a281806e3ef21b72db16f948cad22ec68e4bdd384139291e00ff82fe2/google_crc32c-1.7.1-cp313-cp313-win_amd64.whl", hash = "sha256:0f99eaa09a9a7e642a61e06742856eec8b19fc0037832e03f941fe7cf0c8e4db", size = 33475, upload-time = "2025-03-26T14:29:11.771Z" },
    { url = "https://files.pythonhosted.org/packages/b8/c5/002975aff514e57fc084ba155697a049b3f9b52225ec3bc0f542871dd524/google_crc32c-1.7.1-cp313-cp313t-manylinux_2_17_aarch64.manylinux2014_aarch64.whl", hash = "sha256:32d1da0d74ec5634a05f53ef7df18fc646666a25efaaca9fc7dcfd4caf1d98c3", size = 33243, upload-time = "2025-03-26T14:41:35.975Z" },
    { url = "https://files.pythonhosted.org/packages/61/cb/c585282a03a0cea70fcaa1bf55d5d702d0f2351094d663ec3be1c6c67c52/google_crc32c-1.7.1-cp313-cp313t-manylinux_2_17_x86_64.manylinux2014_x86_64.whl", hash = "sha256:e10554d4abc5238823112c2ad7e4560f96c7bf3820b202660373d769d9e6e4c9", size = 32870, upload-time = "2025-03-26T14:41:37.08Z" },
]

[[package]]
name = "google-resumable-media"
version = "2.7.2"
source = { registry = "https://pypi.org/simple" }
dependencies = [
    { name = "google-crc32c" },
]
sdist = { url = "https://files.pythonhosted.org/packages/58/5a/0efdc02665dca14e0837b62c8a1a93132c264bd02054a15abb2218afe0ae/google_resumable_media-2.7.2.tar.gz", hash = "sha256:5280aed4629f2b60b847b0d42f9857fd4935c11af266744df33d8074cae92fe0", size = 2163099, upload-time = "2024-08-07T22:20:38.555Z" }
wheels = [
    { url = "https://files.pythonhosted.org/packages/82/35/b8d3baf8c46695858cb9d8835a53baa1eeb9906ddaf2f728a5f5b640fd1e/google_resumable_media-2.7.2-py2.py3-none-any.whl", hash = "sha256:3ce7551e9fe6d99e9a126101d2536612bb73486721951e9562fee0f90c6ababa", size = 81251, upload-time = "2024-08-07T22:20:36.409Z" },
]

[[package]]
name = "googleapis-common-protos"
version = "1.70.0"
source = { registry = "https://pypi.org/simple" }
dependencies = [
    { name = "protobuf" },
]
sdist = { url = "https://files.pythonhosted.org/packages/39/24/33db22342cf4a2ea27c9955e6713140fedd51e8b141b5ce5260897020f1a/googleapis_common_protos-1.70.0.tar.gz", hash = "sha256:0e1b44e0ea153e6594f9f394fef15193a68aaaea2d843f83e2742717ca753257", size = 145903, upload-time = "2025-04-14T10:17:02.924Z" }
wheels = [
    { url = "https://files.pythonhosted.org/packages/86/f1/62a193f0227cf15a920390abe675f386dec35f7ae3ffe6da582d3ade42c7/googleapis_common_protos-1.70.0-py3-none-any.whl", hash = "sha256:b8bfcca8c25a2bb253e0e0b0adaf8c00773e5e6af6fd92397576680b807e0fd8", size = 294530, upload-time = "2025-04-14T10:17:01.271Z" },
]

[[package]]
name = "greenlet"
version = "3.2.4"
source = { registry = "https://pypi.org/simple" }
sdist = { url = "https://files.pythonhosted.org/packages/03/b8/704d753a5a45507a7aab61f18db9509302ed3d0a27ac7e0359ec2905b1a6/greenlet-3.2.4.tar.gz", hash = "sha256:0dca0d95ff849f9a364385f36ab49f50065d76964944638be9691e1832e9f86d", size = 188260, upload-time = "2025-08-07T13:24:33.51Z" }
wheels = [
    { url = "https://files.pythonhosted.org/packages/44/69/9b804adb5fd0671f367781560eb5eb586c4d495277c93bde4307b9e28068/greenlet-3.2.4-cp312-cp312-macosx_11_0_universal2.whl", hash = "sha256:3b67ca49f54cede0186854a008109d6ee71f66bd57bb36abd6d0a0267b540cdd", size = 274079, upload-time = "2025-08-07T13:15:45.033Z" },
    { url = "https://files.pythonhosted.org/packages/46/e9/d2a80c99f19a153eff70bc451ab78615583b8dac0754cfb942223d2c1a0d/greenlet-3.2.4-cp312-cp312-manylinux2014_aarch64.manylinux_2_17_aarch64.whl", hash = "sha256:ddf9164e7a5b08e9d22511526865780a576f19ddd00d62f8a665949327fde8bb", size = 640997, upload-time = "2025-08-07T13:42:56.234Z" },
    { url = "https://files.pythonhosted.org/packages/3b/16/035dcfcc48715ccd345f3a93183267167cdd162ad123cd93067d86f27ce4/greenlet-3.2.4-cp312-cp312-manylinux2014_ppc64le.manylinux_2_17_ppc64le.whl", hash = "sha256:f28588772bb5fb869a8eb331374ec06f24a83a9c25bfa1f38b6993afe9c1e968", size = 655185, upload-time = "2025-08-07T13:45:27.624Z" },
    { url = "https://files.pythonhosted.org/packages/31/da/0386695eef69ffae1ad726881571dfe28b41970173947e7c558d9998de0f/greenlet-3.2.4-cp312-cp312-manylinux2014_s390x.manylinux_2_17_s390x.whl", hash = "sha256:5c9320971821a7cb77cfab8d956fa8e39cd07ca44b6070db358ceb7f8797c8c9", size = 649926, upload-time = "2025-08-07T13:53:15.251Z" },
    { url = "https://files.pythonhosted.org/packages/68/88/69bf19fd4dc19981928ceacbc5fd4bb6bc2215d53199e367832e98d1d8fe/greenlet-3.2.4-cp312-cp312-manylinux2014_x86_64.manylinux_2_17_x86_64.whl", hash = "sha256:c60a6d84229b271d44b70fb6e5fa23781abb5d742af7b808ae3f6efd7c9c60f6", size = 651839, upload-time = "2025-08-07T13:18:30.281Z" },
    { url = "https://files.pythonhosted.org/packages/19/0d/6660d55f7373b2ff8152401a83e02084956da23ae58cddbfb0b330978fe9/greenlet-3.2.4-cp312-cp312-manylinux_2_24_x86_64.manylinux_2_28_x86_64.whl", hash = "sha256:3b3812d8d0c9579967815af437d96623f45c0f2ae5f04e366de62a12d83a8fb0", size = 607586, upload-time = "2025-08-07T13:18:28.544Z" },
    { url = "https://files.pythonhosted.org/packages/8e/1a/c953fdedd22d81ee4629afbb38d2f9d71e37d23caace44775a3a969147d4/greenlet-3.2.4-cp312-cp312-musllinux_1_1_aarch64.whl", hash = "sha256:abbf57b5a870d30c4675928c37278493044d7c14378350b3aa5d484fa65575f0", size = 1123281, upload-time = "2025-08-07T13:42:39.858Z" },
    { url = "https://files.pythonhosted.org/packages/3f/c7/12381b18e21aef2c6bd3a636da1088b888b97b7a0362fac2e4de92405f97/greenlet-3.2.4-cp312-cp312-musllinux_1_1_x86_64.whl", hash = "sha256:20fb936b4652b6e307b8f347665e2c615540d4b42b3b4c8a321d8286da7e520f", size = 1151142, upload-time = "2025-08-07T13:18:22.981Z" },
    { url = "https://files.pythonhosted.org/packages/e9/08/b0814846b79399e585f974bbeebf5580fbe59e258ea7be64d9dfb253c84f/greenlet-3.2.4-cp312-cp312-win_amd64.whl", hash = "sha256:a7d4e128405eea3814a12cc2605e0e6aedb4035bf32697f72deca74de4105e02", size = 299899, upload-time = "2025-08-07T13:38:53.448Z" },
    { url = "https://files.pythonhosted.org/packages/49/e8/58c7f85958bda41dafea50497cbd59738c5c43dbbea5ee83d651234398f4/greenlet-3.2.4-cp313-cp313-macosx_11_0_universal2.whl", hash = "sha256:1a921e542453fe531144e91e1feedf12e07351b1cf6c9e8a3325ea600a715a31", size = 272814, upload-time = "2025-08-07T13:15:50.011Z" },
    { url = "https://files.pythonhosted.org/packages/62/dd/b9f59862e9e257a16e4e610480cfffd29e3fae018a68c2332090b53aac3d/greenlet-3.2.4-cp313-cp313-manylinux2014_aarch64.manylinux_2_17_aarch64.whl", hash = "sha256:cd3c8e693bff0fff6ba55f140bf390fa92c994083f838fece0f63be121334945", size = 641073, upload-time = "2025-08-07T13:42:57.23Z" },
    { url = "https://files.pythonhosted.org/packages/f7/0b/bc13f787394920b23073ca3b6c4a7a21396301ed75a655bcb47196b50e6e/greenlet-3.2.4-cp313-cp313-manylinux2014_ppc64le.manylinux_2_17_ppc64le.whl", hash = "sha256:710638eb93b1fa52823aa91bf75326f9ecdfd5e0466f00789246a5280f4ba0fc", size = 655191, upload-time = "2025-08-07T13:45:29.752Z" },
    { url = "https://files.pythonhosted.org/packages/f2/d6/6adde57d1345a8d0f14d31e4ab9c23cfe8e2cd39c3baf7674b4b0338d266/greenlet-3.2.4-cp313-cp313-manylinux2014_s390x.manylinux_2_17_s390x.whl", hash = "sha256:c5111ccdc9c88f423426df3fd1811bfc40ed66264d35aa373420a34377efc98a", size = 649516, upload-time = "2025-08-07T13:53:16.314Z" },
    { url = "https://files.pythonhosted.org/packages/7f/3b/3a3328a788d4a473889a2d403199932be55b1b0060f4ddd96ee7cdfcad10/greenlet-3.2.4-cp313-cp313-manylinux2014_x86_64.manylinux_2_17_x86_64.whl", hash = "sha256:d76383238584e9711e20ebe14db6c88ddcedc1829a9ad31a584389463b5aa504", size = 652169, upload-time = "2025-08-07T13:18:32.861Z" },
    { url = "https://files.pythonhosted.org/packages/ee/43/3cecdc0349359e1a527cbf2e3e28e5f8f06d3343aaf82ca13437a9aa290f/greenlet-3.2.4-cp313-cp313-manylinux_2_24_x86_64.manylinux_2_28_x86_64.whl", hash = "sha256:23768528f2911bcd7e475210822ffb5254ed10d71f4028387e5a99b4c6699671", size = 610497, upload-time = "2025-08-07T13:18:31.636Z" },
    { url = "https://files.pythonhosted.org/packages/b8/19/06b6cf5d604e2c382a6f31cafafd6f33d5dea706f4db7bdab184bad2b21d/greenlet-3.2.4-cp313-cp313-musllinux_1_1_aarch64.whl", hash = "sha256:00fadb3fedccc447f517ee0d3fd8fe49eae949e1cd0f6a611818f4f6fb7dc83b", size = 1121662, upload-time = "2025-08-07T13:42:41.117Z" },
    { url = "https://files.pythonhosted.org/packages/a2/15/0d5e4e1a66fab130d98168fe984c509249c833c1a3c16806b90f253ce7b9/greenlet-3.2.4-cp313-cp313-musllinux_1_1_x86_64.whl", hash = "sha256:d25c5091190f2dc0eaa3f950252122edbbadbb682aa7b1ef2f8af0f8c0afefae", size = 1149210, upload-time = "2025-08-07T13:18:24.072Z" },
    { url = "https://files.pythonhosted.org/packages/0b/55/2321e43595e6801e105fcfdee02b34c0f996eb71e6ddffca6b10b7e1d771/greenlet-3.2.4-cp313-cp313-win_amd64.whl", hash = "sha256:554b03b6e73aaabec3745364d6239e9e012d64c68ccd0b8430c64ccc14939a8b", size = 299685, upload-time = "2025-08-07T13:24:38.824Z" },
    { url = "https://files.pythonhosted.org/packages/22/5c/85273fd7cc388285632b0498dbbab97596e04b154933dfe0f3e68156c68c/greenlet-3.2.4-cp314-cp314-macosx_11_0_universal2.whl", hash = "sha256:49a30d5fda2507ae77be16479bdb62a660fa51b1eb4928b524975b3bde77b3c0", size = 273586, upload-time = "2025-08-07T13:16:08.004Z" },
    { url = "https://files.pythonhosted.org/packages/d1/75/10aeeaa3da9332c2e761e4c50d4c3556c21113ee3f0afa2cf5769946f7a3/greenlet-3.2.4-cp314-cp314-manylinux2014_aarch64.manylinux_2_17_aarch64.whl", hash = "sha256:299fd615cd8fc86267b47597123e3f43ad79c9d8a22bebdce535e53550763e2f", size = 686346, upload-time = "2025-08-07T13:42:59.944Z" },
    { url = "https://files.pythonhosted.org/packages/c0/aa/687d6b12ffb505a4447567d1f3abea23bd20e73a5bed63871178e0831b7a/greenlet-3.2.4-cp314-cp314-manylinux2014_ppc64le.manylinux_2_17_ppc64le.whl", hash = "sha256:c17b6b34111ea72fc5a4e4beec9711d2226285f0386ea83477cbb97c30a3f3a5", size = 699218, upload-time = "2025-08-07T13:45:30.969Z" },
    { url = "https://files.pythonhosted.org/packages/dc/8b/29aae55436521f1d6f8ff4e12fb676f3400de7fcf27fccd1d4d17fd8fecd/greenlet-3.2.4-cp314-cp314-manylinux2014_s390x.manylinux_2_17_s390x.whl", hash = "sha256:b4a1870c51720687af7fa3e7cda6d08d801dae660f75a76f3845b642b4da6ee1", size = 694659, upload-time = "2025-08-07T13:53:17.759Z" },
    { url = "https://files.pythonhosted.org/packages/92/2e/ea25914b1ebfde93b6fc4ff46d6864564fba59024e928bdc7de475affc25/greenlet-3.2.4-cp314-cp314-manylinux2014_x86_64.manylinux_2_17_x86_64.whl", hash = "sha256:061dc4cf2c34852b052a8620d40f36324554bc192be474b9e9770e8c042fd735", size = 695355, upload-time = "2025-08-07T13:18:34.517Z" },
    { url = "https://files.pythonhosted.org/packages/72/60/fc56c62046ec17f6b0d3060564562c64c862948c9d4bc8aa807cf5bd74f4/greenlet-3.2.4-cp314-cp314-manylinux_2_24_x86_64.manylinux_2_28_x86_64.whl", hash = "sha256:44358b9bf66c8576a9f57a590d5f5d6e72fa4228b763d0e43fee6d3b06d3a337", size = 657512, upload-time = "2025-08-07T13:18:33.969Z" },
    { url = "https://files.pythonhosted.org/packages/e3/a5/6ddab2b4c112be95601c13428db1d8b6608a8b6039816f2ba09c346c08fc/greenlet-3.2.4-cp314-cp314-win_amd64.whl", hash = "sha256:e37ab26028f12dbb0ff65f29a8d3d44a765c61e729647bf2ddfbbed621726f01", size = 303425, upload-time = "2025-08-07T13:32:27.59Z" },
]

[[package]]
name = "grpcio"
version = "1.73.1"
source = { registry = "https://pypi.org/simple" }
sdist = { url = "https://files.pythonhosted.org/packages/79/e8/b43b851537da2e2f03fa8be1aef207e5cbfb1a2e014fbb6b40d24c177cd3/grpcio-1.73.1.tar.gz", hash = "sha256:7fce2cd1c0c1116cf3850564ebfc3264fba75d3c74a7414373f1238ea365ef87", size = 12730355, upload-time = "2025-06-26T01:53:24.622Z" }
wheels = [
    { url = "https://files.pythonhosted.org/packages/b8/41/456caf570c55d5ac26f4c1f2db1f2ac1467d5bf3bcd660cba3e0a25b195f/grpcio-1.73.1-cp312-cp312-linux_armv7l.whl", hash = "sha256:921b25618b084e75d424a9f8e6403bfeb7abef074bb6c3174701e0f2542debcf", size = 5334621, upload-time = "2025-06-26T01:52:23.602Z" },
    { url = "https://files.pythonhosted.org/packages/2a/c2/9a15e179e49f235bb5e63b01590658c03747a43c9775e20c4e13ca04f4c4/grpcio-1.73.1-cp312-cp312-macosx_11_0_universal2.whl", hash = "sha256:277b426a0ed341e8447fbf6c1d6b68c952adddf585ea4685aa563de0f03df887", size = 10601131, upload-time = "2025-06-26T01:52:25.691Z" },
    { url = "https://files.pythonhosted.org/packages/0c/1d/1d39e90ef6348a0964caa7c5c4d05f3bae2c51ab429eb7d2e21198ac9b6d/grpcio-1.73.1-cp312-cp312-manylinux_2_17_aarch64.whl", hash = "sha256:96c112333309493c10e118d92f04594f9055774757f5d101b39f8150f8c25582", size = 5759268, upload-time = "2025-06-26T01:52:27.631Z" },
    { url = "https://files.pythonhosted.org/packages/8a/2b/2dfe9ae43de75616177bc576df4c36d6401e0959833b2e5b2d58d50c1f6b/grpcio-1.73.1-cp312-cp312-manylinux_2_17_i686.manylinux2014_i686.whl", hash = "sha256:f48e862aed925ae987eb7084409a80985de75243389dc9d9c271dd711e589918", size = 6409791, upload-time = "2025-06-26T01:52:29.711Z" },
    { url = "https://files.pythonhosted.org/packages/6e/66/e8fe779b23b5a26d1b6949e5c70bc0a5fd08f61a6ec5ac7760d589229511/grpcio-1.73.1-cp312-cp312-manylinux_2_17_x86_64.manylinux2014_x86_64.whl", hash = "sha256:83a6c2cce218e28f5040429835fa34a29319071079e3169f9543c3fbeff166d2", size = 6003728, upload-time = "2025-06-26T01:52:31.352Z" },
    { url = "https://files.pythonhosted.org/packages/a9/39/57a18fcef567784108c4fc3f5441cb9938ae5a51378505aafe81e8e15ecc/grpcio-1.73.1-cp312-cp312-musllinux_1_1_aarch64.whl", hash = "sha256:65b0458a10b100d815a8426b1442bd17001fdb77ea13665b2f7dc9e8587fdc6b", size = 6103364, upload-time = "2025-06-26T01:52:33.028Z" },
    { url = "https://files.pythonhosted.org/packages/c5/46/28919d2aa038712fc399d02fa83e998abd8c1f46c2680c5689deca06d1b2/grpcio-1.73.1-cp312-cp312-musllinux_1_1_i686.whl", hash = "sha256:0a9f3ea8dce9eae9d7cb36827200133a72b37a63896e0e61a9d5ec7d61a59ab1", size = 6749194, upload-time = "2025-06-26T01:52:34.734Z" },
    { url = "https://files.pythonhosted.org/packages/3d/56/3898526f1fad588c5d19a29ea0a3a4996fb4fa7d7c02dc1be0c9fd188b62/grpcio-1.73.1-cp312-cp312-musllinux_1_1_x86_64.whl", hash = "sha256:de18769aea47f18e782bf6819a37c1c528914bfd5683b8782b9da356506190c8", size = 6283902, upload-time = "2025-06-26T01:52:36.503Z" },
    { url = "https://files.pythonhosted.org/packages/dc/64/18b77b89c5870d8ea91818feb0c3ffb5b31b48d1b0ee3e0f0d539730fea3/grpcio-1.73.1-cp312-cp312-win32.whl", hash = "sha256:24e06a5319e33041e322d32c62b1e728f18ab8c9dbc91729a3d9f9e3ed336642", size = 3668687, upload-time = "2025-06-26T01:52:38.678Z" },
    { url = "https://files.pythonhosted.org/packages/3c/52/302448ca6e52f2a77166b2e2ed75f5d08feca4f2145faf75cb768cccb25b/grpcio-1.73.1-cp312-cp312-win_amd64.whl", hash = "sha256:303c8135d8ab176f8038c14cc10d698ae1db9c480f2b2823f7a987aa2a4c5646", size = 4334887, upload-time = "2025-06-26T01:52:40.743Z" },
    { url = "https://files.pythonhosted.org/packages/37/bf/4ca20d1acbefabcaba633ab17f4244cbbe8eca877df01517207bd6655914/grpcio-1.73.1-cp313-cp313-linux_armv7l.whl", hash = "sha256:b310824ab5092cf74750ebd8a8a8981c1810cb2b363210e70d06ef37ad80d4f9", size = 5335615, upload-time = "2025-06-26T01:52:42.896Z" },
    { url = "https://files.pythonhosted.org/packages/75/ed/45c345f284abec5d4f6d77cbca9c52c39b554397eb7de7d2fcf440bcd049/grpcio-1.73.1-cp313-cp313-macosx_11_0_universal2.whl", hash = "sha256:8f5a6df3fba31a3485096ac85b2e34b9666ffb0590df0cd044f58694e6a1f6b5", size = 10595497, upload-time = "2025-06-26T01:52:44.695Z" },
    { url = "https://files.pythonhosted.org/packages/a4/75/bff2c2728018f546d812b755455014bc718f8cdcbf5c84f1f6e5494443a8/grpcio-1.73.1-cp313-cp313-manylinux_2_17_aarch64.whl", hash = "sha256:052e28fe9c41357da42250a91926a3e2f74c046575c070b69659467ca5aa976b", size = 5765321, upload-time = "2025-06-26T01:52:46.871Z" },
    { url = "https://files.pythonhosted.org/packages/70/3b/14e43158d3b81a38251b1d231dfb45a9b492d872102a919fbf7ba4ac20cd/grpcio-1.73.1-cp313-cp313-manylinux_2_17_i686.manylinux2014_i686.whl", hash = "sha256:1c0bf15f629b1497436596b1cbddddfa3234273490229ca29561209778ebe182", size = 6415436, upload-time = "2025-06-26T01:52:49.134Z" },
    { url = "https://files.pythonhosted.org/packages/e5/3f/81d9650ca40b54338336fd360f36773be8cb6c07c036e751d8996eb96598/grpcio-1.73.1-cp313-cp313-manylinux_2_17_x86_64.manylinux2014_x86_64.whl", hash = "sha256:0ab860d5bfa788c5a021fba264802e2593688cd965d1374d31d2b1a34cacd854", size = 6007012, upload-time = "2025-06-26T01:52:51.076Z" },
    { url = "https://files.pythonhosted.org/packages/55/f4/59edf5af68d684d0f4f7ad9462a418ac517201c238551529098c9aa28cb0/grpcio-1.73.1-cp313-cp313-musllinux_1_1_aarch64.whl", hash = "sha256:ad1d958c31cc91ab050bd8a91355480b8e0683e21176522bacea225ce51163f2", size = 6105209, upload-time = "2025-06-26T01:52:52.773Z" },
    { url = "https://files.pythonhosted.org/packages/e4/a8/700d034d5d0786a5ba14bfa9ce974ed4c976936c2748c2bd87aa50f69b36/grpcio-1.73.1-cp313-cp313-musllinux_1_1_i686.whl", hash = "sha256:f43ffb3bd415c57224c7427bfb9e6c46a0b6e998754bfa0d00f408e1873dcbb5", size = 6753655, upload-time = "2025-06-26T01:52:55.064Z" },
    { url = "https://files.pythonhosted.org/packages/1f/29/efbd4ac837c23bc48e34bbaf32bd429f0dc9ad7f80721cdb4622144c118c/grpcio-1.73.1-cp313-cp313-musllinux_1_1_x86_64.whl", hash = "sha256:686231cdd03a8a8055f798b2b54b19428cdf18fa1549bee92249b43607c42668", size = 6287288, upload-time = "2025-06-26T01:52:57.33Z" },
    { url = "https://files.pythonhosted.org/packages/d8/61/c6045d2ce16624bbe18b5d169c1a5ce4d6c3a47bc9d0e5c4fa6a50ed1239/grpcio-1.73.1-cp313-cp313-win32.whl", hash = "sha256:89018866a096e2ce21e05eabed1567479713ebe57b1db7cbb0f1e3b896793ba4", size = 3668151, upload-time = "2025-06-26T01:52:59.405Z" },
    { url = "https://files.pythonhosted.org/packages/c2/d7/77ac689216daee10de318db5aa1b88d159432dc76a130948a56b3aa671a2/grpcio-1.73.1-cp313-cp313-win_amd64.whl", hash = "sha256:4a68f8c9966b94dff693670a5cf2b54888a48a5011c5d9ce2295a1a1465ee84f", size = 4335747, upload-time = "2025-06-26T01:53:01.233Z" },
]

[[package]]
name = "h11"
version = "0.16.0"
source = { registry = "https://pypi.org/simple" }
sdist = { url = "https://files.pythonhosted.org/packages/01/ee/02a2c011bdab74c6fb3c75474d40b3052059d95df7e73351460c8588d963/h11-0.16.0.tar.gz", hash = "sha256:4e35b956cf45792e4caa5885e69fba00bdbc6ffafbfa020300e549b208ee5ff1", size = 101250, upload-time = "2025-04-24T03:35:25.427Z" }
wheels = [
    { url = "https://files.pythonhosted.org/packages/04/4b/29cac41a4d98d144bf5f6d33995617b185d14b22401f75ca86f384e87ff1/h11-0.16.0-py3-none-any.whl", hash = "sha256:63cf8bbe7522de3bf65932fda1d9c2772064ffb3dae62d55932da54b31cb6c86", size = 37515, upload-time = "2025-04-24T03:35:24.344Z" },
]

[[package]]
name = "hf-xet"
version = "1.1.4"
source = { registry = "https://pypi.org/simple" }
sdist = { url = "https://files.pythonhosted.org/packages/8d/11/b480bb7515db97d5b2b703927a59bbdd3f87e68d47dff5591aada467b4a9/hf_xet-1.1.4.tar.gz", hash = "sha256:875158df90cb13547752532ed73cad9dfaad3b29e203143838f67178418d08a4", size = 492082, upload-time = "2025-06-16T21:20:51.375Z" }
wheels = [
    { url = "https://files.pythonhosted.org/packages/c4/62/3b41a7439930996530c64955874445012fd9044c82c60b34c5891c34fec6/hf_xet-1.1.4-cp37-abi3-macosx_10_12_x86_64.whl", hash = "sha256:6591ab9f61ea82d261107ed90237e2ece972f6a7577d96f5f071208bbf255d1c", size = 2643151, upload-time = "2025-06-16T21:20:45.656Z" },
    { url = "https://files.pythonhosted.org/packages/9b/9f/1744fb1d79e0ac147578b193ce29208ebb9f4636e8cdf505638f6f0a6874/hf_xet-1.1.4-cp37-abi3-macosx_11_0_arm64.whl", hash = "sha256:071b0b4d4698990f746edd666c7cc42555833d22035d88db0df936677fb57d29", size = 2510687, upload-time = "2025-06-16T21:20:43.754Z" },
    { url = "https://files.pythonhosted.org/packages/d1/a8/49a81d4f81b0d21cc758b6fca3880a85ca0d209e8425c8b3a6ef694881ca/hf_xet-1.1.4-cp37-abi3-manylinux_2_17_x86_64.manylinux2014_x86_64.whl", hash = "sha256:b5b610831e92e41182d4c028653978b844d332d492cdcba1b920d3aca4a0207e", size = 3057631, upload-time = "2025-06-16T21:20:42.006Z" },
    { url = "https://files.pythonhosted.org/packages/bf/8b/65fa08273789dafbc38d0f0bdd20df56b63ebc6566981bbaa255d9d84a33/hf_xet-1.1.4-cp37-abi3-manylinux_2_28_aarch64.whl", hash = "sha256:f6578bcd71393abfd60395279cc160ca808b61f5f9d535b922fcdcd3f77a708d", size = 2949250, upload-time = "2025-06-16T21:20:39.914Z" },
    { url = "https://files.pythonhosted.org/packages/8b/4b/224340bb1d5c63b6e03e04095b4e42230848454bf4293c45cd7bdaa0c208/hf_xet-1.1.4-cp37-abi3-musllinux_1_2_aarch64.whl", hash = "sha256:fb2bbfa2aae0e4f0baca988e7ba8d8c1a39a25adf5317461eb7069ad00505b3e", size = 3124670, upload-time = "2025-06-16T21:20:47.688Z" },
    { url = "https://files.pythonhosted.org/packages/4a/b7/4be010014de6585401c32a04c46b09a4a842d66bd16ed549a401e973b74b/hf_xet-1.1.4-cp37-abi3-musllinux_1_2_x86_64.whl", hash = "sha256:73346ba3e2e15ea8909a26b0862b458f15b003e6277935e3fba5bf273508d698", size = 3234131, upload-time = "2025-06-16T21:20:49.535Z" },
    { url = "https://files.pythonhosted.org/packages/c2/2d/cf148d532f741fbf93f380ff038a33c1309d1e24ea629dc39d11dca08c92/hf_xet-1.1.4-cp37-abi3-win_amd64.whl", hash = "sha256:52e8f8bc2029d8b911493f43cea131ac3fa1f0dc6a13c50b593c4516f02c6fc3", size = 2695589, upload-time = "2025-06-16T21:20:53.151Z" },
]

[[package]]
name = "httpcore"
version = "1.0.9"
source = { registry = "https://pypi.org/simple" }
dependencies = [
    { name = "certifi" },
    { name = "h11" },
]
sdist = { url = "https://files.pythonhosted.org/packages/06/94/82699a10bca87a5556c9c59b5963f2d039dbd239f25bc2a63907a05a14cb/httpcore-1.0.9.tar.gz", hash = "sha256:6e34463af53fd2ab5d807f399a9b45ea31c3dfa2276f15a2c3f00afff6e176e8", size = 85484, upload-time = "2025-04-24T22:06:22.219Z" }
wheels = [
    { url = "https://files.pythonhosted.org/packages/7e/f5/f66802a942d491edb555dd61e3a9961140fd64c90bce1eafd741609d334d/httpcore-1.0.9-py3-none-any.whl", hash = "sha256:2d400746a40668fc9dec9810239072b40b4484b640a8c38fd654a024c7a1bf55", size = 78784, upload-time = "2025-04-24T22:06:20.566Z" },
]

[[package]]
name = "httpx"
version = "0.28.1"
source = { registry = "https://pypi.org/simple" }
dependencies = [
    { name = "anyio" },
    { name = "certifi" },
    { name = "httpcore" },
    { name = "idna" },
]
sdist = { url = "https://files.pythonhosted.org/packages/b1/df/48c586a5fe32a0f01324ee087459e112ebb7224f646c0b5023f5e79e9956/httpx-0.28.1.tar.gz", hash = "sha256:75e98c5f16b0f35b567856f597f06ff2270a374470a5c2392242528e3e3e42fc", size = 141406, upload-time = "2024-12-06T15:37:23.222Z" }
wheels = [
    { url = "https://files.pythonhosted.org/packages/2a/39/e50c7c3a983047577ee07d2a9e53faf5a69493943ec3f6a384bdc792deb2/httpx-0.28.1-py3-none-any.whl", hash = "sha256:d909fcccc110f8c7faf814ca82a9a4d816bc5a6dbfea25d6591d6985b8ba59ad", size = 73517, upload-time = "2024-12-06T15:37:21.509Z" },
]

[[package]]
name = "httpx-sse"
version = "0.4.0"
source = { registry = "https://pypi.org/simple" }
sdist = { url = "https://files.pythonhosted.org/packages/4c/60/8f4281fa9bbf3c8034fd54c0e7412e66edbab6bc74c4996bd616f8d0406e/httpx-sse-0.4.0.tar.gz", hash = "sha256:1e81a3a3070ce322add1d3529ed42eb5f70817f45ed6ec915ab753f961139721", size = 12624, upload-time = "2023-12-22T08:01:21.083Z" }
wheels = [
    { url = "https://files.pythonhosted.org/packages/e1/9b/a181f281f65d776426002f330c31849b86b31fc9d848db62e16f03ff739f/httpx_sse-0.4.0-py3-none-any.whl", hash = "sha256:f329af6eae57eaa2bdfd962b42524764af68075ea87370a2de920af5341e318f", size = 7819, upload-time = "2023-12-22T08:01:19.89Z" },
]

[[package]]
name = "huggingface-hub"
version = "0.35.1"
source = { registry = "https://pypi.org/simple" }
dependencies = [
    { name = "filelock" },
    { name = "fsspec" },
    { name = "hf-xet", marker = "platform_machine == 'aarch64' or platform_machine == 'amd64' or platform_machine == 'arm64' or platform_machine == 'x86_64'" },
    { name = "packaging" },
    { name = "pyyaml" },
    { name = "requests" },
    { name = "tqdm" },
    { name = "typing-extensions" },
]
sdist = { url = "https://files.pythonhosted.org/packages/f6/42/0e7be334a6851cd7d51cc11717cb95e89333ebf0064431c0255c56957526/huggingface_hub-0.35.1.tar.gz", hash = "sha256:3585b88c5169c64b7e4214d0e88163d4a709de6d1a502e0cd0459e9ee2c9c572", size = 461374, upload-time = "2025-09-23T13:43:47.074Z" }
wheels = [
    { url = "https://files.pythonhosted.org/packages/f1/60/4acf0c8a3925d9ff491dc08fe84d37e09cfca9c3b885e0db3d4dedb98cea/huggingface_hub-0.35.1-py3-none-any.whl", hash = "sha256:2f0e2709c711e3040e31d3e0418341f7092910f1462dd00350c4e97af47280a8", size = 563340, upload-time = "2025-09-23T13:43:45.343Z" },
]

[[package]]
name = "identify"
version = "2.6.13"
source = { registry = "https://pypi.org/simple" }
sdist = { url = "https://files.pythonhosted.org/packages/82/ca/ffbabe3635bb839aa36b3a893c91a9b0d368cb4d8073e03a12896970af82/identify-2.6.13.tar.gz", hash = "sha256:da8d6c828e773620e13bfa86ea601c5a5310ba4bcd65edf378198b56a1f9fb32", size = 99243, upload-time = "2025-08-09T19:35:00.6Z" }
wheels = [
    { url = "https://files.pythonhosted.org/packages/e7/ce/461b60a3ee109518c055953729bf9ed089a04db895d47e95444071dcdef2/identify-2.6.13-py2.py3-none-any.whl", hash = "sha256:60381139b3ae39447482ecc406944190f690d4a2997f2584062089848361b33b", size = 99153, upload-time = "2025-08-09T19:34:59.1Z" },
]

[[package]]
name = "idna"
version = "3.10"
source = { registry = "https://pypi.org/simple" }
sdist = { url = "https://files.pythonhosted.org/packages/f1/70/7703c29685631f5a7590aa73f1f1d3fa9a380e654b86af429e0934a32f7d/idna-3.10.tar.gz", hash = "sha256:12f65c9b470abda6dc35cf8e63cc574b1c52b11df2c86030af0ac09b01b13ea9", size = 190490, upload-time = "2024-09-15T18:07:39.745Z" }
wheels = [
    { url = "https://files.pythonhosted.org/packages/76/c6/c88e154df9c4e1a2a66ccf0005a88dfb2650c1dffb6f5ce603dfbd452ce3/idna-3.10-py3-none-any.whl", hash = "sha256:946d195a0d259cbba61165e88e65941f16e9b36ea6ddb97f00452bae8b1287d3", size = 70442, upload-time = "2024-09-15T18:07:37.964Z" },
]

[[package]]
name = "importlib-metadata"
version = "8.7.0"
source = { registry = "https://pypi.org/simple" }
dependencies = [
    { name = "zipp" },
]
sdist = { url = "https://files.pythonhosted.org/packages/76/66/650a33bd90f786193e4de4b3ad86ea60b53c89b669a5c7be931fac31cdb0/importlib_metadata-8.7.0.tar.gz", hash = "sha256:d13b81ad223b890aa16c5471f2ac3056cf76c5f10f82d6f9292f0b415f389000", size = 56641, upload-time = "2025-04-27T15:29:01.736Z" }
wheels = [
    { url = "https://files.pythonhosted.org/packages/20/b0/36bd937216ec521246249be3bf9855081de4c5e06a0c9b4219dbeda50373/importlib_metadata-8.7.0-py3-none-any.whl", hash = "sha256:e5dd1551894c77868a30651cef00984d50e1002d06942a7101d34870c5f02afd", size = 27656, upload-time = "2025-04-27T15:29:00.214Z" },
]

[[package]]
name = "iniconfig"
version = "2.1.0"
source = { registry = "https://pypi.org/simple" }
sdist = { url = "https://files.pythonhosted.org/packages/f2/97/ebf4da567aa6827c909642694d71c9fcf53e5b504f2d96afea02718862f3/iniconfig-2.1.0.tar.gz", hash = "sha256:3abbd2e30b36733fee78f9c7f7308f2d0050e88f0087fd25c2645f63c773e1c7", size = 4793, upload-time = "2025-03-19T20:09:59.721Z" }
wheels = [
    { url = "https://files.pythonhosted.org/packages/2c/e1/e6716421ea10d38022b952c159d5161ca1193197fb744506875fbb87ea7b/iniconfig-2.1.0-py3-none-any.whl", hash = "sha256:9deba5723312380e77435581c6bf4935c94cbfab9b1ed33ef8d238ea168eb760", size = 6050, upload-time = "2025-03-19T20:10:01.071Z" },
]

[[package]]
name = "ipykernel"
version = "6.30.0"
source = { registry = "https://pypi.org/simple" }
dependencies = [
    { name = "appnope", marker = "sys_platform == 'darwin'" },
    { name = "comm" },
    { name = "debugpy" },
    { name = "ipython" },
    { name = "jupyter-client" },
    { name = "jupyter-core" },
    { name = "matplotlib-inline" },
    { name = "nest-asyncio" },
    { name = "packaging" },
    { name = "psutil" },
    { name = "pyzmq" },
    { name = "tornado" },
    { name = "traitlets" },
]
sdist = { url = "https://files.pythonhosted.org/packages/38/27/9e6e30ed92f2ac53d29f70b09da8b2dc456e256148e289678fa0e825f46a/ipykernel-6.30.0.tar.gz", hash = "sha256:b7b808ddb2d261aae2df3a26ff3ff810046e6de3dfbc6f7de8c98ea0a6cb632c", size = 165125, upload-time = "2025-07-21T10:36:09.259Z" }
wheels = [
    { url = "https://files.pythonhosted.org/packages/1f/3d/00813c3d9b46e3dcd88bd4530e0a3c63c0509e5d8c9eff34723ea243ab04/ipykernel-6.30.0-py3-none-any.whl", hash = "sha256:fd2936e55c4a1c2ee8b1e5fa6a372b8eecc0ab1338750dee76f48fa5cca1301e", size = 117264, upload-time = "2025-07-21T10:36:06.854Z" },
]

[[package]]
name = "ipython"
version = "9.4.0"
source = { registry = "https://pypi.org/simple" }
dependencies = [
    { name = "colorama", marker = "sys_platform == 'win32'" },
    { name = "decorator" },
    { name = "ipython-pygments-lexers" },
    { name = "jedi" },
    { name = "matplotlib-inline" },
    { name = "pexpect", marker = "sys_platform != 'emscripten' and sys_platform != 'win32'" },
    { name = "prompt-toolkit" },
    { name = "pygments" },
    { name = "stack-data" },
    { name = "traitlets" },
]
sdist = { url = "https://files.pythonhosted.org/packages/54/80/406f9e3bde1c1fd9bf5a0be9d090f8ae623e401b7670d8f6fdf2ab679891/ipython-9.4.0.tar.gz", hash = "sha256:c033c6d4e7914c3d9768aabe76bbe87ba1dc66a92a05db6bfa1125d81f2ee270", size = 4385338, upload-time = "2025-07-01T11:11:30.606Z" }
wheels = [
    { url = "https://files.pythonhosted.org/packages/63/f8/0031ee2b906a15a33d6bfc12dd09c3dfa966b3cb5b284ecfb7549e6ac3c4/ipython-9.4.0-py3-none-any.whl", hash = "sha256:25850f025a446d9b359e8d296ba175a36aedd32e83ca9b5060430fe16801f066", size = 611021, upload-time = "2025-07-01T11:11:27.85Z" },
]

[[package]]
name = "ipython-pygments-lexers"
version = "1.1.1"
source = { registry = "https://pypi.org/simple" }
dependencies = [
    { name = "pygments" },
]
sdist = { url = "https://files.pythonhosted.org/packages/ef/4c/5dd1d8af08107f88c7f741ead7a40854b8ac24ddf9ae850afbcf698aa552/ipython_pygments_lexers-1.1.1.tar.gz", hash = "sha256:09c0138009e56b6854f9535736f4171d855c8c08a563a0dcd8022f78355c7e81", size = 8393, upload-time = "2025-01-17T11:24:34.505Z" }
wheels = [
    { url = "https://files.pythonhosted.org/packages/d9/33/1f075bf72b0b747cb3288d011319aaf64083cf2efef8354174e3ed4540e2/ipython_pygments_lexers-1.1.1-py3-none-any.whl", hash = "sha256:a9462224a505ade19a605f71f8fa63c2048833ce50abc86768a0d81d876dc81c", size = 8074, upload-time = "2025-01-17T11:24:33.271Z" },
]

[[package]]
name = "jedi"
version = "0.19.2"
source = { registry = "https://pypi.org/simple" }
dependencies = [
    { name = "parso" },
]
sdist = { url = "https://files.pythonhosted.org/packages/72/3a/79a912fbd4d8dd6fbb02bf69afd3bb72cf0c729bb3063c6f4498603db17a/jedi-0.19.2.tar.gz", hash = "sha256:4770dc3de41bde3966b02eb84fbcf557fb33cce26ad23da12c742fb50ecb11f0", size = 1231287, upload-time = "2024-11-11T01:41:42.873Z" }
wheels = [
    { url = "https://files.pythonhosted.org/packages/c0/5a/9cac0c82afec3d09ccd97c8b6502d48f165f9124db81b4bcb90b4af974ee/jedi-0.19.2-py2.py3-none-any.whl", hash = "sha256:a8ef22bde8490f57fe5c7681a3c83cb58874daf72b4784de3cce5b6ef6edb5b9", size = 1572278, upload-time = "2024-11-11T01:41:40.175Z" },
]

[[package]]
name = "jinja2"
version = "3.1.6"
source = { registry = "https://pypi.org/simple" }
dependencies = [
    { name = "markupsafe" },
]
sdist = { url = "https://files.pythonhosted.org/packages/df/bf/f7da0350254c0ed7c72f3e33cef02e048281fec7ecec5f032d4aac52226b/jinja2-3.1.6.tar.gz", hash = "sha256:0137fb05990d35f1275a587e9aee6d56da821fc83491a0fb838183be43f66d6d", size = 245115, upload-time = "2025-03-05T20:05:02.478Z" }
wheels = [
    { url = "https://files.pythonhosted.org/packages/62/a1/3d680cbfd5f4b8f15abc1d571870c5fc3e594bb582bc3b64ea099db13e56/jinja2-3.1.6-py3-none-any.whl", hash = "sha256:85ece4451f492d0c13c5dd7c13a64681a86afae63a5f347908daf103ce6d2f67", size = 134899, upload-time = "2025-03-05T20:05:00.369Z" },
]

[[package]]
name = "jiter"
version = "0.10.0"
source = { registry = "https://pypi.org/simple" }
sdist = { url = "https://files.pythonhosted.org/packages/ee/9d/ae7ddb4b8ab3fb1b51faf4deb36cb48a4fbbd7cb36bad6a5fca4741306f7/jiter-0.10.0.tar.gz", hash = "sha256:07a7142c38aacc85194391108dc91b5b57093c978a9932bd86a36862759d9500", size = 162759, upload-time = "2025-05-18T19:04:59.73Z" }
wheels = [
    { url = "https://files.pythonhosted.org/packages/6d/b5/348b3313c58f5fbfb2194eb4d07e46a35748ba6e5b3b3046143f3040bafa/jiter-0.10.0-cp312-cp312-macosx_10_12_x86_64.whl", hash = "sha256:1e274728e4a5345a6dde2d343c8da018b9d4bd4350f5a472fa91f66fda44911b", size = 312262, upload-time = "2025-05-18T19:03:44.637Z" },
    { url = "https://files.pythonhosted.org/packages/9c/4a/6a2397096162b21645162825f058d1709a02965606e537e3304b02742e9b/jiter-0.10.0-cp312-cp312-macosx_11_0_arm64.whl", hash = "sha256:7202ae396446c988cb2a5feb33a543ab2165b786ac97f53b59aafb803fef0744", size = 320124, upload-time = "2025-05-18T19:03:46.341Z" },
    { url = "https://files.pythonhosted.org/packages/2a/85/1ce02cade7516b726dd88f59a4ee46914bf79d1676d1228ef2002ed2f1c9/jiter-0.10.0-cp312-cp312-manylinux_2_17_aarch64.manylinux2014_aarch64.whl", hash = "sha256:23ba7722d6748b6920ed02a8f1726fb4b33e0fd2f3f621816a8b486c66410ab2", size = 345330, upload-time = "2025-05-18T19:03:47.596Z" },
    { url = "https://files.pythonhosted.org/packages/75/d0/bb6b4f209a77190ce10ea8d7e50bf3725fc16d3372d0a9f11985a2b23eff/jiter-0.10.0-cp312-cp312-manylinux_2_17_armv7l.manylinux2014_armv7l.whl", hash = "sha256:371eab43c0a288537d30e1f0b193bc4eca90439fc08a022dd83e5e07500ed026", size = 369670, upload-time = "2025-05-18T19:03:49.334Z" },
    { url = "https://files.pythonhosted.org/packages/a0/f5/a61787da9b8847a601e6827fbc42ecb12be2c925ced3252c8ffcb56afcaf/jiter-0.10.0-cp312-cp312-manylinux_2_17_ppc64le.manylinux2014_ppc64le.whl", hash = "sha256:6c675736059020365cebc845a820214765162728b51ab1e03a1b7b3abb70f74c", size = 489057, upload-time = "2025-05-18T19:03:50.66Z" },
    { url = "https://files.pythonhosted.org/packages/12/e4/6f906272810a7b21406c760a53aadbe52e99ee070fc5c0cb191e316de30b/jiter-0.10.0-cp312-cp312-manylinux_2_17_s390x.manylinux2014_s390x.whl", hash = "sha256:0c5867d40ab716e4684858e4887489685968a47e3ba222e44cde6e4a2154f959", size = 389372, upload-time = "2025-05-18T19:03:51.98Z" },
    { url = "https://files.pythonhosted.org/packages/e2/ba/77013b0b8ba904bf3762f11e0129b8928bff7f978a81838dfcc958ad5728/jiter-0.10.0-cp312-cp312-manylinux_2_17_x86_64.manylinux2014_x86_64.whl", hash = "sha256:395bb9a26111b60141757d874d27fdea01b17e8fac958b91c20128ba8f4acc8a", size = 352038, upload-time = "2025-05-18T19:03:53.703Z" },
    { url = "https://files.pythonhosted.org/packages/67/27/c62568e3ccb03368dbcc44a1ef3a423cb86778a4389e995125d3d1aaa0a4/jiter-0.10.0-cp312-cp312-manylinux_2_5_i686.manylinux1_i686.whl", hash = "sha256:6842184aed5cdb07e0c7e20e5bdcfafe33515ee1741a6835353bb45fe5d1bd95", size = 391538, upload-time = "2025-05-18T19:03:55.046Z" },
    { url = "https://files.pythonhosted.org/packages/c0/72/0d6b7e31fc17a8fdce76164884edef0698ba556b8eb0af9546ae1a06b91d/jiter-0.10.0-cp312-cp312-musllinux_1_1_aarch64.whl", hash = "sha256:62755d1bcea9876770d4df713d82606c8c1a3dca88ff39046b85a048566d56ea", size = 523557, upload-time = "2025-05-18T19:03:56.386Z" },
    { url = "https://files.pythonhosted.org/packages/2f/09/bc1661fbbcbeb6244bd2904ff3a06f340aa77a2b94e5a7373fd165960ea3/jiter-0.10.0-cp312-cp312-musllinux_1_1_x86_64.whl", hash = "sha256:533efbce2cacec78d5ba73a41756beff8431dfa1694b6346ce7af3a12c42202b", size = 514202, upload-time = "2025-05-18T19:03:57.675Z" },
    { url = "https://files.pythonhosted.org/packages/1b/84/5a5d5400e9d4d54b8004c9673bbe4403928a00d28529ff35b19e9d176b19/jiter-0.10.0-cp312-cp312-win32.whl", hash = "sha256:8be921f0cadd245e981b964dfbcd6fd4bc4e254cdc069490416dd7a2632ecc01", size = 211781, upload-time = "2025-05-18T19:03:59.025Z" },
    { url = "https://files.pythonhosted.org/packages/9b/52/7ec47455e26f2d6e5f2ea4951a0652c06e5b995c291f723973ae9e724a65/jiter-0.10.0-cp312-cp312-win_amd64.whl", hash = "sha256:a7c7d785ae9dda68c2678532a5a1581347e9c15362ae9f6e68f3fdbfb64f2e49", size = 206176, upload-time = "2025-05-18T19:04:00.305Z" },
    { url = "https://files.pythonhosted.org/packages/2e/b0/279597e7a270e8d22623fea6c5d4eeac328e7d95c236ed51a2b884c54f70/jiter-0.10.0-cp313-cp313-macosx_10_12_x86_64.whl", hash = "sha256:e0588107ec8e11b6f5ef0e0d656fb2803ac6cf94a96b2b9fc675c0e3ab5e8644", size = 311617, upload-time = "2025-05-18T19:04:02.078Z" },
    { url = "https://files.pythonhosted.org/packages/91/e3/0916334936f356d605f54cc164af4060e3e7094364add445a3bc79335d46/jiter-0.10.0-cp313-cp313-macosx_11_0_arm64.whl", hash = "sha256:cafc4628b616dc32530c20ee53d71589816cf385dd9449633e910d596b1f5c8a", size = 318947, upload-time = "2025-05-18T19:04:03.347Z" },
    { url = "https://files.pythonhosted.org/packages/6a/8e/fd94e8c02d0e94539b7d669a7ebbd2776e51f329bb2c84d4385e8063a2ad/jiter-0.10.0-cp313-cp313-manylinux_2_17_aarch64.manylinux2014_aarch64.whl", hash = "sha256:520ef6d981172693786a49ff5b09eda72a42e539f14788124a07530f785c3ad6", size = 344618, upload-time = "2025-05-18T19:04:04.709Z" },
    { url = "https://files.pythonhosted.org/packages/6f/b0/f9f0a2ec42c6e9c2e61c327824687f1e2415b767e1089c1d9135f43816bd/jiter-0.10.0-cp313-cp313-manylinux_2_17_armv7l.manylinux2014_armv7l.whl", hash = "sha256:554dedfd05937f8fc45d17ebdf298fe7e0c77458232bcb73d9fbbf4c6455f5b3", size = 368829, upload-time = "2025-05-18T19:04:06.912Z" },
    { url = "https://files.pythonhosted.org/packages/e8/57/5bbcd5331910595ad53b9fd0c610392ac68692176f05ae48d6ce5c852967/jiter-0.10.0-cp313-cp313-manylinux_2_17_ppc64le.manylinux2014_ppc64le.whl", hash = "sha256:5bc299da7789deacf95f64052d97f75c16d4fc8c4c214a22bf8d859a4288a1c2", size = 491034, upload-time = "2025-05-18T19:04:08.222Z" },
    { url = "https://files.pythonhosted.org/packages/9b/be/c393df00e6e6e9e623a73551774449f2f23b6ec6a502a3297aeeece2c65a/jiter-0.10.0-cp313-cp313-manylinux_2_17_s390x.manylinux2014_s390x.whl", hash = "sha256:5161e201172de298a8a1baad95eb85db4fb90e902353b1f6a41d64ea64644e25", size = 388529, upload-time = "2025-05-18T19:04:09.566Z" },
    { url = "https://files.pythonhosted.org/packages/42/3e/df2235c54d365434c7f150b986a6e35f41ebdc2f95acea3036d99613025d/jiter-0.10.0-cp313-cp313-manylinux_2_17_x86_64.manylinux2014_x86_64.whl", hash = "sha256:2e2227db6ba93cb3e2bf67c87e594adde0609f146344e8207e8730364db27041", size = 350671, upload-time = "2025-05-18T19:04:10.98Z" },
    { url = "https://files.pythonhosted.org/packages/c6/77/71b0b24cbcc28f55ab4dbfe029f9a5b73aeadaba677843fc6dc9ed2b1d0a/jiter-0.10.0-cp313-cp313-manylinux_2_5_i686.manylinux1_i686.whl", hash = "sha256:15acb267ea5e2c64515574b06a8bf393fbfee6a50eb1673614aa45f4613c0cca", size = 390864, upload-time = "2025-05-18T19:04:12.722Z" },
    { url = "https://files.pythonhosted.org/packages/6a/d3/ef774b6969b9b6178e1d1e7a89a3bd37d241f3d3ec5f8deb37bbd203714a/jiter-0.10.0-cp313-cp313-musllinux_1_1_aarch64.whl", hash = "sha256:901b92f2e2947dc6dfcb52fd624453862e16665ea909a08398dde19c0731b7f4", size = 522989, upload-time = "2025-05-18T19:04:14.261Z" },
    { url = "https://files.pythonhosted.org/packages/0c/41/9becdb1d8dd5d854142f45a9d71949ed7e87a8e312b0bede2de849388cb9/jiter-0.10.0-cp313-cp313-musllinux_1_1_x86_64.whl", hash = "sha256:d0cb9a125d5a3ec971a094a845eadde2db0de85b33c9f13eb94a0c63d463879e", size = 513495, upload-time = "2025-05-18T19:04:15.603Z" },
    { url = "https://files.pythonhosted.org/packages/9c/36/3468e5a18238bdedae7c4d19461265b5e9b8e288d3f86cd89d00cbb48686/jiter-0.10.0-cp313-cp313-win32.whl", hash = "sha256:48a403277ad1ee208fb930bdf91745e4d2d6e47253eedc96e2559d1e6527006d", size = 211289, upload-time = "2025-05-18T19:04:17.541Z" },
    { url = "https://files.pythonhosted.org/packages/7e/07/1c96b623128bcb913706e294adb5f768fb7baf8db5e1338ce7b4ee8c78ef/jiter-0.10.0-cp313-cp313-win_amd64.whl", hash = "sha256:75f9eb72ecb640619c29bf714e78c9c46c9c4eaafd644bf78577ede459f330d4", size = 205074, upload-time = "2025-05-18T19:04:19.21Z" },
    { url = "https://files.pythonhosted.org/packages/54/46/caa2c1342655f57d8f0f2519774c6d67132205909c65e9aa8255e1d7b4f4/jiter-0.10.0-cp313-cp313t-macosx_11_0_arm64.whl", hash = "sha256:28ed2a4c05a1f32ef0e1d24c2611330219fed727dae01789f4a335617634b1ca", size = 318225, upload-time = "2025-05-18T19:04:20.583Z" },
    { url = "https://files.pythonhosted.org/packages/43/84/c7d44c75767e18946219ba2d703a5a32ab37b0bc21886a97bc6062e4da42/jiter-0.10.0-cp313-cp313t-manylinux_2_17_x86_64.manylinux2014_x86_64.whl", hash = "sha256:14a4c418b1ec86a195f1ca69da8b23e8926c752b685af665ce30777233dfe070", size = 350235, upload-time = "2025-05-18T19:04:22.363Z" },
    { url = "https://files.pythonhosted.org/packages/01/16/f5a0135ccd968b480daad0e6ab34b0c7c5ba3bc447e5088152696140dcb3/jiter-0.10.0-cp313-cp313t-win_amd64.whl", hash = "sha256:d7bfed2fe1fe0e4dda6ef682cee888ba444b21e7a6553e03252e4feb6cf0adca", size = 207278, upload-time = "2025-05-18T19:04:23.627Z" },
    { url = "https://files.pythonhosted.org/packages/1c/9b/1d646da42c3de6c2188fdaa15bce8ecb22b635904fc68be025e21249ba44/jiter-0.10.0-cp314-cp314-macosx_10_12_x86_64.whl", hash = "sha256:5e9251a5e83fab8d87799d3e1a46cb4b7f2919b895c6f4483629ed2446f66522", size = 310866, upload-time = "2025-05-18T19:04:24.891Z" },
    { url = "https://files.pythonhosted.org/packages/ad/0e/26538b158e8a7c7987e94e7aeb2999e2e82b1f9d2e1f6e9874ddf71ebda0/jiter-0.10.0-cp314-cp314-macosx_11_0_arm64.whl", hash = "sha256:023aa0204126fe5b87ccbcd75c8a0d0261b9abdbbf46d55e7ae9f8e22424eeb8", size = 318772, upload-time = "2025-05-18T19:04:26.161Z" },
    { url = "https://files.pythonhosted.org/packages/7b/fb/d302893151caa1c2636d6574d213e4b34e31fd077af6050a9c5cbb42f6fb/jiter-0.10.0-cp314-cp314-manylinux_2_17_aarch64.manylinux2014_aarch64.whl", hash = "sha256:3c189c4f1779c05f75fc17c0c1267594ed918996a231593a21a5ca5438445216", size = 344534, upload-time = "2025-05-18T19:04:27.495Z" },
    { url = "https://files.pythonhosted.org/packages/01/d8/5780b64a149d74e347c5128d82176eb1e3241b1391ac07935693466d6219/jiter-0.10.0-cp314-cp314-manylinux_2_17_armv7l.manylinux2014_armv7l.whl", hash = "sha256:15720084d90d1098ca0229352607cd68256c76991f6b374af96f36920eae13c4", size = 369087, upload-time = "2025-05-18T19:04:28.896Z" },
    { url = "https://files.pythonhosted.org/packages/e8/5b/f235a1437445160e777544f3ade57544daf96ba7e96c1a5b24a6f7ac7004/jiter-0.10.0-cp314-cp314-manylinux_2_17_ppc64le.manylinux2014_ppc64le.whl", hash = "sha256:e4f2fb68e5f1cfee30e2b2a09549a00683e0fde4c6a2ab88c94072fc33cb7426", size = 490694, upload-time = "2025-05-18T19:04:30.183Z" },
    { url = "https://files.pythonhosted.org/packages/85/a9/9c3d4617caa2ff89cf61b41e83820c27ebb3f7b5fae8a72901e8cd6ff9be/jiter-0.10.0-cp314-cp314-manylinux_2_17_s390x.manylinux2014_s390x.whl", hash = "sha256:ce541693355fc6da424c08b7edf39a2895f58d6ea17d92cc2b168d20907dee12", size = 388992, upload-time = "2025-05-18T19:04:32.028Z" },
    { url = "https://files.pythonhosted.org/packages/68/b1/344fd14049ba5c94526540af7eb661871f9c54d5f5601ff41a959b9a0bbd/jiter-0.10.0-cp314-cp314-manylinux_2_17_x86_64.manylinux2014_x86_64.whl", hash = "sha256:31c50c40272e189d50006ad5c73883caabb73d4e9748a688b216e85a9a9ca3b9", size = 351723, upload-time = "2025-05-18T19:04:33.467Z" },
    { url = "https://files.pythonhosted.org/packages/41/89/4c0e345041186f82a31aee7b9d4219a910df672b9fef26f129f0cda07a29/jiter-0.10.0-cp314-cp314-manylinux_2_5_i686.manylinux1_i686.whl", hash = "sha256:fa3402a2ff9815960e0372a47b75c76979d74402448509ccd49a275fa983ef8a", size = 392215, upload-time = "2025-05-18T19:04:34.827Z" },
    { url = "https://files.pythonhosted.org/packages/55/58/ee607863e18d3f895feb802154a2177d7e823a7103f000df182e0f718b38/jiter-0.10.0-cp314-cp314-musllinux_1_1_aarch64.whl", hash = "sha256:1956f934dca32d7bb647ea21d06d93ca40868b505c228556d3373cbd255ce853", size = 522762, upload-time = "2025-05-18T19:04:36.19Z" },
    { url = "https://files.pythonhosted.org/packages/15/d0/9123fb41825490d16929e73c212de9a42913d68324a8ce3c8476cae7ac9d/jiter-0.10.0-cp314-cp314-musllinux_1_1_x86_64.whl", hash = "sha256:fcedb049bdfc555e261d6f65a6abe1d5ad68825b7202ccb9692636c70fcced86", size = 513427, upload-time = "2025-05-18T19:04:37.544Z" },
    { url = "https://files.pythonhosted.org/packages/d8/b3/2bd02071c5a2430d0b70403a34411fc519c2f227da7b03da9ba6a956f931/jiter-0.10.0-cp314-cp314-win32.whl", hash = "sha256:ac509f7eccca54b2a29daeb516fb95b6f0bd0d0d8084efaf8ed5dfc7b9f0b357", size = 210127, upload-time = "2025-05-18T19:04:38.837Z" },
    { url = "https://files.pythonhosted.org/packages/03/0c/5fe86614ea050c3ecd728ab4035534387cd41e7c1855ef6c031f1ca93e3f/jiter-0.10.0-cp314-cp314t-macosx_11_0_arm64.whl", hash = "sha256:5ed975b83a2b8639356151cef5c0d597c68376fc4922b45d0eb384ac058cfa00", size = 318527, upload-time = "2025-05-18T19:04:40.612Z" },
    { url = "https://files.pythonhosted.org/packages/b3/4a/4175a563579e884192ba6e81725fc0448b042024419be8d83aa8a80a3f44/jiter-0.10.0-cp314-cp314t-manylinux_2_17_x86_64.manylinux2014_x86_64.whl", hash = "sha256:3aa96f2abba33dc77f79b4cf791840230375f9534e5fac927ccceb58c5e604a5", size = 354213, upload-time = "2025-05-18T19:04:41.894Z" },
]

[[package]]
name = "jmespath"
version = "1.0.1"
source = { registry = "https://pypi.org/simple" }
sdist = { url = "https://files.pythonhosted.org/packages/00/2a/e867e8531cf3e36b41201936b7fa7ba7b5702dbef42922193f05c8976cd6/jmespath-1.0.1.tar.gz", hash = "sha256:90261b206d6defd58fdd5e85f478bf633a2901798906be2ad389150c5c60edbe", size = 25843, upload-time = "2022-06-17T18:00:12.224Z" }
wheels = [
    { url = "https://files.pythonhosted.org/packages/31/b4/b9b800c45527aadd64d5b442f9b932b00648617eb5d63d2c7a6587b7cafc/jmespath-1.0.1-py3-none-any.whl", hash = "sha256:02e2e4cc71b5bcab88332eebf907519190dd9e6e82107fa7f83b1003a6252980", size = 20256, upload-time = "2022-06-17T18:00:10.251Z" },
]

[[package]]
name = "jsonpatch"
version = "1.33"
source = { registry = "https://pypi.org/simple" }
dependencies = [
    { name = "jsonpointer" },
]
sdist = { url = "https://files.pythonhosted.org/packages/42/78/18813351fe5d63acad16aec57f94ec2b70a09e53ca98145589e185423873/jsonpatch-1.33.tar.gz", hash = "sha256:9fcd4009c41e6d12348b4a0ff2563ba56a2923a7dfee731d004e212e1ee5030c", size = 21699, upload-time = "2023-06-26T12:07:29.144Z" }
wheels = [
    { url = "https://files.pythonhosted.org/packages/73/07/02e16ed01e04a374e644b575638ec7987ae846d25ad97bcc9945a3ee4b0e/jsonpatch-1.33-py2.py3-none-any.whl", hash = "sha256:0ae28c0cd062bbd8b8ecc26d7d164fbbea9652a1a3693f3b956c1eae5145dade", size = 12898, upload-time = "2023-06-16T21:01:28.466Z" },
]

[[package]]
name = "jsonpointer"
version = "3.0.0"
source = { registry = "https://pypi.org/simple" }
sdist = { url = "https://files.pythonhosted.org/packages/6a/0a/eebeb1fa92507ea94016a2a790b93c2ae41a7e18778f85471dc54475ed25/jsonpointer-3.0.0.tar.gz", hash = "sha256:2b2d729f2091522d61c3b31f82e11870f60b68f43fbc705cb76bf4b832af59ef", size = 9114, upload-time = "2024-06-10T19:24:42.462Z" }
wheels = [
    { url = "https://files.pythonhosted.org/packages/71/92/5e77f98553e9e75130c78900d000368476aed74276eb8ae8796f65f00918/jsonpointer-3.0.0-py2.py3-none-any.whl", hash = "sha256:13e088adc14fca8b6aa8177c044e12701e6ad4b28ff10e65f2267a90109c9942", size = 7595, upload-time = "2024-06-10T19:24:40.698Z" },
]

[[package]]
name = "jsonschema"
version = "4.24.0"
source = { registry = "https://pypi.org/simple" }
dependencies = [
    { name = "attrs" },
    { name = "jsonschema-specifications" },
    { name = "referencing" },
    { name = "rpds-py" },
]
sdist = { url = "https://files.pythonhosted.org/packages/bf/d3/1cf5326b923a53515d8f3a2cd442e6d7e94fcc444716e879ea70a0ce3177/jsonschema-4.24.0.tar.gz", hash = "sha256:0b4e8069eb12aedfa881333004bccaec24ecef5a8a6a4b6df142b2cc9599d196", size = 353480, upload-time = "2025-05-26T18:48:10.459Z" }
wheels = [
    { url = "https://files.pythonhosted.org/packages/a2/3d/023389198f69c722d039351050738d6755376c8fd343e91dc493ea485905/jsonschema-4.24.0-py3-none-any.whl", hash = "sha256:a462455f19f5faf404a7902952b6f0e3ce868f3ee09a359b05eca6673bd8412d", size = 88709, upload-time = "2025-05-26T18:48:08.417Z" },
]

[[package]]
name = "jsonschema-specifications"
version = "2025.4.1"
source = { registry = "https://pypi.org/simple" }
dependencies = [
    { name = "referencing" },
]
sdist = { url = "https://files.pythonhosted.org/packages/bf/ce/46fbd9c8119cfc3581ee5643ea49464d168028cfb5caff5fc0596d0cf914/jsonschema_specifications-2025.4.1.tar.gz", hash = "sha256:630159c9f4dbea161a6a2205c3011cc4f18ff381b189fff48bb39b9bf26ae608", size = 15513, upload-time = "2025-04-23T12:34:07.418Z" }
wheels = [
    { url = "https://files.pythonhosted.org/packages/01/0e/b27cdbaccf30b890c40ed1da9fd4a3593a5cf94dae54fb34f8a4b74fcd3f/jsonschema_specifications-2025.4.1-py3-none-any.whl", hash = "sha256:4653bffbd6584f7de83a67e0d620ef16900b390ddc7939d56684d6c81e33f1af", size = 18437, upload-time = "2025-04-23T12:34:05.422Z" },
]

[[package]]
name = "jupyter-client"
version = "8.6.3"
source = { registry = "https://pypi.org/simple" }
dependencies = [
    { name = "jupyter-core" },
    { name = "python-dateutil" },
    { name = "pyzmq" },
    { name = "tornado" },
    { name = "traitlets" },
]
sdist = { url = "https://files.pythonhosted.org/packages/71/22/bf9f12fdaeae18019a468b68952a60fe6dbab5d67cd2a103cac7659b41ca/jupyter_client-8.6.3.tar.gz", hash = "sha256:35b3a0947c4a6e9d589eb97d7d4cd5e90f910ee73101611f01283732bd6d9419", size = 342019, upload-time = "2024-09-17T10:44:17.613Z" }
wheels = [
    { url = "https://files.pythonhosted.org/packages/11/85/b0394e0b6fcccd2c1eeefc230978a6f8cb0c5df1e4cd3e7625735a0d7d1e/jupyter_client-8.6.3-py3-none-any.whl", hash = "sha256:e8a19cc986cc45905ac3362915f410f3af85424b4c0905e94fa5f2cb08e8f23f", size = 106105, upload-time = "2024-09-17T10:44:15.218Z" },
]

[[package]]
name = "jupyter-core"
version = "5.8.1"
source = { registry = "https://pypi.org/simple" }
dependencies = [
    { name = "platformdirs" },
    { name = "pywin32", marker = "platform_python_implementation != 'PyPy' and sys_platform == 'win32'" },
    { name = "traitlets" },
]
sdist = { url = "https://files.pythonhosted.org/packages/99/1b/72906d554acfeb588332eaaa6f61577705e9ec752ddb486f302dafa292d9/jupyter_core-5.8.1.tar.gz", hash = "sha256:0a5f9706f70e64786b75acba995988915ebd4601c8a52e534a40b51c95f59941", size = 88923, upload-time = "2025-05-27T07:38:16.655Z" }
wheels = [
    { url = "https://files.pythonhosted.org/packages/2f/57/6bffd4b20b88da3800c5d691e0337761576ee688eb01299eae865689d2df/jupyter_core-5.8.1-py3-none-any.whl", hash = "sha256:c28d268fc90fb53f1338ded2eb410704c5449a358406e8a948b75706e24863d0", size = 28880, upload-time = "2025-05-27T07:38:15.137Z" },
]

[[package]]
name = "kfp"
version = "2.14.1"
source = { registry = "https://pypi.org/simple" }
dependencies = [
    { name = "click" },
    { name = "click-option-group" },
    { name = "docstring-parser" },
    { name = "google-api-core" },
    { name = "google-auth" },
    { name = "google-cloud-storage" },
    { name = "kfp-pipeline-spec" },
    { name = "kfp-server-api" },
    { name = "kubernetes" },
    { name = "protobuf" },
    { name = "pyyaml" },
    { name = "requests-toolbelt" },
    { name = "tabulate" },
    { name = "urllib3" },
]
sdist = { url = "https://files.pythonhosted.org/packages/81/c7/538fd8f4ea9fc03fc1139caece4f2972a3129ad233cb24d655c84c94e40f/kfp-2.14.1.tar.gz", hash = "sha256:be9f379667eab04d986925af671f14d38854c647dc39f5adbcb3ff912a75dae7", size = 275969, upload-time = "2025-08-05T15:44:03.294Z" }
wheels = [
    { url = "https://files.pythonhosted.org/packages/74/d3/49f0cdb99763f5ecadfcfe5acb19e2adecb03a3a872d14b1f718a54ac25a/kfp-2.14.1-py3-none-any.whl", hash = "sha256:8b3d2b071608e3fc4d1dbe51cd6406a6c68a2640df4b9de8dd9211b0aa994c98", size = 372877, upload-time = "2025-08-05T15:44:01.779Z" },
]

[[package]]
name = "kfp-kubernetes"
version = "2.14.0"
source = { registry = "https://pypi.org/simple" }
dependencies = [
    { name = "kfp" },
    { name = "protobuf" },
]
sdist = { url = "https://files.pythonhosted.org/packages/5e/3f/aae60e16976b99e634ca099091fff9d2610509a1314768dcc3491aaac1e6/kfp_kubernetes-2.14.0.tar.gz", hash = "sha256:c51f2b8d8aa9c8d8cb9635e43a599c1b0a695a89bbde0d2a513abb2377f2d295", size = 18099, upload-time = "2025-08-04T20:15:08.088Z" }
wheels = [
    { url = "https://files.pythonhosted.org/packages/ab/be/e284e3f093d9cddc6e1051ad272b6877c93b79e01b959d495869e31382a1/kfp_kubernetes-2.14.0-py3-none-any.whl", hash = "sha256:b77e074600e57787728a27c3f6ea91e21655580f989246fe9d1da7ece9fb1e2b", size = 25126, upload-time = "2025-08-04T20:15:06.94Z" },
]

[[package]]
name = "kfp-pipeline-spec"
version = "2.14.0"
source = { registry = "https://pypi.org/simple" }
dependencies = [
    { name = "protobuf" },
]
sdist = { url = "https://files.pythonhosted.org/packages/01/0d/eda38b032354f61ec1dfd6fa9b7e80c030392fd5de959a75a1fbb4575d20/kfp_pipeline_spec-2.14.0.tar.gz", hash = "sha256:8fb59236cf6d8ea715d2aa6caa2242554eeeed7f196d4e226b99d9700e0e7a7b", size = 9849, upload-time = "2025-08-04T20:11:11.196Z" }
wheels = [
    { url = "https://files.pythonhosted.org/packages/e8/ab/327af362b1dd1cb4fd0709381a364ce2fe25a87a7507d18f7df3ccb91738/kfp_pipeline_spec-2.14.0-py3-none-any.whl", hash = "sha256:569cee7743e7d99dc94fd4a8f33f292ef2e49bfd9a28d11833f2c6af3135f389", size = 9551, upload-time = "2025-08-04T20:11:10.32Z" },
]

[[package]]
name = "kfp-server-api"
version = "2.5.0"
source = { registry = "https://pypi.org/simple" }
dependencies = [
    { name = "certifi" },
    { name = "python-dateutil" },
    { name = "six" },
    { name = "urllib3" },
]
sdist = { url = "https://files.pythonhosted.org/packages/5b/a4/84a0c29c70f914c1db69827fd94301c2984a1379c90e2722c286ac940980/kfp_server_api-2.5.0.tar.gz", hash = "sha256:bfca69e21d1dfe3bb4bb8a131166b3a0d44fefe90d7fd95a2409e56115068fd3", size = 64261, upload-time = "2025-04-29T16:20:53.013Z" }

[[package]]
name = "kubernetes"
version = "30.1.0"
source = { registry = "https://pypi.org/simple" }
dependencies = [
    { name = "certifi" },
    { name = "google-auth" },
    { name = "oauthlib" },
    { name = "python-dateutil" },
    { name = "pyyaml" },
    { name = "requests" },
    { name = "requests-oauthlib" },
    { name = "six" },
    { name = "urllib3" },
    { name = "websocket-client" },
]
sdist = { url = "https://files.pythonhosted.org/packages/82/3c/9f29f6cab7f35df8e54f019e5719465fa97b877be2454e99f989270b4f34/kubernetes-30.1.0.tar.gz", hash = "sha256:41e4c77af9f28e7a6c314e3bd06a8c6229ddd787cad684e0ab9f69b498e98ebc", size = 887810, upload-time = "2024-06-06T15:58:30.031Z" }
wheels = [
    { url = "https://files.pythonhosted.org/packages/62/a1/2027ddede72d33be2effc087580aeba07e733a7360780ae87226f1f91bd8/kubernetes-30.1.0-py2.py3-none-any.whl", hash = "sha256:e212e8b7579031dd2e512168b617373bc1e03888d41ac4e04039240a292d478d", size = 1706042, upload-time = "2024-06-06T15:58:27.13Z" },
]

[[package]]
name = "langchain"
version = "0.3.25"
source = { registry = "https://pypi.org/simple" }
dependencies = [
    { name = "langchain-core" },
    { name = "langchain-text-splitters" },
    { name = "langsmith" },
    { name = "pydantic" },
    { name = "pyyaml" },
    { name = "requests" },
    { name = "sqlalchemy" },
]
sdist = { url = "https://files.pythonhosted.org/packages/fc/f9/a256609096a9fc7a1b3a6300a97000091efabdf21555a97988f93d4d9258/langchain-0.3.25.tar.gz", hash = "sha256:a1d72aa39546a23db08492d7228464af35c9ee83379945535ceef877340d2a3a", size = 10225045, upload-time = "2025-05-02T18:39:04.353Z" }
wheels = [
    { url = "https://files.pythonhosted.org/packages/ed/5c/5c0be747261e1f8129b875fa3bfea736bc5fe17652f9d5e15ca118571b6f/langchain-0.3.25-py3-none-any.whl", hash = "sha256:931f7d2d1eaf182f9f41c5e3272859cfe7f94fc1f7cef6b3e5a46024b4884c21", size = 1011008, upload-time = "2025-05-02T18:39:02.21Z" },
]

[[package]]
name = "langchain-community"
version = "0.3.25"
source = { registry = "https://pypi.org/simple" }
dependencies = [
    { name = "aiohttp" },
    { name = "dataclasses-json" },
    { name = "httpx-sse" },
    { name = "langchain" },
    { name = "langchain-core" },
    { name = "langsmith" },
    { name = "numpy" },
    { name = "pydantic-settings" },
    { name = "pyyaml" },
    { name = "requests" },
    { name = "sqlalchemy" },
    { name = "tenacity" },
]
sdist = { url = "https://files.pythonhosted.org/packages/c0/9b/332e69933ce7d96153fe5468d5428052ae20b143fa0dba0c78eea8859f94/langchain_community-0.3.25.tar.gz", hash = "sha256:a536888a48b36184dee20df86d266827a01916397fb398af2088ab7c3dfee684", size = 33235586, upload-time = "2025-06-10T20:19:08.809Z" }
wheels = [
    { url = "https://files.pythonhosted.org/packages/5c/e1/975bcd11e86de74c10023d291879810d4eaffcfbb5d4c0d8fb6fb41b8247/langchain_community-0.3.25-py3-none-any.whl", hash = "sha256:0d7f673d463019ab1aca4e50e750048214a7772efd2c8e1d59256739b8318f97", size = 2529170, upload-time = "2025-06-10T20:19:06.775Z" },
]

[[package]]
name = "langchain-core"
version = "0.3.65"
source = { registry = "https://pypi.org/simple" }
dependencies = [
    { name = "jsonpatch" },
    { name = "langsmith" },
    { name = "packaging" },
    { name = "pydantic" },
    { name = "pyyaml" },
    { name = "tenacity" },
    { name = "typing-extensions" },
]
sdist = { url = "https://files.pythonhosted.org/packages/04/8a/d08c83195d1ef26c42728412ab92ab08211893906b283abce65775e21327/langchain_core-0.3.65.tar.gz", hash = "sha256:54b5e0c8d9bb405415c3211da508ef9cfe0acbe5b490d1b4a15664408ee82d9b", size = 558557, upload-time = "2025-06-10T20:08:28.94Z" }
wheels = [
    { url = "https://files.pythonhosted.org/packages/54/f0/31db18b7b8213266aed926ce89b5bdd84ccde7ee2edf4cab14e3dd2bfcf1/langchain_core-0.3.65-py3-none-any.whl", hash = "sha256:80e8faf6e9f331f8ef728f3fe793549f1d3fb244fcf9e1bdcecab6a6f4669394", size = 438052, upload-time = "2025-06-10T20:08:27.393Z" },
]

[[package]]
name = "langchain-openai"
version = "0.3.24"
source = { registry = "https://pypi.org/simple" }
dependencies = [
    { name = "langchain-core" },
    { name = "openai" },
    { name = "tiktoken" },
]
sdist = { url = "https://files.pythonhosted.org/packages/da/e1/7be9384c5cb6fd6d0466ac6e781e44c3d80081c624faa7a9d2f8bf3a59ba/langchain_openai-0.3.24.tar.gz", hash = "sha256:cec1ab4ce7a8680af1eb11427b4384d2ceb46e9b20ff3f7beb0b0d83cab61a97", size = 687773, upload-time = "2025-06-17T20:20:57.422Z" }
wheels = [
    { url = "https://files.pythonhosted.org/packages/fc/9b/b8f86d78dbc651decd684ab938a1340e1ad3ba1dbcef805e12db65dee0ba/langchain_openai-0.3.24-py3-none-any.whl", hash = "sha256:3db7bb2964f86636276a8f4bbed4514daf13865b80896e547ff7ea13ce98e593", size = 68950, upload-time = "2025-06-17T20:20:56.09Z" },
]

[[package]]
name = "langchain-text-splitters"
version = "0.3.8"
source = { registry = "https://pypi.org/simple" }
dependencies = [
    { name = "langchain-core" },
]
sdist = { url = "https://files.pythonhosted.org/packages/e7/ac/b4a25c5716bb0103b1515f1f52cc69ffb1035a5a225ee5afe3aed28bf57b/langchain_text_splitters-0.3.8.tar.gz", hash = "sha256:116d4b9f2a22dda357d0b79e30acf005c5518177971c66a9f1ab0edfdb0f912e", size = 42128, upload-time = "2025-04-04T14:03:51.521Z" }
wheels = [
    { url = "https://files.pythonhosted.org/packages/8b/a3/3696ff2444658053c01b6b7443e761f28bb71217d82bb89137a978c5f66f/langchain_text_splitters-0.3.8-py3-none-any.whl", hash = "sha256:e75cc0f4ae58dcf07d9f18776400cf8ade27fadd4ff6d264df6278bb302f6f02", size = 32440, upload-time = "2025-04-04T14:03:50.6Z" },
]

[[package]]
name = "langsmith"
version = "0.3.45"
source = { registry = "https://pypi.org/simple" }
dependencies = [
    { name = "httpx" },
    { name = "orjson", marker = "platform_python_implementation != 'PyPy'" },
    { name = "packaging" },
    { name = "pydantic" },
    { name = "requests" },
    { name = "requests-toolbelt" },
    { name = "zstandard" },
]
sdist = { url = "https://files.pythonhosted.org/packages/be/86/b941012013260f95af2e90a3d9415af4a76a003a28412033fc4b09f35731/langsmith-0.3.45.tar.gz", hash = "sha256:1df3c6820c73ed210b2c7bc5cdb7bfa19ddc9126cd03fdf0da54e2e171e6094d", size = 348201, upload-time = "2025-06-05T05:10:28.948Z" }
wheels = [
    { url = "https://files.pythonhosted.org/packages/6a/f4/c206c0888f8a506404cb4f16ad89593bdc2f70cf00de26a1a0a7a76ad7a3/langsmith-0.3.45-py3-none-any.whl", hash = "sha256:5b55f0518601fa65f3bb6b1a3100379a96aa7b3ed5e9380581615ba9c65ed8ed", size = 363002, upload-time = "2025-06-05T05:10:27.228Z" },
]

[[package]]
name = "llama-stack"
<<<<<<< HEAD
version = "0.2.23"
=======
version = "0.2.22"
>>>>>>> 9b4b6c54
source = { registry = "https://pypi.org/simple" }
dependencies = [
    { name = "aiohttp" },
    { name = "aiosqlite" },
    { name = "asyncpg" },
    { name = "fastapi" },
    { name = "fire" },
    { name = "h11" },
    { name = "httpx" },
    { name = "huggingface-hub" },
    { name = "jinja2" },
    { name = "jsonschema" },
    { name = "llama-stack-client" },
    { name = "openai" },
    { name = "opentelemetry-exporter-otlp-proto-http" },
    { name = "opentelemetry-sdk" },
    { name = "pillow" },
    { name = "prompt-toolkit" },
    { name = "pydantic" },
    { name = "python-dotenv" },
    { name = "python-jose", extra = ["cryptography"] },
    { name = "python-multipart" },
    { name = "rich" },
    { name = "starlette" },
    { name = "termcolor" },
    { name = "tiktoken" },
    { name = "uvicorn" },
]
<<<<<<< HEAD
sdist = { url = "https://files.pythonhosted.org/packages/b1/d1/39838d16c3f1fa459f3fb2e171908082be2dcf885405c93c23d3b7fd8a83/llama_stack-0.2.23.tar.gz", hash = "sha256:464d29c1ae3989fce2226513c9c18648f6236cbf5a399d3cf3a6b3dc4435be8c", size = 3331049, upload-time = "2025-09-26T21:11:16.86Z" }
wheels = [
    { url = "https://files.pythonhosted.org/packages/6d/b6/ad644dcd505c6e9bcc1dd256a08fca7bcd11c87684d68bf45f2a2f0028b9/llama_stack-0.2.23-py3-none-any.whl", hash = "sha256:43be14d97ca2fff77ca1e42241acb7945a67b7d183e9938bdb7159ee9610982a", size = 3662192, upload-time = "2025-09-26T21:11:15.291Z" },
=======
sdist = { url = "https://files.pythonhosted.org/packages/6b/cf/c4bccdb6e218f3fda1d50aad87bf08376372c56ddc523e35f5a629c725e1/llama_stack-0.2.22.tar.gz", hash = "sha256:576752dedc9e9f0fb9da69f373d677d8b4f2ae4203428f676fa039b6813d8450", size = 3334595, upload-time = "2025-09-16T19:43:41.842Z" }
wheels = [
    { url = "https://files.pythonhosted.org/packages/a9/42/5ae8be5371367beb9c8e38966cd941022c072fb2133660bf0eabc7b5d08b/llama_stack-0.2.22-py3-none-any.whl", hash = "sha256:c6bbda6b5a4417b9a73ed36b9d581fd7ec689090ceefd084d9a078e7acbdc670", size = 3669928, upload-time = "2025-09-16T19:43:40.391Z" },
>>>>>>> 9b4b6c54
]

[[package]]
name = "llama-stack-client"
<<<<<<< HEAD
version = "0.2.23"
=======
version = "0.2.22"
>>>>>>> 9b4b6c54
source = { registry = "https://pypi.org/simple" }
dependencies = [
    { name = "anyio" },
    { name = "click" },
    { name = "distro" },
    { name = "fire" },
    { name = "httpx" },
    { name = "pandas" },
    { name = "prompt-toolkit" },
    { name = "pyaml" },
    { name = "pydantic" },
    { name = "requests" },
    { name = "rich" },
    { name = "sniffio" },
    { name = "termcolor" },
    { name = "tqdm" },
    { name = "typing-extensions" },
]
<<<<<<< HEAD
sdist = { url = "https://files.pythonhosted.org/packages/9f/8f/306d5fcf2f97b3a6251219b03c194836a2ff4e0fcc8146c9970e50a72cd3/llama_stack_client-0.2.23.tar.gz", hash = "sha256:68f34e8ac8eea6a73ed9d4977d849992b2d8bd835804d770a11843431cd5bf74", size = 322288, upload-time = "2025-09-26T21:11:08.342Z" }
wheels = [
    { url = "https://files.pythonhosted.org/packages/fa/75/3eb58e092a681804013dbec7b7f549d18f55acf6fd6e6b27de7e249766d8/llama_stack_client-0.2.23-py3-none-any.whl", hash = "sha256:eee42c74eee8f218f9455e5a06d5d4be43f8a8c82a7937ef51ce367f916df847", size = 379809, upload-time = "2025-09-26T21:11:06.856Z" },
=======
sdist = { url = "https://files.pythonhosted.org/packages/60/80/4260816bfaaa889d515206c9df4906d08d405bf94c9b4d1be399b1923e46/llama_stack_client-0.2.22.tar.gz", hash = "sha256:9a0bc756b91ebd539858eeaf1f231c5e5c6900e1ea4fcced726c6717f3d27ca7", size = 318309, upload-time = "2025-09-16T19:43:33.212Z" }
wheels = [
    { url = "https://files.pythonhosted.org/packages/d1/8e/1ebf6ac0dbb62b81038e856ed00768e283d927b14fcd614e3018a227092b/llama_stack_client-0.2.22-py3-none-any.whl", hash = "sha256:b260d73aec56fcfd8fa601b3b34c2f83c4fbcfb7261a246b02bbdf6c2da184fe", size = 369901, upload-time = "2025-09-16T19:43:32.089Z" },
>>>>>>> 9b4b6c54
]

[[package]]
name = "llama-stack-provider-ragas"
<<<<<<< HEAD
version = "0.4.1"
source = { editable = "." }
dependencies = [
    { name = "datasets" },
=======
version = "0.3.0"
source = { editable = "." }
dependencies = [
>>>>>>> 9b4b6c54
    { name = "greenlet" },
    { name = "llama-stack" },
    { name = "pandas" },
    { name = "pyarrow" },
    { name = "ragas" },
    { name = "requests" },
    { name = "setuptools-scm" },
]

[package.optional-dependencies]
dev = [
    { name = "aiosqlite" },
    { name = "ipykernel" },
    { name = "kfp" },
    { name = "kfp-kubernetes" },
    { name = "kubernetes" },
    { name = "mypy" },
    { name = "ollama" },
    { name = "opentelemetry-api" },
    { name = "opentelemetry-exporter-otlp" },
    { name = "pre-commit" },
    { name = "pytest" },
    { name = "pytest-asyncio" },
    { name = "pytest-cov" },
    { name = "rich" },
    { name = "ruff" },
    { name = "s3fs" },
    { name = "uvicorn" },
]
distro = [
    { name = "aiosqlite" },
    { name = "ollama" },
    { name = "opentelemetry-api" },
    { name = "opentelemetry-exporter-otlp" },
    { name = "uvicorn" },
]
remote = [
    { name = "kfp" },
    { name = "kfp-kubernetes" },
    { name = "kubernetes" },
    { name = "s3fs" },
]

[package.metadata]
requires-dist = [
    { name = "aiosqlite", marker = "extra == 'distro'" },
<<<<<<< HEAD
    { name = "datasets", specifier = ">=2.16.0" },
=======
>>>>>>> 9b4b6c54
    { name = "greenlet", specifier = "==3.2.4" },
    { name = "ipykernel", marker = "extra == 'dev'" },
    { name = "kfp", marker = "extra == 'remote'", specifier = ">=2.5.0" },
    { name = "kfp-kubernetes", marker = "extra == 'remote'", specifier = ">=2.0.0" },
    { name = "kubernetes", marker = "extra == 'remote'", specifier = ">=30.0.0" },
<<<<<<< HEAD
    { name = "llama-stack", specifier = ">=0.2.23" },
=======
    { name = "llama-stack", specifier = "==0.2.22" },
>>>>>>> 9b4b6c54
    { name = "llama-stack-provider-ragas", extras = ["distro"], marker = "extra == 'dev'" },
    { name = "llama-stack-provider-ragas", extras = ["remote"], marker = "extra == 'dev'" },
    { name = "mypy", marker = "extra == 'dev'" },
    { name = "ollama", marker = "extra == 'distro'" },
    { name = "opentelemetry-api", marker = "extra == 'distro'" },
    { name = "opentelemetry-exporter-otlp", marker = "extra == 'distro'" },
    { name = "pandas", specifier = "<2.3.0" },
    { name = "pre-commit", marker = "extra == 'dev'" },
    { name = "pyarrow", specifier = ">=21.0.0" },
    { name = "pytest", marker = "extra == 'dev'" },
    { name = "pytest-asyncio", marker = "extra == 'dev'" },
    { name = "pytest-cov", marker = "extra == 'dev'" },
    { name = "ragas", specifier = "==0.3.0" },
    { name = "requests", specifier = ">=2.32.5" },
    { name = "rich", marker = "extra == 'dev'" },
    { name = "ruff", marker = "extra == 'dev'" },
    { name = "s3fs", marker = "extra == 'remote'", specifier = ">=2024.12.0" },
    { name = "setuptools-scm" },
    { name = "uvicorn", marker = "extra == 'distro'" },
]
provides-extras = ["remote", "distro", "dev"]

[[package]]
name = "markdown-it-py"
version = "3.0.0"
source = { registry = "https://pypi.org/simple" }
dependencies = [
    { name = "mdurl" },
]
sdist = { url = "https://files.pythonhosted.org/packages/38/71/3b932df36c1a044d397a1f92d1cf91ee0a503d91e470cbd670aa66b07ed0/markdown-it-py-3.0.0.tar.gz", hash = "sha256:e3f60a94fa066dc52ec76661e37c851cb232d92f9886b15cb560aaada2df8feb", size = 74596, upload-time = "2023-06-03T06:41:14.443Z" }
wheels = [
    { url = "https://files.pythonhosted.org/packages/42/d7/1ec15b46af6af88f19b8e5ffea08fa375d433c998b8a7639e76935c14f1f/markdown_it_py-3.0.0-py3-none-any.whl", hash = "sha256:355216845c60bd96232cd8d8c40e8f9765cc86f46880e43a8fd22dc1a1a8cab1", size = 87528, upload-time = "2023-06-03T06:41:11.019Z" },
]

[[package]]
name = "markupsafe"
version = "3.0.2"
source = { registry = "https://pypi.org/simple" }
sdist = { url = "https://files.pythonhosted.org/packages/b2/97/5d42485e71dfc078108a86d6de8fa46db44a1a9295e89c5d6d4a06e23a62/markupsafe-3.0.2.tar.gz", hash = "sha256:ee55d3edf80167e48ea11a923c7386f4669df67d7994554387f84e7d8b0a2bf0", size = 20537, upload-time = "2024-10-18T15:21:54.129Z" }
wheels = [
    { url = "https://files.pythonhosted.org/packages/22/09/d1f21434c97fc42f09d290cbb6350d44eb12f09cc62c9476effdb33a18aa/MarkupSafe-3.0.2-cp312-cp312-macosx_10_13_universal2.whl", hash = "sha256:9778bd8ab0a994ebf6f84c2b949e65736d5575320a17ae8984a77fab08db94cf", size = 14274, upload-time = "2024-10-18T15:21:13.777Z" },
    { url = "https://files.pythonhosted.org/packages/6b/b0/18f76bba336fa5aecf79d45dcd6c806c280ec44538b3c13671d49099fdd0/MarkupSafe-3.0.2-cp312-cp312-macosx_11_0_arm64.whl", hash = "sha256:846ade7b71e3536c4e56b386c2a47adf5741d2d8b94ec9dc3e92e5e1ee1e2225", size = 12348, upload-time = "2024-10-18T15:21:14.822Z" },
    { url = "https://files.pythonhosted.org/packages/e0/25/dd5c0f6ac1311e9b40f4af06c78efde0f3b5cbf02502f8ef9501294c425b/MarkupSafe-3.0.2-cp312-cp312-manylinux_2_17_aarch64.manylinux2014_aarch64.whl", hash = "sha256:1c99d261bd2d5f6b59325c92c73df481e05e57f19837bdca8413b9eac4bd8028", size = 24149, upload-time = "2024-10-18T15:21:15.642Z" },
    { url = "https://files.pythonhosted.org/packages/f3/f0/89e7aadfb3749d0f52234a0c8c7867877876e0a20b60e2188e9850794c17/MarkupSafe-3.0.2-cp312-cp312-manylinux_2_17_x86_64.manylinux2014_x86_64.whl", hash = "sha256:e17c96c14e19278594aa4841ec148115f9c7615a47382ecb6b82bd8fea3ab0c8", size = 23118, upload-time = "2024-10-18T15:21:17.133Z" },
    { url = "https://files.pythonhosted.org/packages/d5/da/f2eeb64c723f5e3777bc081da884b414671982008c47dcc1873d81f625b6/MarkupSafe-3.0.2-cp312-cp312-manylinux_2_5_i686.manylinux1_i686.manylinux_2_17_i686.manylinux2014_i686.whl", hash = "sha256:88416bd1e65dcea10bc7569faacb2c20ce071dd1f87539ca2ab364bf6231393c", size = 22993, upload-time = "2024-10-18T15:21:18.064Z" },
    { url = "https://files.pythonhosted.org/packages/da/0e/1f32af846df486dce7c227fe0f2398dc7e2e51d4a370508281f3c1c5cddc/MarkupSafe-3.0.2-cp312-cp312-musllinux_1_2_aarch64.whl", hash = "sha256:2181e67807fc2fa785d0592dc2d6206c019b9502410671cc905d132a92866557", size = 24178, upload-time = "2024-10-18T15:21:18.859Z" },
    { url = "https://files.pythonhosted.org/packages/c4/f6/bb3ca0532de8086cbff5f06d137064c8410d10779c4c127e0e47d17c0b71/MarkupSafe-3.0.2-cp312-cp312-musllinux_1_2_i686.whl", hash = "sha256:52305740fe773d09cffb16f8ed0427942901f00adedac82ec8b67752f58a1b22", size = 23319, upload-time = "2024-10-18T15:21:19.671Z" },
    { url = "https://files.pythonhosted.org/packages/a2/82/8be4c96ffee03c5b4a034e60a31294daf481e12c7c43ab8e34a1453ee48b/MarkupSafe-3.0.2-cp312-cp312-musllinux_1_2_x86_64.whl", hash = "sha256:ad10d3ded218f1039f11a75f8091880239651b52e9bb592ca27de44eed242a48", size = 23352, upload-time = "2024-10-18T15:21:20.971Z" },
    { url = "https://files.pythonhosted.org/packages/51/ae/97827349d3fcffee7e184bdf7f41cd6b88d9919c80f0263ba7acd1bbcb18/MarkupSafe-3.0.2-cp312-cp312-win32.whl", hash = "sha256:0f4ca02bea9a23221c0182836703cbf8930c5e9454bacce27e767509fa286a30", size = 15097, upload-time = "2024-10-18T15:21:22.646Z" },
    { url = "https://files.pythonhosted.org/packages/c1/80/a61f99dc3a936413c3ee4e1eecac96c0da5ed07ad56fd975f1a9da5bc630/MarkupSafe-3.0.2-cp312-cp312-win_amd64.whl", hash = "sha256:8e06879fc22a25ca47312fbe7c8264eb0b662f6db27cb2d3bbbc74b1df4b9b87", size = 15601, upload-time = "2024-10-18T15:21:23.499Z" },
    { url = "https://files.pythonhosted.org/packages/83/0e/67eb10a7ecc77a0c2bbe2b0235765b98d164d81600746914bebada795e97/MarkupSafe-3.0.2-cp313-cp313-macosx_10_13_universal2.whl", hash = "sha256:ba9527cdd4c926ed0760bc301f6728ef34d841f405abf9d4f959c478421e4efd", size = 14274, upload-time = "2024-10-18T15:21:24.577Z" },
    { url = "https://files.pythonhosted.org/packages/2b/6d/9409f3684d3335375d04e5f05744dfe7e9f120062c9857df4ab490a1031a/MarkupSafe-3.0.2-cp313-cp313-macosx_11_0_arm64.whl", hash = "sha256:f8b3d067f2e40fe93e1ccdd6b2e1d16c43140e76f02fb1319a05cf2b79d99430", size = 12352, upload-time = "2024-10-18T15:21:25.382Z" },
    { url = "https://files.pythonhosted.org/packages/d2/f5/6eadfcd3885ea85fe2a7c128315cc1bb7241e1987443d78c8fe712d03091/MarkupSafe-3.0.2-cp313-cp313-manylinux_2_17_aarch64.manylinux2014_aarch64.whl", hash = "sha256:569511d3b58c8791ab4c2e1285575265991e6d8f8700c7be0e88f86cb0672094", size = 24122, upload-time = "2024-10-18T15:21:26.199Z" },
    { url = "https://files.pythonhosted.org/packages/0c/91/96cf928db8236f1bfab6ce15ad070dfdd02ed88261c2afafd4b43575e9e9/MarkupSafe-3.0.2-cp313-cp313-manylinux_2_17_x86_64.manylinux2014_x86_64.whl", hash = "sha256:15ab75ef81add55874e7ab7055e9c397312385bd9ced94920f2802310c930396", size = 23085, upload-time = "2024-10-18T15:21:27.029Z" },
    { url = "https://files.pythonhosted.org/packages/c2/cf/c9d56af24d56ea04daae7ac0940232d31d5a8354f2b457c6d856b2057d69/MarkupSafe-3.0.2-cp313-cp313-manylinux_2_5_i686.manylinux1_i686.manylinux_2_17_i686.manylinux2014_i686.whl", hash = "sha256:f3818cb119498c0678015754eba762e0d61e5b52d34c8b13d770f0719f7b1d79", size = 22978, upload-time = "2024-10-18T15:21:27.846Z" },
    { url = "https://files.pythonhosted.org/packages/2a/9f/8619835cd6a711d6272d62abb78c033bda638fdc54c4e7f4272cf1c0962b/MarkupSafe-3.0.2-cp313-cp313-musllinux_1_2_aarch64.whl", hash = "sha256:cdb82a876c47801bb54a690c5ae105a46b392ac6099881cdfb9f6e95e4014c6a", size = 24208, upload-time = "2024-10-18T15:21:28.744Z" },
    { url = "https://files.pythonhosted.org/packages/f9/bf/176950a1792b2cd2102b8ffeb5133e1ed984547b75db47c25a67d3359f77/MarkupSafe-3.0.2-cp313-cp313-musllinux_1_2_i686.whl", hash = "sha256:cabc348d87e913db6ab4aa100f01b08f481097838bdddf7c7a84b7575b7309ca", size = 23357, upload-time = "2024-10-18T15:21:29.545Z" },
    { url = "https://files.pythonhosted.org/packages/ce/4f/9a02c1d335caabe5c4efb90e1b6e8ee944aa245c1aaaab8e8a618987d816/MarkupSafe-3.0.2-cp313-cp313-musllinux_1_2_x86_64.whl", hash = "sha256:444dcda765c8a838eaae23112db52f1efaf750daddb2d9ca300bcae1039adc5c", size = 23344, upload-time = "2024-10-18T15:21:30.366Z" },
    { url = "https://files.pythonhosted.org/packages/ee/55/c271b57db36f748f0e04a759ace9f8f759ccf22b4960c270c78a394f58be/MarkupSafe-3.0.2-cp313-cp313-win32.whl", hash = "sha256:bcf3e58998965654fdaff38e58584d8937aa3096ab5354d493c77d1fdd66d7a1", size = 15101, upload-time = "2024-10-18T15:21:31.207Z" },
    { url = "https://files.pythonhosted.org/packages/29/88/07df22d2dd4df40aba9f3e402e6dc1b8ee86297dddbad4872bd5e7b0094f/MarkupSafe-3.0.2-cp313-cp313-win_amd64.whl", hash = "sha256:e6a2a455bd412959b57a172ce6328d2dd1f01cb2135efda2e4576e8a23fa3b0f", size = 15603, upload-time = "2024-10-18T15:21:32.032Z" },
    { url = "https://files.pythonhosted.org/packages/62/6a/8b89d24db2d32d433dffcd6a8779159da109842434f1dd2f6e71f32f738c/MarkupSafe-3.0.2-cp313-cp313t-macosx_10_13_universal2.whl", hash = "sha256:b5a6b3ada725cea8a5e634536b1b01c30bcdcd7f9c6fff4151548d5bf6b3a36c", size = 14510, upload-time = "2024-10-18T15:21:33.625Z" },
    { url = "https://files.pythonhosted.org/packages/7a/06/a10f955f70a2e5a9bf78d11a161029d278eeacbd35ef806c3fd17b13060d/MarkupSafe-3.0.2-cp313-cp313t-macosx_11_0_arm64.whl", hash = "sha256:a904af0a6162c73e3edcb969eeeb53a63ceeb5d8cf642fade7d39e7963a22ddb", size = 12486, upload-time = "2024-10-18T15:21:34.611Z" },
    { url = "https://files.pythonhosted.org/packages/34/cf/65d4a571869a1a9078198ca28f39fba5fbb910f952f9dbc5220afff9f5e6/MarkupSafe-3.0.2-cp313-cp313t-manylinux_2_17_aarch64.manylinux2014_aarch64.whl", hash = "sha256:4aa4e5faecf353ed117801a068ebab7b7e09ffb6e1d5e412dc852e0da018126c", size = 25480, upload-time = "2024-10-18T15:21:35.398Z" },
    { url = "https://files.pythonhosted.org/packages/0c/e3/90e9651924c430b885468b56b3d597cabf6d72be4b24a0acd1fa0e12af67/MarkupSafe-3.0.2-cp313-cp313t-manylinux_2_17_x86_64.manylinux2014_x86_64.whl", hash = "sha256:c0ef13eaeee5b615fb07c9a7dadb38eac06a0608b41570d8ade51c56539e509d", size = 23914, upload-time = "2024-10-18T15:21:36.231Z" },
    { url = "https://files.pythonhosted.org/packages/66/8c/6c7cf61f95d63bb866db39085150df1f2a5bd3335298f14a66b48e92659c/MarkupSafe-3.0.2-cp313-cp313t-manylinux_2_5_i686.manylinux1_i686.manylinux_2_17_i686.manylinux2014_i686.whl", hash = "sha256:d16a81a06776313e817c951135cf7340a3e91e8c1ff2fac444cfd75fffa04afe", size = 23796, upload-time = "2024-10-18T15:21:37.073Z" },
    { url = "https://files.pythonhosted.org/packages/bb/35/cbe9238ec3f47ac9a7c8b3df7a808e7cb50fe149dc7039f5f454b3fba218/MarkupSafe-3.0.2-cp313-cp313t-musllinux_1_2_aarch64.whl", hash = "sha256:6381026f158fdb7c72a168278597a5e3a5222e83ea18f543112b2662a9b699c5", size = 25473, upload-time = "2024-10-18T15:21:37.932Z" },
    { url = "https://files.pythonhosted.org/packages/e6/32/7621a4382488aa283cc05e8984a9c219abad3bca087be9ec77e89939ded9/MarkupSafe-3.0.2-cp313-cp313t-musllinux_1_2_i686.whl", hash = "sha256:3d79d162e7be8f996986c064d1c7c817f6df3a77fe3d6859f6f9e7be4b8c213a", size = 24114, upload-time = "2024-10-18T15:21:39.799Z" },
    { url = "https://files.pythonhosted.org/packages/0d/80/0985960e4b89922cb5a0bac0ed39c5b96cbc1a536a99f30e8c220a996ed9/MarkupSafe-3.0.2-cp313-cp313t-musllinux_1_2_x86_64.whl", hash = "sha256:131a3c7689c85f5ad20f9f6fb1b866f402c445b220c19fe4308c0b147ccd2ad9", size = 24098, upload-time = "2024-10-18T15:21:40.813Z" },
    { url = "https://files.pythonhosted.org/packages/82/78/fedb03c7d5380df2427038ec8d973587e90561b2d90cd472ce9254cf348b/MarkupSafe-3.0.2-cp313-cp313t-win32.whl", hash = "sha256:ba8062ed2cf21c07a9e295d5b8a2a5ce678b913b45fdf68c32d95d6c1291e0b6", size = 15208, upload-time = "2024-10-18T15:21:41.814Z" },
    { url = "https://files.pythonhosted.org/packages/4f/65/6079a46068dfceaeabb5dcad6d674f5f5c61a6fa5673746f42a9f4c233b3/MarkupSafe-3.0.2-cp313-cp313t-win_amd64.whl", hash = "sha256:e444a31f8db13eb18ada366ab3cf45fd4b31e4db1236a4448f68778c1d1a5a2f", size = 15739, upload-time = "2024-10-18T15:21:42.784Z" },
]

[[package]]
name = "marshmallow"
version = "3.26.1"
source = { registry = "https://pypi.org/simple" }
dependencies = [
    { name = "packaging" },
]
sdist = { url = "https://files.pythonhosted.org/packages/ab/5e/5e53d26b42ab75491cda89b871dab9e97c840bf12c63ec58a1919710cd06/marshmallow-3.26.1.tar.gz", hash = "sha256:e6d8affb6cb61d39d26402096dc0aee12d5a26d490a121f118d2e81dc0719dc6", size = 221825, upload-time = "2025-02-03T15:32:25.093Z" }
wheels = [
    { url = "https://files.pythonhosted.org/packages/34/75/51952c7b2d3873b44a0028b1bd26a25078c18f92f256608e8d1dc61b39fd/marshmallow-3.26.1-py3-none-any.whl", hash = "sha256:3350409f20a70a7e4e11a27661187b77cdcaeb20abca41c1454fe33636bea09c", size = 50878, upload-time = "2025-02-03T15:32:22.295Z" },
]

[[package]]
name = "matplotlib-inline"
version = "0.1.7"
source = { registry = "https://pypi.org/simple" }
dependencies = [
    { name = "traitlets" },
]
sdist = { url = "https://files.pythonhosted.org/packages/99/5b/a36a337438a14116b16480db471ad061c36c3694df7c2084a0da7ba538b7/matplotlib_inline-0.1.7.tar.gz", hash = "sha256:8423b23ec666be3d16e16b60bdd8ac4e86e840ebd1dd11a30b9f117f2fa0ab90", size = 8159, upload-time = "2024-04-15T13:44:44.803Z" }
wheels = [
    { url = "https://files.pythonhosted.org/packages/8f/8e/9ad090d3553c280a8060fbf6e24dc1c0c29704ee7d1c372f0c174aa59285/matplotlib_inline-0.1.7-py3-none-any.whl", hash = "sha256:df192d39a4ff8f21b1895d72e6a13f5fcc5099f00fa84384e0ea28c2cc0653ca", size = 9899, upload-time = "2024-04-15T13:44:43.265Z" },
]

[[package]]
name = "mdurl"
version = "0.1.2"
source = { registry = "https://pypi.org/simple" }
sdist = { url = "https://files.pythonhosted.org/packages/d6/54/cfe61301667036ec958cb99bd3efefba235e65cdeb9c84d24a8293ba1d90/mdurl-0.1.2.tar.gz", hash = "sha256:bb413d29f5eea38f31dd4754dd7377d4465116fb207585f97bf925588687c1ba", size = 8729, upload-time = "2022-08-14T12:40:10.846Z" }
wheels = [
    { url = "https://files.pythonhosted.org/packages/b3/38/89ba8ad64ae25be8de66a6d463314cf1eb366222074cfda9ee839c56a4b4/mdurl-0.1.2-py3-none-any.whl", hash = "sha256:84008a41e51615a49fc9966191ff91509e3c40b939176e643fd50a5c2196b8f8", size = 9979, upload-time = "2022-08-14T12:40:09.779Z" },
]

[[package]]
name = "multidict"
version = "6.5.0"
source = { registry = "https://pypi.org/simple" }
sdist = { url = "https://files.pythonhosted.org/packages/46/b5/59f27b4ce9951a4bce56b88ba5ff5159486797ab18863f2b4c1c5e8465bd/multidict-6.5.0.tar.gz", hash = "sha256:942bd8002492ba819426a8d7aefde3189c1b87099cdf18aaaefefcf7f3f7b6d2", size = 98512, upload-time = "2025-06-17T14:15:56.556Z" }
wheels = [
    { url = "https://files.pythonhosted.org/packages/0a/fa/18f4950e00924f7e84c8195f4fc303295e14df23f713d64e778b8fa8b903/multidict-6.5.0-cp312-cp312-macosx_10_13_universal2.whl", hash = "sha256:1bb986c8ea9d49947bc325c51eced1ada6d8d9b4c5b15fd3fcdc3c93edef5a74", size = 73474, upload-time = "2025-06-17T14:14:13.528Z" },
    { url = "https://files.pythonhosted.org/packages/6c/66/0392a2a8948bccff57e4793c9dde3e5c088f01e8b7f8867ee58a2f187fc5/multidict-6.5.0-cp312-cp312-macosx_10_13_x86_64.whl", hash = "sha256:03c0923da300120830fc467e23805d63bbb4e98b94032bd863bc7797ea5fa653", size = 43741, upload-time = "2025-06-17T14:14:15.188Z" },
    { url = "https://files.pythonhosted.org/packages/98/3e/f48487c91b2a070566cfbab876d7e1ebe7deb0a8002e4e896a97998ae066/multidict-6.5.0-cp312-cp312-macosx_11_0_arm64.whl", hash = "sha256:4c78d5ec00fdd35c91680ab5cf58368faad4bd1a8721f87127326270248de9bc", size = 42143, upload-time = "2025-06-17T14:14:16.612Z" },
    { url = "https://files.pythonhosted.org/packages/3f/49/439c6cc1cd00365cf561bdd3579cc3fa1a0d38effb3a59b8d9562839197f/multidict-6.5.0-cp312-cp312-manylinux_2_17_aarch64.manylinux2014_aarch64.whl", hash = "sha256:aadc3cb78be90a887f8f6b73945b840da44b4a483d1c9750459ae69687940c97", size = 239303, upload-time = "2025-06-17T14:14:17.707Z" },
    { url = "https://files.pythonhosted.org/packages/c4/24/491786269e90081cb536e4d7429508725bc92ece176d1204a4449de7c41c/multidict-6.5.0-cp312-cp312-manylinux_2_17_armv7l.manylinux2014_armv7l.manylinux_2_31_armv7l.whl", hash = "sha256:5b02e1ca495d71e07e652e4cef91adae3bf7ae4493507a263f56e617de65dafc", size = 236913, upload-time = "2025-06-17T14:14:18.981Z" },
    { url = "https://files.pythonhosted.org/packages/e8/76/bbe2558b820ebeca8a317ab034541790e8160ca4b1e450415383ac69b339/multidict-6.5.0-cp312-cp312-manylinux_2_17_ppc64le.manylinux2014_ppc64le.whl", hash = "sha256:7fe92a62326eef351668eec4e2dfc494927764a0840a1895cff16707fceffcd3", size = 250752, upload-time = "2025-06-17T14:14:20.297Z" },
    { url = "https://files.pythonhosted.org/packages/3e/e3/3977f2c1123f553ceff9f53cd4de04be2c1912333c6fabbcd51531655476/multidict-6.5.0-cp312-cp312-manylinux_2_17_s390x.manylinux2014_s390x.whl", hash = "sha256:7673ee4f63879ecd526488deb1989041abcb101b2d30a9165e1e90c489f3f7fb", size = 243937, upload-time = "2025-06-17T14:14:21.935Z" },
    { url = "https://files.pythonhosted.org/packages/b6/b8/7a6e9c13c79709cdd2f22ee849f058e6da76892d141a67acc0e6c30d845c/multidict-6.5.0-cp312-cp312-manylinux_2_17_x86_64.manylinux2014_x86_64.whl", hash = "sha256:fa097ae2a29f573de7e2d86620cbdda5676d27772d4ed2669cfa9961a0d73955", size = 237419, upload-time = "2025-06-17T14:14:23.215Z" },
    { url = "https://files.pythonhosted.org/packages/84/9d/8557f5e88da71bc7e7a8ace1ada4c28197f3bfdc2dd6e51d3b88f2e16e8e/multidict-6.5.0-cp312-cp312-manylinux_2_5_i686.manylinux1_i686.manylinux_2_17_i686.manylinux2014_i686.whl", hash = "sha256:300da0fa4f8457d9c4bd579695496116563409e676ac79b5e4dca18e49d1c308", size = 237222, upload-time = "2025-06-17T14:14:24.516Z" },
    { url = "https://files.pythonhosted.org/packages/a3/3b/8f023ad60e7969cb6bc0683738d0e1618f5ff5723d6d2d7818dc6df6ad3d/multidict-6.5.0-cp312-cp312-musllinux_1_2_aarch64.whl", hash = "sha256:9a19bd108c35877b57393243d392d024cfbfdefe759fd137abb98f6fc910b64c", size = 247861, upload-time = "2025-06-17T14:14:25.839Z" },
    { url = "https://files.pythonhosted.org/packages/af/1c/9cf5a099ce7e3189906cf5daa72c44ee962dcb4c1983659f3a6f8a7446ab/multidict-6.5.0-cp312-cp312-musllinux_1_2_armv7l.whl", hash = "sha256:0f32a1777465a35c35ddbbd7fc1293077938a69402fcc59e40b2846d04a120dd", size = 243917, upload-time = "2025-06-17T14:14:27.164Z" },
    { url = "https://files.pythonhosted.org/packages/6c/bb/88ee66ebeef56868044bac58feb1cc25658bff27b20e3cfc464edc181287/multidict-6.5.0-cp312-cp312-musllinux_1_2_i686.whl", hash = "sha256:9cc1e10c14ce8112d1e6d8971fe3cdbe13e314f68bea0e727429249d4a6ce164", size = 249214, upload-time = "2025-06-17T14:14:28.795Z" },
    { url = "https://files.pythonhosted.org/packages/3e/ec/a90e88cc4a1309f33088ab1cdd5c0487718f49dfb82c5ffc845bb17c1973/multidict-6.5.0-cp312-cp312-musllinux_1_2_ppc64le.whl", hash = "sha256:e95c5e07a06594bdc288117ca90e89156aee8cb2d7c330b920d9c3dd19c05414", size = 258682, upload-time = "2025-06-17T14:14:30.066Z" },
    { url = "https://files.pythonhosted.org/packages/d2/d8/16dd69a6811920a31f4e06114ebe67b1cd922c8b05c9c82b050706d0b6fe/multidict-6.5.0-cp312-cp312-musllinux_1_2_s390x.whl", hash = "sha256:40ff26f58323795f5cd2855e2718a1720a1123fb90df4553426f0efd76135462", size = 254254, upload-time = "2025-06-17T14:14:31.323Z" },
    { url = "https://files.pythonhosted.org/packages/ac/a8/90193a5f5ca1bdbf92633d69a25a2ef9bcac7b412b8d48c84d01a2732518/multidict-6.5.0-cp312-cp312-musllinux_1_2_x86_64.whl", hash = "sha256:76803a29fd71869a8b59c2118c9dcfb3b8f9c8723e2cce6baeb20705459505cf", size = 247741, upload-time = "2025-06-17T14:14:32.717Z" },
    { url = "https://files.pythonhosted.org/packages/cd/43/29c7a747153c05b41d1f67455426af39ed88d6de3f21c232b8f2724bde13/multidict-6.5.0-cp312-cp312-win32.whl", hash = "sha256:df7ecbc65a53a2ce1b3a0c82e6ad1a43dcfe7c6137733f9176a92516b9f5b851", size = 41049, upload-time = "2025-06-17T14:14:33.941Z" },
    { url = "https://files.pythonhosted.org/packages/1e/e8/8f3fc32b7e901f3a2719764d64aeaf6ae77b4ba961f1c3a3cf3867766636/multidict-6.5.0-cp312-cp312-win_amd64.whl", hash = "sha256:0ec1c3fbbb0b655a6540bce408f48b9a7474fd94ed657dcd2e890671fefa7743", size = 44700, upload-time = "2025-06-17T14:14:35.016Z" },
    { url = "https://files.pythonhosted.org/packages/24/e4/e250806adc98d524d41e69c8d4a42bc3513464adb88cb96224df12928617/multidict-6.5.0-cp312-cp312-win_arm64.whl", hash = "sha256:2d24a00d34808b22c1f15902899b9d82d0faeca9f56281641c791d8605eacd35", size = 41703, upload-time = "2025-06-17T14:14:36.168Z" },
    { url = "https://files.pythonhosted.org/packages/1a/c9/092c4e9402b6d16de761cff88cb842a5c8cc50ccecaf9c4481ba53264b9e/multidict-6.5.0-cp313-cp313-macosx_10_13_universal2.whl", hash = "sha256:53d92df1752df67a928fa7f884aa51edae6f1cf00eeb38cbcf318cf841c17456", size = 73486, upload-time = "2025-06-17T14:14:37.238Z" },
    { url = "https://files.pythonhosted.org/packages/08/f9/6f7ddb8213f5fdf4db48d1d640b78e8aef89b63a5de8a2313286db709250/multidict-6.5.0-cp313-cp313-macosx_10_13_x86_64.whl", hash = "sha256:680210de2c38eef17ce46b8df8bf2c1ece489261a14a6e43c997d49843a27c99", size = 43745, upload-time = "2025-06-17T14:14:38.32Z" },
    { url = "https://files.pythonhosted.org/packages/f3/a7/b9be0163bfeee3bb08a77a1705e24eb7e651d594ea554107fac8a1ca6a4d/multidict-6.5.0-cp313-cp313-macosx_11_0_arm64.whl", hash = "sha256:e279259bcb936732bfa1a8eec82b5d2352b3df69d2fa90d25808cfc403cee90a", size = 42135, upload-time = "2025-06-17T14:14:39.897Z" },
    { url = "https://files.pythonhosted.org/packages/8e/30/93c8203f943a417bda3c573a34d5db0cf733afdfffb0ca78545c7716dbd8/multidict-6.5.0-cp313-cp313-manylinux_2_17_aarch64.manylinux2014_aarch64.whl", hash = "sha256:d1c185fc1069781e3fc8b622c4331fb3b433979850392daa5efbb97f7f9959bb", size = 238585, upload-time = "2025-06-17T14:14:41.332Z" },
    { url = "https://files.pythonhosted.org/packages/9d/fe/2582b56a1807604774f566eeef183b0d6b148f4b89d1612cd077567b2e1e/multidict-6.5.0-cp313-cp313-manylinux_2_17_armv7l.manylinux2014_armv7l.manylinux_2_31_armv7l.whl", hash = "sha256:6bb5f65ff91daf19ce97f48f63585e51595539a8a523258b34f7cef2ec7e0617", size = 236174, upload-time = "2025-06-17T14:14:42.602Z" },
    { url = "https://files.pythonhosted.org/packages/9b/c4/d8b66d42d385bd4f974cbd1eaa8b265e6b8d297249009f312081d5ded5c7/multidict-6.5.0-cp313-cp313-manylinux_2_17_ppc64le.manylinux2014_ppc64le.whl", hash = "sha256:d8646b4259450c59b9286db280dd57745897897284f6308edbdf437166d93855", size = 250145, upload-time = "2025-06-17T14:14:43.944Z" },
    { url = "https://files.pythonhosted.org/packages/bc/64/62feda5093ee852426aae3df86fab079f8bf1cdbe403e1078c94672ad3ec/multidict-6.5.0-cp313-cp313-manylinux_2_17_s390x.manylinux2014_s390x.whl", hash = "sha256:d245973d4ecc04eea0a8e5ebec7882cf515480036e1b48e65dffcfbdf86d00be", size = 243470, upload-time = "2025-06-17T14:14:45.343Z" },
    { url = "https://files.pythonhosted.org/packages/67/dc/9f6fa6e854625cf289c0e9f4464b40212a01f76b2f3edfe89b6779b4fb93/multidict-6.5.0-cp313-cp313-manylinux_2_17_x86_64.manylinux2014_x86_64.whl", hash = "sha256:a133e7ddc9bc7fb053733d0ff697ce78c7bf39b5aec4ac12857b6116324c8d75", size = 236968, upload-time = "2025-06-17T14:14:46.609Z" },
    { url = "https://files.pythonhosted.org/packages/46/ae/4b81c6e3745faee81a156f3f87402315bdccf04236f75c03e37be19c94ff/multidict-6.5.0-cp313-cp313-manylinux_2_5_i686.manylinux1_i686.manylinux_2_17_i686.manylinux2014_i686.whl", hash = "sha256:80d696fa38d738fcebfd53eec4d2e3aeb86a67679fd5e53c325756682f152826", size = 236575, upload-time = "2025-06-17T14:14:47.929Z" },
    { url = "https://files.pythonhosted.org/packages/8a/fa/4089d7642ea344226e1bfab60dd588761d4791754f8072e911836a39bedf/multidict-6.5.0-cp313-cp313-musllinux_1_2_aarch64.whl", hash = "sha256:20d30c9410ac3908abbaa52ee5967a754c62142043cf2ba091e39681bd51d21a", size = 247632, upload-time = "2025-06-17T14:14:49.525Z" },
    { url = "https://files.pythonhosted.org/packages/16/ee/a353dac797de0f28fb7f078cc181c5f2eefe8dd16aa11a7100cbdc234037/multidict-6.5.0-cp313-cp313-musllinux_1_2_armv7l.whl", hash = "sha256:6c65068cc026f217e815fa519d8e959a7188e94ec163ffa029c94ca3ef9d4a73", size = 243520, upload-time = "2025-06-17T14:14:50.83Z" },
    { url = "https://files.pythonhosted.org/packages/50/ec/560deb3d2d95822d6eb1bcb1f1cb728f8f0197ec25be7c936d5d6a5d133c/multidict-6.5.0-cp313-cp313-musllinux_1_2_i686.whl", hash = "sha256:e355ac668a8c3e49c2ca8daa4c92f0ad5b705d26da3d5af6f7d971e46c096da7", size = 248551, upload-time = "2025-06-17T14:14:52.229Z" },
    { url = "https://files.pythonhosted.org/packages/10/85/ddf277e67c78205f6695f2a7639be459bca9cc353b962fd8085a492a262f/multidict-6.5.0-cp313-cp313-musllinux_1_2_ppc64le.whl", hash = "sha256:08db204213d0375a91a381cae0677ab95dd8c67a465eb370549daf6dbbf8ba10", size = 258362, upload-time = "2025-06-17T14:14:53.934Z" },
    { url = "https://files.pythonhosted.org/packages/02/fc/d64ee1df9b87c5210f2d4c419cab07f28589c81b4e5711eda05a122d0614/multidict-6.5.0-cp313-cp313-musllinux_1_2_s390x.whl", hash = "sha256:ffa58e3e215af8f6536dc837a990e456129857bb6fd546b3991be470abd9597a", size = 253862, upload-time = "2025-06-17T14:14:55.323Z" },
    { url = "https://files.pythonhosted.org/packages/c9/7c/a2743c00d9e25f4826d3a77cc13d4746398872cf21c843eef96bb9945665/multidict-6.5.0-cp313-cp313-musllinux_1_2_x86_64.whl", hash = "sha256:3e86eb90015c6f21658dbd257bb8e6aa18bdb365b92dd1fba27ec04e58cdc31b", size = 247391, upload-time = "2025-06-17T14:14:57.293Z" },
    { url = "https://files.pythonhosted.org/packages/9b/03/7773518db74c442904dbd349074f1e7f2a854cee4d9529fc59e623d3949e/multidict-6.5.0-cp313-cp313-win32.whl", hash = "sha256:f34a90fbd9959d0f857323bd3c52b3e6011ed48f78d7d7b9e04980b8a41da3af", size = 41115, upload-time = "2025-06-17T14:14:59.33Z" },
    { url = "https://files.pythonhosted.org/packages/eb/9a/6fc51b1dc11a7baa944bc101a92167d8b0f5929d376a8c65168fc0d35917/multidict-6.5.0-cp313-cp313-win_amd64.whl", hash = "sha256:fcb2aa79ac6aef8d5b709bbfc2fdb1d75210ba43038d70fbb595b35af470ce06", size = 44768, upload-time = "2025-06-17T14:15:00.427Z" },
    { url = "https://files.pythonhosted.org/packages/82/2d/0d010be24b663b3c16e3d3307bbba2de5ae8eec496f6027d5c0515b371a8/multidict-6.5.0-cp313-cp313-win_arm64.whl", hash = "sha256:6dcee5e7e92060b4bb9bb6f01efcbb78c13d0e17d9bc6eec71660dd71dc7b0c2", size = 41770, upload-time = "2025-06-17T14:15:01.854Z" },
    { url = "https://files.pythonhosted.org/packages/aa/d1/a71711a5f32f84b7b036e82182e3250b949a0ce70d51a2c6a4079e665449/multidict-6.5.0-cp313-cp313t-macosx_10_13_universal2.whl", hash = "sha256:cbbc88abea2388fde41dd574159dec2cda005cb61aa84950828610cb5010f21a", size = 80450, upload-time = "2025-06-17T14:15:02.968Z" },
    { url = "https://files.pythonhosted.org/packages/0f/a2/953a9eede63a98fcec2c1a2c1a0d88de120056219931013b871884f51b43/multidict-6.5.0-cp313-cp313t-macosx_10_13_x86_64.whl", hash = "sha256:70b599f70ae6536e5976364d3c3cf36f40334708bd6cebdd1e2438395d5e7676", size = 46971, upload-time = "2025-06-17T14:15:04.149Z" },
    { url = "https://files.pythonhosted.org/packages/44/61/60250212953459edda2c729e1d85130912f23c67bd4f585546fe4bdb1578/multidict-6.5.0-cp313-cp313t-macosx_11_0_arm64.whl", hash = "sha256:828bab777aa8d29d59700018178061854e3a47727e0611cb9bec579d3882de3b", size = 45548, upload-time = "2025-06-17T14:15:05.666Z" },
    { url = "https://files.pythonhosted.org/packages/11/b6/e78ee82e96c495bc2582b303f68bed176b481c8d81a441fec07404fce2ca/multidict-6.5.0-cp313-cp313t-manylinux_2_17_aarch64.manylinux2014_aarch64.whl", hash = "sha256:a9695fc1462f17b131c111cf0856a22ff154b0480f86f539d24b2778571ff94d", size = 238545, upload-time = "2025-06-17T14:15:06.88Z" },
    { url = "https://files.pythonhosted.org/packages/5a/0f/6132ca06670c8d7b374c3a4fd1ba896fc37fbb66b0de903f61db7d1020ec/multidict-6.5.0-cp313-cp313t-manylinux_2_17_armv7l.manylinux2014_armv7l.manylinux_2_31_armv7l.whl", hash = "sha256:0b5ac6ebaf5d9814b15f399337ebc6d3a7f4ce9331edd404e76c49a01620b68d", size = 229931, upload-time = "2025-06-17T14:15:08.24Z" },
    { url = "https://files.pythonhosted.org/packages/c0/63/d9957c506e6df6b3e7a194f0eea62955c12875e454b978f18262a65d017b/multidict-6.5.0-cp313-cp313t-manylinux_2_17_ppc64le.manylinux2014_ppc64le.whl", hash = "sha256:84a51e3baa77ded07be4766a9e41d977987b97e49884d4c94f6d30ab6acaee14", size = 248181, upload-time = "2025-06-17T14:15:09.907Z" },
    { url = "https://files.pythonhosted.org/packages/43/3f/7d5490579640db5999a948e2c41d4a0efd91a75989bda3e0a03a79c92be2/multidict-6.5.0-cp313-cp313t-manylinux_2_17_s390x.manylinux2014_s390x.whl", hash = "sha256:8de67f79314d24179e9b1869ed15e88d6ba5452a73fc9891ac142e0ee018b5d6", size = 241846, upload-time = "2025-06-17T14:15:11.596Z" },
    { url = "https://files.pythonhosted.org/packages/e1/f7/252b1ce949ece52bba4c0de7aa2e3a3d5964e800bce71fb778c2e6c66f7c/multidict-6.5.0-cp313-cp313t-manylinux_2_17_x86_64.manylinux2014_x86_64.whl", hash = "sha256:17f78a52c214481d30550ec18208e287dfc4736f0c0148208334b105fd9e0887", size = 232893, upload-time = "2025-06-17T14:15:12.946Z" },
    { url = "https://files.pythonhosted.org/packages/45/7e/0070bfd48c16afc26e056f2acce49e853c0d604a69c7124bc0bbdb1bcc0a/multidict-6.5.0-cp313-cp313t-manylinux_2_5_i686.manylinux1_i686.manylinux_2_17_i686.manylinux2014_i686.whl", hash = "sha256:2966d0099cb2e2039f9b0e73e7fd5eb9c85805681aa2a7f867f9d95b35356921", size = 228567, upload-time = "2025-06-17T14:15:14.267Z" },
    { url = "https://files.pythonhosted.org/packages/2a/31/90551c75322113ebf5fd9c5422e8641d6952f6edaf6b6c07fdc49b1bebdd/multidict-6.5.0-cp313-cp313t-musllinux_1_2_aarch64.whl", hash = "sha256:86fb42ed5ed1971c642cc52acc82491af97567534a8e381a8d50c02169c4e684", size = 246188, upload-time = "2025-06-17T14:15:15.985Z" },
    { url = "https://files.pythonhosted.org/packages/cc/e2/aa4b02a55e7767ff292871023817fe4db83668d514dab7ccbce25eaf7659/multidict-6.5.0-cp313-cp313t-musllinux_1_2_armv7l.whl", hash = "sha256:4e990cbcb6382f9eae4ec720bcac6a1351509e6fc4a5bb70e4984b27973934e6", size = 235178, upload-time = "2025-06-17T14:15:17.395Z" },
    { url = "https://files.pythonhosted.org/packages/7d/5c/f67e726717c4b138b166be1700e2b56e06fbbcb84643d15f9a9d7335ff41/multidict-6.5.0-cp313-cp313t-musllinux_1_2_i686.whl", hash = "sha256:d99a59d64bb1f7f2117bec837d9e534c5aeb5dcedf4c2b16b9753ed28fdc20a3", size = 243422, upload-time = "2025-06-17T14:15:18.939Z" },
    { url = "https://files.pythonhosted.org/packages/e5/1c/15fa318285e26a50aa3fa979bbcffb90f9b4d5ec58882d0590eda067d0da/multidict-6.5.0-cp313-cp313t-musllinux_1_2_ppc64le.whl", hash = "sha256:e8ef15cc97c9890212e1caf90f0d63f6560e1e101cf83aeaf63a57556689fb34", size = 254898, upload-time = "2025-06-17T14:15:20.31Z" },
    { url = "https://files.pythonhosted.org/packages/ad/3d/d6c6d1c2e9b61ca80313912d30bb90d4179335405e421ef0a164eac2c0f9/multidict-6.5.0-cp313-cp313t-musllinux_1_2_s390x.whl", hash = "sha256:b8a09aec921b34bd8b9f842f0bcfd76c6a8c033dc5773511e15f2d517e7e1068", size = 247129, upload-time = "2025-06-17T14:15:21.665Z" },
    { url = "https://files.pythonhosted.org/packages/29/15/1568258cf0090bfa78d44be66247cfdb16e27dfd935c8136a1e8632d3057/multidict-6.5.0-cp313-cp313t-musllinux_1_2_x86_64.whl", hash = "sha256:ff07b504c23b67f2044533244c230808a1258b3493aaf3ea2a0785f70b7be461", size = 243841, upload-time = "2025-06-17T14:15:23.38Z" },
    { url = "https://files.pythonhosted.org/packages/65/57/64af5dbcfd61427056e840c8e520b502879d480f9632fbe210929fd87393/multidict-6.5.0-cp313-cp313t-win32.whl", hash = "sha256:9232a117341e7e979d210e41c04e18f1dc3a1d251268df6c818f5334301274e1", size = 46761, upload-time = "2025-06-17T14:15:24.733Z" },
    { url = "https://files.pythonhosted.org/packages/26/a8/cac7f7d61e188ff44f28e46cb98f9cc21762e671c96e031f06c84a60556e/multidict-6.5.0-cp313-cp313t-win_amd64.whl", hash = "sha256:44cb5c53fb2d4cbcee70a768d796052b75d89b827643788a75ea68189f0980a1", size = 52112, upload-time = "2025-06-17T14:15:25.906Z" },
    { url = "https://files.pythonhosted.org/packages/51/9f/076533feb1b5488d22936da98b9c217205cfbf9f56f7174e8c5c86d86fe6/multidict-6.5.0-cp313-cp313t-win_arm64.whl", hash = "sha256:51d33fafa82640c0217391d4ce895d32b7e84a832b8aee0dcc1b04d8981ec7f4", size = 44358, upload-time = "2025-06-17T14:15:27.117Z" },
    { url = "https://files.pythonhosted.org/packages/44/d8/45e8fc9892a7386d074941429e033adb4640e59ff0780d96a8cf46fe788e/multidict-6.5.0-py3-none-any.whl", hash = "sha256:5634b35f225977605385f56153bd95a7133faffc0ffe12ad26e10517537e8dfc", size = 12181, upload-time = "2025-06-17T14:15:55.156Z" },
]

[[package]]
name = "multiprocess"
version = "0.70.15"
source = { registry = "https://pypi.org/simple" }
dependencies = [
    { name = "dill" },
]
sdist = { url = "https://files.pythonhosted.org/packages/68/e0/a77ca96e772e13c828fa52f3ad370d413bef194aeaf78b7c6611870ad815/multiprocess-0.70.15.tar.gz", hash = "sha256:f20eed3036c0ef477b07a4177cf7c1ba520d9a2677870a4f47fe026f0cd6787e", size = 1894495, upload-time = "2023-07-23T05:03:29.314Z" }
wheels = [
    { url = "https://files.pythonhosted.org/packages/35/a8/36d8d7b3e46b377800d8dec47891cdf05842d1a2366909ae4a0c89fbc5e6/multiprocess-0.70.15-py310-none-any.whl", hash = "sha256:7dd58e33235e83cf09d625e55cffd7b0f0eede7ee9223cdd666a87624f60c21a", size = 134824, upload-time = "2023-07-23T05:03:21.182Z" },
    { url = "https://files.pythonhosted.org/packages/e7/41/96ac938770ba6e7d5ae1d8c9cafebac54b413549042c6260f0d0a6ec6622/multiprocess-0.70.15-py311-none-any.whl", hash = "sha256:134f89053d82c9ed3b73edd3a2531eb791e602d4f4156fc92a79259590bd9670", size = 135392, upload-time = "2023-07-23T05:03:22.885Z" },
    { url = "https://files.pythonhosted.org/packages/ca/3f/8354ce12fd13bd5c5bb4722261a10ca1d6e2eb7c1c08fa3d8a4e9dc98f44/multiprocess-0.70.15-py37-none-any.whl", hash = "sha256:f7d4a1629bccb433114c3b4885f69eccc200994323c80f6feee73b0edc9199c5", size = 116276, upload-time = "2023-07-23T05:03:24.718Z" },
    { url = "https://files.pythonhosted.org/packages/c2/a6/c5cb599d917904878f220a4dbdfdcc4ef291dd3956c35b3b0dc6fc42fb6d/multiprocess-0.70.15-py38-none-any.whl", hash = "sha256:bee9afba476c91f9ebee7beeee0601face9eff67d822e893f9a893725fbd6316", size = 132626, upload-time = "2023-07-23T05:03:25.895Z" },
    { url = "https://files.pythonhosted.org/packages/c6/c9/820b5ab056f4ada76fbe05bd481a948f287957d6cbfd59e2dd2618b408c1/multiprocess-0.70.15-py39-none-any.whl", hash = "sha256:3e0953f5d52b4c76f1c973eaf8214554d146f2be5decb48e928e55c7a2d19338", size = 133349, upload-time = "2023-07-23T05:03:27.022Z" },
]

[[package]]
name = "mypy"
version = "1.17.1"
source = { registry = "https://pypi.org/simple" }
dependencies = [
    { name = "mypy-extensions" },
    { name = "pathspec" },
    { name = "typing-extensions" },
]
sdist = { url = "https://files.pythonhosted.org/packages/8e/22/ea637422dedf0bf36f3ef238eab4e455e2a0dcc3082b5cc067615347ab8e/mypy-1.17.1.tar.gz", hash = "sha256:25e01ec741ab5bb3eec8ba9cdb0f769230368a22c959c4937360efb89b7e9f01", size = 3352570, upload-time = "2025-07-31T07:54:19.204Z" }
wheels = [
    { url = "https://files.pythonhosted.org/packages/17/a2/7034d0d61af8098ec47902108553122baa0f438df8a713be860f7407c9e6/mypy-1.17.1-cp312-cp312-macosx_10_13_x86_64.whl", hash = "sha256:69e83ea6553a3ba79c08c6e15dbd9bfa912ec1e493bf75489ef93beb65209aeb", size = 11086295, upload-time = "2025-07-31T07:53:28.124Z" },
    { url = "https://files.pythonhosted.org/packages/14/1f/19e7e44b594d4b12f6ba8064dbe136505cec813549ca3e5191e40b1d3cc2/mypy-1.17.1-cp312-cp312-macosx_11_0_arm64.whl", hash = "sha256:1b16708a66d38abb1e6b5702f5c2c87e133289da36f6a1d15f6a5221085c6403", size = 10112355, upload-time = "2025-07-31T07:53:21.121Z" },
    { url = "https://files.pythonhosted.org/packages/5b/69/baa33927e29e6b4c55d798a9d44db5d394072eef2bdc18c3e2048c9ed1e9/mypy-1.17.1-cp312-cp312-manylinux2014_aarch64.manylinux_2_17_aarch64.manylinux_2_28_aarch64.whl", hash = "sha256:89e972c0035e9e05823907ad5398c5a73b9f47a002b22359b177d40bdaee7056", size = 11875285, upload-time = "2025-07-31T07:53:55.293Z" },
    { url = "https://files.pythonhosted.org/packages/90/13/f3a89c76b0a41e19490b01e7069713a30949d9a6c147289ee1521bcea245/mypy-1.17.1-cp312-cp312-manylinux2014_x86_64.manylinux_2_17_x86_64.manylinux_2_28_x86_64.whl", hash = "sha256:03b6d0ed2b188e35ee6d5c36b5580cffd6da23319991c49ab5556c023ccf1341", size = 12737895, upload-time = "2025-07-31T07:53:43.623Z" },
    { url = "https://files.pythonhosted.org/packages/23/a1/c4ee79ac484241301564072e6476c5a5be2590bc2e7bfd28220033d2ef8f/mypy-1.17.1-cp312-cp312-musllinux_1_2_x86_64.whl", hash = "sha256:c837b896b37cd103570d776bda106eabb8737aa6dd4f248451aecf53030cdbeb", size = 12931025, upload-time = "2025-07-31T07:54:17.125Z" },
    { url = "https://files.pythonhosted.org/packages/89/b8/7409477be7919a0608900e6320b155c72caab4fef46427c5cc75f85edadd/mypy-1.17.1-cp312-cp312-win_amd64.whl", hash = "sha256:665afab0963a4b39dff7c1fa563cc8b11ecff7910206db4b2e64dd1ba25aed19", size = 9584664, upload-time = "2025-07-31T07:54:12.842Z" },
    { url = "https://files.pythonhosted.org/packages/5b/82/aec2fc9b9b149f372850291827537a508d6c4d3664b1750a324b91f71355/mypy-1.17.1-cp313-cp313-macosx_10_13_x86_64.whl", hash = "sha256:93378d3203a5c0800c6b6d850ad2f19f7a3cdf1a3701d3416dbf128805c6a6a7", size = 11075338, upload-time = "2025-07-31T07:53:38.873Z" },
    { url = "https://files.pythonhosted.org/packages/07/ac/ee93fbde9d2242657128af8c86f5d917cd2887584cf948a8e3663d0cd737/mypy-1.17.1-cp313-cp313-macosx_11_0_arm64.whl", hash = "sha256:15d54056f7fe7a826d897789f53dd6377ec2ea8ba6f776dc83c2902b899fee81", size = 10113066, upload-time = "2025-07-31T07:54:14.707Z" },
    { url = "https://files.pythonhosted.org/packages/5a/68/946a1e0be93f17f7caa56c45844ec691ca153ee8b62f21eddda336a2d203/mypy-1.17.1-cp313-cp313-manylinux2014_aarch64.manylinux_2_17_aarch64.manylinux_2_28_aarch64.whl", hash = "sha256:209a58fed9987eccc20f2ca94afe7257a8f46eb5df1fb69958650973230f91e6", size = 11875473, upload-time = "2025-07-31T07:53:14.504Z" },
    { url = "https://files.pythonhosted.org/packages/9f/0f/478b4dce1cb4f43cf0f0d00fba3030b21ca04a01b74d1cd272a528cf446f/mypy-1.17.1-cp313-cp313-manylinux2014_x86_64.manylinux_2_17_x86_64.manylinux_2_28_x86_64.whl", hash = "sha256:099b9a5da47de9e2cb5165e581f158e854d9e19d2e96b6698c0d64de911dd849", size = 12744296, upload-time = "2025-07-31T07:53:03.896Z" },
    { url = "https://files.pythonhosted.org/packages/ca/70/afa5850176379d1b303f992a828de95fc14487429a7139a4e0bdd17a8279/mypy-1.17.1-cp313-cp313-musllinux_1_2_x86_64.whl", hash = "sha256:fa6ffadfbe6994d724c5a1bb6123a7d27dd68fc9c059561cd33b664a79578e14", size = 12914657, upload-time = "2025-07-31T07:54:08.576Z" },
    { url = "https://files.pythonhosted.org/packages/53/f9/4a83e1c856a3d9c8f6edaa4749a4864ee98486e9b9dbfbc93842891029c2/mypy-1.17.1-cp313-cp313-win_amd64.whl", hash = "sha256:9a2b7d9180aed171f033c9f2fc6c204c1245cf60b0cb61cf2e7acc24eea78e0a", size = 9593320, upload-time = "2025-07-31T07:53:01.341Z" },
    { url = "https://files.pythonhosted.org/packages/38/56/79c2fac86da57c7d8c48622a05873eaab40b905096c33597462713f5af90/mypy-1.17.1-cp314-cp314-macosx_10_13_x86_64.whl", hash = "sha256:15a83369400454c41ed3a118e0cc58bd8123921a602f385cb6d6ea5df050c733", size = 11040037, upload-time = "2025-07-31T07:54:10.942Z" },
    { url = "https://files.pythonhosted.org/packages/4d/c3/adabe6ff53638e3cad19e3547268482408323b1e68bf082c9119000cd049/mypy-1.17.1-cp314-cp314-macosx_11_0_arm64.whl", hash = "sha256:55b918670f692fc9fba55c3298d8a3beae295c5cded0a55dccdc5bbead814acd", size = 10131550, upload-time = "2025-07-31T07:53:41.307Z" },
    { url = "https://files.pythonhosted.org/packages/b8/c5/2e234c22c3bdeb23a7817af57a58865a39753bde52c74e2c661ee0cfc640/mypy-1.17.1-cp314-cp314-manylinux2014_aarch64.manylinux_2_17_aarch64.manylinux_2_28_aarch64.whl", hash = "sha256:62761474061feef6f720149d7ba876122007ddc64adff5ba6f374fda35a018a0", size = 11872963, upload-time = "2025-07-31T07:53:16.878Z" },
    { url = "https://files.pythonhosted.org/packages/ab/26/c13c130f35ca8caa5f2ceab68a247775648fdcd6c9a18f158825f2bc2410/mypy-1.17.1-cp314-cp314-manylinux2014_x86_64.manylinux_2_17_x86_64.manylinux_2_28_x86_64.whl", hash = "sha256:c49562d3d908fd49ed0938e5423daed8d407774a479b595b143a3d7f87cdae6a", size = 12710189, upload-time = "2025-07-31T07:54:01.962Z" },
    { url = "https://files.pythonhosted.org/packages/82/df/c7d79d09f6de8383fe800521d066d877e54d30b4fb94281c262be2df84ef/mypy-1.17.1-cp314-cp314-musllinux_1_2_x86_64.whl", hash = "sha256:397fba5d7616a5bc60b45c7ed204717eaddc38f826e3645402c426057ead9a91", size = 12900322, upload-time = "2025-07-31T07:53:10.551Z" },
    { url = "https://files.pythonhosted.org/packages/b8/98/3d5a48978b4f708c55ae832619addc66d677f6dc59f3ebad71bae8285ca6/mypy-1.17.1-cp314-cp314-win_amd64.whl", hash = "sha256:9d6b20b97d373f41617bd0708fd46aa656059af57f2ef72aa8c7d6a2b73b74ed", size = 9751879, upload-time = "2025-07-31T07:52:56.683Z" },
    { url = "https://files.pythonhosted.org/packages/1d/f3/8fcd2af0f5b806f6cf463efaffd3c9548a28f84220493ecd38d127b6b66d/mypy-1.17.1-py3-none-any.whl", hash = "sha256:a9f52c0351c21fe24c21d8c0eb1f62967b262d6729393397b6f443c3b773c3b9", size = 2283411, upload-time = "2025-07-31T07:53:24.664Z" },
]

[[package]]
name = "mypy-extensions"
version = "1.1.0"
source = { registry = "https://pypi.org/simple" }
sdist = { url = "https://files.pythonhosted.org/packages/a2/6e/371856a3fb9d31ca8dac321cda606860fa4548858c0cc45d9d1d4ca2628b/mypy_extensions-1.1.0.tar.gz", hash = "sha256:52e68efc3284861e772bbcd66823fde5ae21fd2fdb51c62a211403730b916558", size = 6343, upload-time = "2025-04-22T14:54:24.164Z" }
wheels = [
    { url = "https://files.pythonhosted.org/packages/79/7b/2c79738432f5c924bef5071f933bcc9efd0473bac3b4aa584a6f7c1c8df8/mypy_extensions-1.1.0-py3-none-any.whl", hash = "sha256:1be4cccdb0f2482337c4743e60421de3a356cd97508abadd57d47403e94f5505", size = 4963, upload-time = "2025-04-22T14:54:22.983Z" },
]

[[package]]
name = "nest-asyncio"
version = "1.6.0"
source = { registry = "https://pypi.org/simple" }
sdist = { url = "https://files.pythonhosted.org/packages/83/f8/51569ac65d696c8ecbee95938f89d4abf00f47d58d48f6fbabfe8f0baefe/nest_asyncio-1.6.0.tar.gz", hash = "sha256:6f172d5449aca15afd6c646851f4e31e02c598d553a667e38cafa997cfec55fe", size = 7418, upload-time = "2024-01-21T14:25:19.227Z" }
wheels = [
    { url = "https://files.pythonhosted.org/packages/a0/c4/c2971a3ba4c6103a3d10c4b0f24f461ddc027f0f09763220cf35ca1401b3/nest_asyncio-1.6.0-py3-none-any.whl", hash = "sha256:87af6efd6b5e897c81050477ef65c62e2b2f35d51703cae01aff2905b1852e1c", size = 5195, upload-time = "2024-01-21T14:25:17.223Z" },
]

[[package]]
name = "nodeenv"
version = "1.9.1"
source = { registry = "https://pypi.org/simple" }
sdist = { url = "https://files.pythonhosted.org/packages/43/16/fc88b08840de0e0a72a2f9d8c6bae36be573e475a6326ae854bcc549fc45/nodeenv-1.9.1.tar.gz", hash = "sha256:6ec12890a2dab7946721edbfbcd91f3319c6ccc9aec47be7c7e6b7011ee6645f", size = 47437, upload-time = "2024-06-04T18:44:11.171Z" }
wheels = [
    { url = "https://files.pythonhosted.org/packages/d2/1d/1b658dbd2b9fa9c4c9f32accbfc0205d532c8c6194dc0f2a4c0428e7128a/nodeenv-1.9.1-py2.py3-none-any.whl", hash = "sha256:ba11c9782d29c27c70ffbdda2d7415098754709be8a7056d79a737cd901155c9", size = 22314, upload-time = "2024-06-04T18:44:08.352Z" },
]

[[package]]
name = "numpy"
version = "2.3.0"
source = { registry = "https://pypi.org/simple" }
sdist = { url = "https://files.pythonhosted.org/packages/f3/db/8e12381333aea300890829a0a36bfa738cac95475d88982d538725143fd9/numpy-2.3.0.tar.gz", hash = "sha256:581f87f9e9e9db2cba2141400e160e9dd644ee248788d6f90636eeb8fd9260a6", size = 20382813, upload-time = "2025-06-07T14:54:32.608Z" }
wheels = [
    { url = "https://files.pythonhosted.org/packages/89/59/9df493df81ac6f76e9f05cdbe013cdb0c9a37b434f6e594f5bd25e278908/numpy-2.3.0-cp312-cp312-macosx_10_13_x86_64.whl", hash = "sha256:389b85335838155a9076e9ad7f8fdba0827496ec2d2dc32ce69ce7898bde03ba", size = 20897025, upload-time = "2025-06-07T14:40:33.558Z" },
    { url = "https://files.pythonhosted.org/packages/2f/86/4ff04335901d6cf3a6bb9c748b0097546ae5af35e455ae9b962ebff4ecd7/numpy-2.3.0-cp312-cp312-macosx_11_0_arm64.whl", hash = "sha256:9498f60cd6bb8238d8eaf468a3d5bb031d34cd12556af53510f05fcf581c1b7e", size = 14129882, upload-time = "2025-06-07T14:40:55.034Z" },
    { url = "https://files.pythonhosted.org/packages/71/8d/a942cd4f959de7f08a79ab0c7e6cecb7431d5403dce78959a726f0f57aa1/numpy-2.3.0-cp312-cp312-macosx_14_0_arm64.whl", hash = "sha256:622a65d40d8eb427d8e722fd410ac3ad4958002f109230bc714fa551044ebae2", size = 5110181, upload-time = "2025-06-07T14:41:04.4Z" },
    { url = "https://files.pythonhosted.org/packages/86/5d/45850982efc7b2c839c5626fb67fbbc520d5b0d7c1ba1ae3651f2f74c296/numpy-2.3.0-cp312-cp312-macosx_14_0_x86_64.whl", hash = "sha256:b9446d9d8505aadadb686d51d838f2b6688c9e85636a0c3abaeb55ed54756459", size = 6647581, upload-time = "2025-06-07T14:41:14.695Z" },
    { url = "https://files.pythonhosted.org/packages/1a/c0/c871d4a83f93b00373d3eebe4b01525eee8ef10b623a335ec262b58f4dc1/numpy-2.3.0-cp312-cp312-manylinux_2_28_aarch64.whl", hash = "sha256:50080245365d75137a2bf46151e975de63146ae6d79f7e6bd5c0e85c9931d06a", size = 14262317, upload-time = "2025-06-07T14:41:35.862Z" },
    { url = "https://files.pythonhosted.org/packages/b7/f6/bc47f5fa666d5ff4145254f9e618d56e6a4ef9b874654ca74c19113bb538/numpy-2.3.0-cp312-cp312-manylinux_2_28_x86_64.whl", hash = "sha256:c24bb4113c66936eeaa0dc1e47c74770453d34f46ee07ae4efd853a2ed1ad10a", size = 16633919, upload-time = "2025-06-07T14:42:00.622Z" },
    { url = "https://files.pythonhosted.org/packages/f5/b4/65f48009ca0c9b76df5f404fccdea5a985a1bb2e34e97f21a17d9ad1a4ba/numpy-2.3.0-cp312-cp312-musllinux_1_2_aarch64.whl", hash = "sha256:4d8d294287fdf685281e671886c6dcdf0291a7c19db3e5cb4178d07ccf6ecc67", size = 15567651, upload-time = "2025-06-07T14:42:24.429Z" },
    { url = "https://files.pythonhosted.org/packages/f1/62/5367855a2018578e9334ed08252ef67cc302e53edc869666f71641cad40b/numpy-2.3.0-cp312-cp312-musllinux_1_2_x86_64.whl", hash = "sha256:6295f81f093b7f5769d1728a6bd8bf7466de2adfa771ede944ce6711382b89dc", size = 18361723, upload-time = "2025-06-07T14:42:51.167Z" },
    { url = "https://files.pythonhosted.org/packages/d4/75/5baed8cd867eabee8aad1e74d7197d73971d6a3d40c821f1848b8fab8b84/numpy-2.3.0-cp312-cp312-win32.whl", hash = "sha256:e6648078bdd974ef5d15cecc31b0c410e2e24178a6e10bf511e0557eed0f2570", size = 6318285, upload-time = "2025-06-07T14:43:02.052Z" },
    { url = "https://files.pythonhosted.org/packages/bc/49/d5781eaa1a15acb3b3a3f49dc9e2ff18d92d0ce5c2976f4ab5c0a7360250/numpy-2.3.0-cp312-cp312-win_amd64.whl", hash = "sha256:0898c67a58cdaaf29994bc0e2c65230fd4de0ac40afaf1584ed0b02cd74c6fdd", size = 12732594, upload-time = "2025-06-07T14:43:21.071Z" },
    { url = "https://files.pythonhosted.org/packages/c2/1c/6d343e030815c7c97a1f9fbad00211b47717c7fe446834c224bd5311e6f1/numpy-2.3.0-cp312-cp312-win_arm64.whl", hash = "sha256:bd8df082b6c4695753ad6193018c05aac465d634834dca47a3ae06d4bb22d9ea", size = 9891498, upload-time = "2025-06-07T14:43:36.332Z" },
    { url = "https://files.pythonhosted.org/packages/73/fc/1d67f751fd4dbafc5780244fe699bc4084268bad44b7c5deb0492473127b/numpy-2.3.0-cp313-cp313-macosx_10_13_x86_64.whl", hash = "sha256:5754ab5595bfa2c2387d241296e0381c21f44a4b90a776c3c1d39eede13a746a", size = 20889633, upload-time = "2025-06-07T14:44:06.839Z" },
    { url = "https://files.pythonhosted.org/packages/e8/95/73ffdb69e5c3f19ec4530f8924c4386e7ba097efc94b9c0aff607178ad94/numpy-2.3.0-cp313-cp313-macosx_11_0_arm64.whl", hash = "sha256:d11fa02f77752d8099573d64e5fe33de3229b6632036ec08f7080f46b6649959", size = 14151683, upload-time = "2025-06-07T14:44:28.847Z" },
    { url = "https://files.pythonhosted.org/packages/64/d5/06d4bb31bb65a1d9c419eb5676173a2f90fd8da3c59f816cc54c640ce265/numpy-2.3.0-cp313-cp313-macosx_14_0_arm64.whl", hash = "sha256:aba48d17e87688a765ab1cd557882052f238e2f36545dfa8e29e6a91aef77afe", size = 5102683, upload-time = "2025-06-07T14:44:38.417Z" },
    { url = "https://files.pythonhosted.org/packages/12/8b/6c2cef44f8ccdc231f6b56013dff1d71138c48124334aded36b1a1b30c5a/numpy-2.3.0-cp313-cp313-macosx_14_0_x86_64.whl", hash = "sha256:4dc58865623023b63b10d52f18abaac3729346a7a46a778381e0e3af4b7f3beb", size = 6640253, upload-time = "2025-06-07T14:44:49.359Z" },
    { url = "https://files.pythonhosted.org/packages/62/aa/fca4bf8de3396ddb59544df9b75ffe5b73096174de97a9492d426f5cd4aa/numpy-2.3.0-cp313-cp313-manylinux_2_28_aarch64.whl", hash = "sha256:df470d376f54e052c76517393fa443758fefcdd634645bc9c1f84eafc67087f0", size = 14258658, upload-time = "2025-06-07T14:45:10.156Z" },
    { url = "https://files.pythonhosted.org/packages/1c/12/734dce1087eed1875f2297f687e671cfe53a091b6f2f55f0c7241aad041b/numpy-2.3.0-cp313-cp313-manylinux_2_28_x86_64.whl", hash = "sha256:87717eb24d4a8a64683b7a4e91ace04e2f5c7c77872f823f02a94feee186168f", size = 16628765, upload-time = "2025-06-07T14:45:35.076Z" },
    { url = "https://files.pythonhosted.org/packages/48/03/ffa41ade0e825cbcd5606a5669962419528212a16082763fc051a7247d76/numpy-2.3.0-cp313-cp313-musllinux_1_2_aarch64.whl", hash = "sha256:d8fa264d56882b59dcb5ea4d6ab6f31d0c58a57b41aec605848b6eb2ef4a43e8", size = 15564335, upload-time = "2025-06-07T14:45:58.797Z" },
    { url = "https://files.pythonhosted.org/packages/07/58/869398a11863310aee0ff85a3e13b4c12f20d032b90c4b3ee93c3b728393/numpy-2.3.0-cp313-cp313-musllinux_1_2_x86_64.whl", hash = "sha256:e651756066a0eaf900916497e20e02fe1ae544187cb0fe88de981671ee7f6270", size = 18360608, upload-time = "2025-06-07T14:46:25.687Z" },
    { url = "https://files.pythonhosted.org/packages/2f/8a/5756935752ad278c17e8a061eb2127c9a3edf4ba2c31779548b336f23c8d/numpy-2.3.0-cp313-cp313-win32.whl", hash = "sha256:e43c3cce3b6ae5f94696669ff2a6eafd9a6b9332008bafa4117af70f4b88be6f", size = 6310005, upload-time = "2025-06-07T14:50:13.138Z" },
    { url = "https://files.pythonhosted.org/packages/08/60/61d60cf0dfc0bf15381eaef46366ebc0c1a787856d1db0c80b006092af84/numpy-2.3.0-cp313-cp313-win_amd64.whl", hash = "sha256:81ae0bf2564cf475f94be4a27ef7bcf8af0c3e28da46770fc904da9abd5279b5", size = 12729093, upload-time = "2025-06-07T14:50:31.82Z" },
    { url = "https://files.pythonhosted.org/packages/66/31/2f2f2d2b3e3c32d5753d01437240feaa32220b73258c9eef2e42a0832866/numpy-2.3.0-cp313-cp313-win_arm64.whl", hash = "sha256:c8738baa52505fa6e82778580b23f945e3578412554d937093eac9205e845e6e", size = 9885689, upload-time = "2025-06-07T14:50:47.888Z" },
    { url = "https://files.pythonhosted.org/packages/f1/89/c7828f23cc50f607ceb912774bb4cff225ccae7131c431398ad8400e2c98/numpy-2.3.0-cp313-cp313t-macosx_10_13_x86_64.whl", hash = "sha256:39b27d8b38942a647f048b675f134dd5a567f95bfff481f9109ec308515c51d8", size = 20986612, upload-time = "2025-06-07T14:46:56.077Z" },
    { url = "https://files.pythonhosted.org/packages/dd/46/79ecf47da34c4c50eedec7511e53d57ffdfd31c742c00be7dc1d5ffdb917/numpy-2.3.0-cp313-cp313t-macosx_11_0_arm64.whl", hash = "sha256:0eba4a1ea88f9a6f30f56fdafdeb8da3774349eacddab9581a21234b8535d3d3", size = 14298953, upload-time = "2025-06-07T14:47:18.053Z" },
    { url = "https://files.pythonhosted.org/packages/59/44/f6caf50713d6ff4480640bccb2a534ce1d8e6e0960c8f864947439f0ee95/numpy-2.3.0-cp313-cp313t-macosx_14_0_arm64.whl", hash = "sha256:b0f1f11d0a1da54927436505a5a7670b154eac27f5672afc389661013dfe3d4f", size = 5225806, upload-time = "2025-06-07T14:47:27.524Z" },
    { url = "https://files.pythonhosted.org/packages/a6/43/e1fd1aca7c97e234dd05e66de4ab7a5be54548257efcdd1bc33637e72102/numpy-2.3.0-cp313-cp313t-macosx_14_0_x86_64.whl", hash = "sha256:690d0a5b60a47e1f9dcec7b77750a4854c0d690e9058b7bef3106e3ae9117808", size = 6735169, upload-time = "2025-06-07T14:47:38.057Z" },
    { url = "https://files.pythonhosted.org/packages/84/89/f76f93b06a03177c0faa7ca94d0856c4e5c4bcaf3c5f77640c9ed0303e1c/numpy-2.3.0-cp313-cp313t-manylinux_2_28_aarch64.whl", hash = "sha256:8b51ead2b258284458e570942137155978583e407babc22e3d0ed7af33ce06f8", size = 14330701, upload-time = "2025-06-07T14:47:59.113Z" },
    { url = "https://files.pythonhosted.org/packages/aa/f5/4858c3e9ff7a7d64561b20580cf7cc5d085794bd465a19604945d6501f6c/numpy-2.3.0-cp313-cp313t-manylinux_2_28_x86_64.whl", hash = "sha256:aaf81c7b82c73bd9b45e79cfb9476cb9c29e937494bfe9092c26aece812818ad", size = 16692983, upload-time = "2025-06-07T14:48:24.196Z" },
    { url = "https://files.pythonhosted.org/packages/08/17/0e3b4182e691a10e9483bcc62b4bb8693dbf9ea5dc9ba0b77a60435074bb/numpy-2.3.0-cp313-cp313t-musllinux_1_2_aarch64.whl", hash = "sha256:f420033a20b4f6a2a11f585f93c843ac40686a7c3fa514060a97d9de93e5e72b", size = 15641435, upload-time = "2025-06-07T14:48:47.712Z" },
    { url = "https://files.pythonhosted.org/packages/4e/d5/463279fda028d3c1efa74e7e8d507605ae87f33dbd0543cf4c4527c8b882/numpy-2.3.0-cp313-cp313t-musllinux_1_2_x86_64.whl", hash = "sha256:d344ca32ab482bcf8735d8f95091ad081f97120546f3d250240868430ce52555", size = 18433798, upload-time = "2025-06-07T14:49:14.866Z" },
    { url = "https://files.pythonhosted.org/packages/0e/1e/7a9d98c886d4c39a2b4d3a7c026bffcf8fbcaf518782132d12a301cfc47a/numpy-2.3.0-cp313-cp313t-win32.whl", hash = "sha256:48a2e8eaf76364c32a1feaa60d6925eaf32ed7a040183b807e02674305beef61", size = 6438632, upload-time = "2025-06-07T14:49:25.67Z" },
    { url = "https://files.pythonhosted.org/packages/fe/ab/66fc909931d5eb230107d016861824f335ae2c0533f422e654e5ff556784/numpy-2.3.0-cp313-cp313t-win_amd64.whl", hash = "sha256:ba17f93a94e503551f154de210e4d50c5e3ee20f7e7a1b5f6ce3f22d419b93bb", size = 12868491, upload-time = "2025-06-07T14:49:44.898Z" },
    { url = "https://files.pythonhosted.org/packages/ee/e8/2c8a1c9e34d6f6d600c83d5ce5b71646c32a13f34ca5c518cc060639841c/numpy-2.3.0-cp313-cp313t-win_arm64.whl", hash = "sha256:f14e016d9409680959691c109be98c436c6249eaf7f118b424679793607b5944", size = 9935345, upload-time = "2025-06-07T14:50:02.311Z" },
]

[[package]]
name = "oauthlib"
version = "3.3.1"
source = { registry = "https://pypi.org/simple" }
sdist = { url = "https://files.pythonhosted.org/packages/0b/5f/19930f824ffeb0ad4372da4812c50edbd1434f678c90c2733e1188edfc63/oauthlib-3.3.1.tar.gz", hash = "sha256:0f0f8aa759826a193cf66c12ea1af1637f87b9b4622d46e866952bb022e538c9", size = 185918, upload-time = "2025-06-19T22:48:08.269Z" }
wheels = [
    { url = "https://files.pythonhosted.org/packages/be/9c/92789c596b8df838baa98fa71844d84283302f7604ed565dafe5a6b5041a/oauthlib-3.3.1-py3-none-any.whl", hash = "sha256:88119c938d2b8fb88561af5f6ee0eec8cc8d552b7bb1f712743136eb7523b7a1", size = 160065, upload-time = "2025-06-19T22:48:06.508Z" },
]

[[package]]
name = "ollama"
version = "0.5.1"
source = { registry = "https://pypi.org/simple" }
dependencies = [
    { name = "httpx" },
    { name = "pydantic" },
]
sdist = { url = "https://files.pythonhosted.org/packages/8d/96/c7fe0d2d1b3053be614822a7b722c7465161b3672ce90df71515137580a0/ollama-0.5.1.tar.gz", hash = "sha256:5a799e4dc4e7af638b11e3ae588ab17623ee019e496caaf4323efbaa8feeff93", size = 41112, upload-time = "2025-05-30T21:32:48.679Z" }
wheels = [
    { url = "https://files.pythonhosted.org/packages/d6/76/3f96c8cdbf3955d7a73ee94ce3e0db0755d6de1e0098a70275940d1aff2f/ollama-0.5.1-py3-none-any.whl", hash = "sha256:4c8839f35bc173c7057b1eb2cbe7f498c1a7e134eafc9192824c8aecb3617506", size = 13369, upload-time = "2025-05-30T21:32:47.429Z" },
]

[[package]]
name = "openai"
version = "1.109.1"
source = { registry = "https://pypi.org/simple" }
dependencies = [
    { name = "anyio" },
    { name = "distro" },
    { name = "httpx" },
    { name = "jiter" },
    { name = "pydantic" },
    { name = "sniffio" },
    { name = "tqdm" },
    { name = "typing-extensions" },
]
sdist = { url = "https://files.pythonhosted.org/packages/c6/a1/a303104dc55fc546a3f6914c842d3da471c64eec92043aef8f652eb6c524/openai-1.109.1.tar.gz", hash = "sha256:d173ed8dbca665892a6db099b4a2dfac624f94d20a93f46eb0b56aae940ed869", size = 564133, upload-time = "2025-09-24T13:00:53.075Z" }
wheels = [
    { url = "https://files.pythonhosted.org/packages/1d/2a/7dd3d207ec669cacc1f186fd856a0f61dbc255d24f6fdc1a6715d6051b0f/openai-1.109.1-py3-none-any.whl", hash = "sha256:6bcaf57086cf59159b8e27447e4e7dd019db5d29a438072fbd49c290c7e65315", size = 948627, upload-time = "2025-09-24T13:00:50.754Z" },
]

[[package]]
name = "opentelemetry-api"
version = "1.35.0"
source = { registry = "https://pypi.org/simple" }
dependencies = [
    { name = "importlib-metadata" },
    { name = "typing-extensions" },
]
sdist = { url = "https://files.pythonhosted.org/packages/99/c9/4509bfca6bb43220ce7f863c9f791e0d5001c2ec2b5867d48586008b3d96/opentelemetry_api-1.35.0.tar.gz", hash = "sha256:a111b959bcfa5b4d7dffc2fbd6a241aa72dd78dd8e79b5b1662bda896c5d2ffe", size = 64778, upload-time = "2025-07-11T12:23:28.804Z" }
wheels = [
    { url = "https://files.pythonhosted.org/packages/1d/5a/3f8d078dbf55d18442f6a2ecedf6786d81d7245844b2b20ce2b8ad6f0307/opentelemetry_api-1.35.0-py3-none-any.whl", hash = "sha256:c4ea7e258a244858daf18474625e9cc0149b8ee354f37843415771a40c25ee06", size = 65566, upload-time = "2025-07-11T12:23:07.944Z" },
]

[[package]]
name = "opentelemetry-exporter-otlp"
version = "1.35.0"
source = { registry = "https://pypi.org/simple" }
dependencies = [
    { name = "opentelemetry-exporter-otlp-proto-grpc" },
    { name = "opentelemetry-exporter-otlp-proto-http" },
]
sdist = { url = "https://files.pythonhosted.org/packages/2e/2e/63718faa67b17f449a7fb7efdc7125a408cbe5d8c0bb35f423f2776d60b5/opentelemetry_exporter_otlp-1.35.0.tar.gz", hash = "sha256:f94feff09b3524df867c7876b79c96cef20068106cb5efe55340e8d08192c8a4", size = 6142, upload-time = "2025-07-11T12:23:30.128Z" }
wheels = [
    { url = "https://files.pythonhosted.org/packages/cf/db/2da28358d3101ca936c1643becbb4ebd69e9e48acf27f153d735a4813c6b/opentelemetry_exporter_otlp-1.35.0-py3-none-any.whl", hash = "sha256:8e6bb9025f6238db7d69bba7ee37c77e4858d0a1ff22a9e126f7c9e017e83afe", size = 7016, upload-time = "2025-07-11T12:23:10.679Z" },
]

[[package]]
name = "opentelemetry-exporter-otlp-proto-common"
version = "1.35.0"
source = { registry = "https://pypi.org/simple" }
dependencies = [
    { name = "opentelemetry-proto" },
]
sdist = { url = "https://files.pythonhosted.org/packages/56/d1/887f860529cba7fc3aba2f6a3597fefec010a17bd1b126810724707d9b51/opentelemetry_exporter_otlp_proto_common-1.35.0.tar.gz", hash = "sha256:6f6d8c39f629b9fa5c79ce19a2829dbd93034f8ac51243cdf40ed2196f00d7eb", size = 20299, upload-time = "2025-07-11T12:23:31.046Z" }
wheels = [
    { url = "https://files.pythonhosted.org/packages/5a/2c/e31dd3c719bff87fa77391eb7f38b1430d22868c52312cba8aad60f280e5/opentelemetry_exporter_otlp_proto_common-1.35.0-py3-none-any.whl", hash = "sha256:863465de697ae81279ede660f3918680b4480ef5f69dcdac04f30722ed7b74cc", size = 18349, upload-time = "2025-07-11T12:23:11.713Z" },
]

[[package]]
name = "opentelemetry-exporter-otlp-proto-grpc"
version = "1.35.0"
source = { registry = "https://pypi.org/simple" }
dependencies = [
    { name = "googleapis-common-protos" },
    { name = "grpcio" },
    { name = "opentelemetry-api" },
    { name = "opentelemetry-exporter-otlp-proto-common" },
    { name = "opentelemetry-proto" },
    { name = "opentelemetry-sdk" },
    { name = "typing-extensions" },
]
sdist = { url = "https://files.pythonhosted.org/packages/20/de/222e4f2f8cd39250991f84d76b661534aef457cafc6a3eb3fcd513627698/opentelemetry_exporter_otlp_proto_grpc-1.35.0.tar.gz", hash = "sha256:ac4c2c3aa5674642db0df0091ab43ec08bbd91a9be469c8d9b18923eb742b9cc", size = 23794, upload-time = "2025-07-11T12:23:31.662Z" }
wheels = [
    { url = "https://files.pythonhosted.org/packages/f4/a6/3f60a77279e6a3dc21fc076dcb51be159a633b0bba5cba9fb804062a9332/opentelemetry_exporter_otlp_proto_grpc-1.35.0-py3-none-any.whl", hash = "sha256:ee31203eb3e50c7967b8fa71db366cc355099aca4e3726e489b248cdb2fd5a62", size = 18846, upload-time = "2025-07-11T12:23:12.957Z" },
]

[[package]]
name = "opentelemetry-exporter-otlp-proto-http"
version = "1.35.0"
source = { registry = "https://pypi.org/simple" }
dependencies = [
    { name = "googleapis-common-protos" },
    { name = "opentelemetry-api" },
    { name = "opentelemetry-exporter-otlp-proto-common" },
    { name = "opentelemetry-proto" },
    { name = "opentelemetry-sdk" },
    { name = "requests" },
    { name = "typing-extensions" },
]
sdist = { url = "https://files.pythonhosted.org/packages/88/7f/7bdc06e84266a5b4b0fefd9790b3859804bf7682ce2daabcba2e22fdb3b2/opentelemetry_exporter_otlp_proto_http-1.35.0.tar.gz", hash = "sha256:cf940147f91b450ef5f66e9980d40eb187582eed399fa851f4a7a45bb880de79", size = 15908, upload-time = "2025-07-11T12:23:32.335Z" }
wheels = [
    { url = "https://files.pythonhosted.org/packages/d4/71/f118cd90dc26797077931dd598bde5e0cc652519db166593f962f8fcd022/opentelemetry_exporter_otlp_proto_http-1.35.0-py3-none-any.whl", hash = "sha256:9a001e3df3c7f160fb31056a28ed7faa2de7df68877ae909516102ae36a54e1d", size = 18589, upload-time = "2025-07-11T12:23:13.906Z" },
]

[[package]]
name = "opentelemetry-proto"
version = "1.35.0"
source = { registry = "https://pypi.org/simple" }
dependencies = [
    { name = "protobuf" },
]
sdist = { url = "https://files.pythonhosted.org/packages/dc/a2/7366e32d9a2bccbb8614942dbea2cf93c209610385ea966cb050334f8df7/opentelemetry_proto-1.35.0.tar.gz", hash = "sha256:532497341bd3e1c074def7c5b00172601b28bb83b48afc41a4b779f26eb4ee05", size = 46151, upload-time = "2025-07-11T12:23:38.797Z" }
wheels = [
    { url = "https://files.pythonhosted.org/packages/00/a7/3f05de580da7e8a8b8dff041d3d07a20bf3bb62d3bcc027f8fd669a73ff4/opentelemetry_proto-1.35.0-py3-none-any.whl", hash = "sha256:98fffa803164499f562718384e703be8d7dfbe680192279a0429cb150a2f8809", size = 72536, upload-time = "2025-07-11T12:23:23.247Z" },
]

[[package]]
name = "opentelemetry-sdk"
version = "1.35.0"
source = { registry = "https://pypi.org/simple" }
dependencies = [
    { name = "opentelemetry-api" },
    { name = "opentelemetry-semantic-conventions" },
    { name = "typing-extensions" },
]
sdist = { url = "https://files.pythonhosted.org/packages/9a/cf/1eb2ed2ce55e0a9aa95b3007f26f55c7943aeef0a783bb006bdd92b3299e/opentelemetry_sdk-1.35.0.tar.gz", hash = "sha256:2a400b415ab68aaa6f04e8a6a9f6552908fb3090ae2ff78d6ae0c597ac581954", size = 160871, upload-time = "2025-07-11T12:23:39.566Z" }
wheels = [
    { url = "https://files.pythonhosted.org/packages/01/4f/8e32b757ef3b660511b638ab52d1ed9259b666bdeeceba51a082ce3aea95/opentelemetry_sdk-1.35.0-py3-none-any.whl", hash = "sha256:223d9e5f5678518f4842311bb73966e0b6db5d1e0b74e35074c052cd2487f800", size = 119379, upload-time = "2025-07-11T12:23:24.521Z" },
]

[[package]]
name = "opentelemetry-semantic-conventions"
version = "0.56b0"
source = { registry = "https://pypi.org/simple" }
dependencies = [
    { name = "opentelemetry-api" },
    { name = "typing-extensions" },
]
sdist = { url = "https://files.pythonhosted.org/packages/32/8e/214fa817f63b9f068519463d8ab46afd5d03b98930c39394a37ae3e741d0/opentelemetry_semantic_conventions-0.56b0.tar.gz", hash = "sha256:c114c2eacc8ff6d3908cb328c811eaf64e6d68623840be9224dc829c4fd6c2ea", size = 124221, upload-time = "2025-07-11T12:23:40.71Z" }
wheels = [
    { url = "https://files.pythonhosted.org/packages/c7/3f/e80c1b017066a9d999efffe88d1cce66116dcf5cb7f80c41040a83b6e03b/opentelemetry_semantic_conventions-0.56b0-py3-none-any.whl", hash = "sha256:df44492868fd6b482511cc43a942e7194be64e94945f572db24df2e279a001a2", size = 201625, upload-time = "2025-07-11T12:23:25.63Z" },
]

[[package]]
name = "orjson"
version = "3.10.18"
source = { registry = "https://pypi.org/simple" }
sdist = { url = "https://files.pythonhosted.org/packages/81/0b/fea456a3ffe74e70ba30e01ec183a9b26bec4d497f61dcfce1b601059c60/orjson-3.10.18.tar.gz", hash = "sha256:e8da3947d92123eda795b68228cafe2724815621fe35e8e320a9e9593a4bcd53", size = 5422810, upload-time = "2025-04-29T23:30:08.423Z" }
wheels = [
    { url = "https://files.pythonhosted.org/packages/21/1a/67236da0916c1a192d5f4ccbe10ec495367a726996ceb7614eaa687112f2/orjson-3.10.18-cp312-cp312-macosx_10_15_x86_64.macosx_11_0_arm64.macosx_10_15_universal2.whl", hash = "sha256:50c15557afb7f6d63bc6d6348e0337a880a04eaa9cd7c9d569bcb4e760a24753", size = 249184, upload-time = "2025-04-29T23:28:53.612Z" },
    { url = "https://files.pythonhosted.org/packages/b3/bc/c7f1db3b1d094dc0c6c83ed16b161a16c214aaa77f311118a93f647b32dc/orjson-3.10.18-cp312-cp312-macosx_15_0_arm64.whl", hash = "sha256:356b076f1662c9813d5fa56db7d63ccceef4c271b1fb3dd522aca291375fcf17", size = 133279, upload-time = "2025-04-29T23:28:55.055Z" },
    { url = "https://files.pythonhosted.org/packages/af/84/664657cd14cc11f0d81e80e64766c7ba5c9b7fc1ec304117878cc1b4659c/orjson-3.10.18-cp312-cp312-manylinux_2_17_aarch64.manylinux2014_aarch64.whl", hash = "sha256:559eb40a70a7494cd5beab2d73657262a74a2c59aff2068fdba8f0424ec5b39d", size = 136799, upload-time = "2025-04-29T23:28:56.828Z" },
    { url = "https://files.pythonhosted.org/packages/9a/bb/f50039c5bb05a7ab024ed43ba25d0319e8722a0ac3babb0807e543349978/orjson-3.10.18-cp312-cp312-manylinux_2_17_armv7l.manylinux2014_armv7l.whl", hash = "sha256:f3c29eb9a81e2fbc6fd7ddcfba3e101ba92eaff455b8d602bf7511088bbc0eae", size = 132791, upload-time = "2025-04-29T23:28:58.751Z" },
    { url = "https://files.pythonhosted.org/packages/93/8c/ee74709fc072c3ee219784173ddfe46f699598a1723d9d49cbc78d66df65/orjson-3.10.18-cp312-cp312-manylinux_2_17_i686.manylinux2014_i686.whl", hash = "sha256:6612787e5b0756a171c7d81ba245ef63a3533a637c335aa7fcb8e665f4a0966f", size = 137059, upload-time = "2025-04-29T23:29:00.129Z" },
    { url = "https://files.pythonhosted.org/packages/6a/37/e6d3109ee004296c80426b5a62b47bcadd96a3deab7443e56507823588c5/orjson-3.10.18-cp312-cp312-manylinux_2_17_ppc64le.manylinux2014_ppc64le.whl", hash = "sha256:7ac6bd7be0dcab5b702c9d43d25e70eb456dfd2e119d512447468f6405b4a69c", size = 138359, upload-time = "2025-04-29T23:29:01.704Z" },
    { url = "https://files.pythonhosted.org/packages/4f/5d/387dafae0e4691857c62bd02839a3bf3fa648eebd26185adfac58d09f207/orjson-3.10.18-cp312-cp312-manylinux_2_17_s390x.manylinux2014_s390x.whl", hash = "sha256:9f72f100cee8dde70100406d5c1abba515a7df926d4ed81e20a9730c062fe9ad", size = 142853, upload-time = "2025-04-29T23:29:03.576Z" },
    { url = "https://files.pythonhosted.org/packages/27/6f/875e8e282105350b9a5341c0222a13419758545ae32ad6e0fcf5f64d76aa/orjson-3.10.18-cp312-cp312-manylinux_2_17_x86_64.manylinux2014_x86_64.whl", hash = "sha256:9dca85398d6d093dd41dc0983cbf54ab8e6afd1c547b6b8a311643917fbf4e0c", size = 133131, upload-time = "2025-04-29T23:29:05.753Z" },
    { url = "https://files.pythonhosted.org/packages/48/b2/73a1f0b4790dcb1e5a45f058f4f5dcadc8a85d90137b50d6bbc6afd0ae50/orjson-3.10.18-cp312-cp312-musllinux_1_2_aarch64.whl", hash = "sha256:22748de2a07fcc8781a70edb887abf801bb6142e6236123ff93d12d92db3d406", size = 134834, upload-time = "2025-04-29T23:29:07.35Z" },
    { url = "https://files.pythonhosted.org/packages/56/f5/7ed133a5525add9c14dbdf17d011dd82206ca6840811d32ac52a35935d19/orjson-3.10.18-cp312-cp312-musllinux_1_2_armv7l.whl", hash = "sha256:3a83c9954a4107b9acd10291b7f12a6b29e35e8d43a414799906ea10e75438e6", size = 413368, upload-time = "2025-04-29T23:29:09.301Z" },
    { url = "https://files.pythonhosted.org/packages/11/7c/439654221ed9c3324bbac7bdf94cf06a971206b7b62327f11a52544e4982/orjson-3.10.18-cp312-cp312-musllinux_1_2_i686.whl", hash = "sha256:303565c67a6c7b1f194c94632a4a39918e067bd6176a48bec697393865ce4f06", size = 153359, upload-time = "2025-04-29T23:29:10.813Z" },
    { url = "https://files.pythonhosted.org/packages/48/e7/d58074fa0cc9dd29a8fa2a6c8d5deebdfd82c6cfef72b0e4277c4017563a/orjson-3.10.18-cp312-cp312-musllinux_1_2_x86_64.whl", hash = "sha256:86314fdb5053a2f5a5d881f03fca0219bfdf832912aa88d18676a5175c6916b5", size = 137466, upload-time = "2025-04-29T23:29:12.26Z" },
    { url = "https://files.pythonhosted.org/packages/57/4d/fe17581cf81fb70dfcef44e966aa4003360e4194d15a3f38cbffe873333a/orjson-3.10.18-cp312-cp312-win32.whl", hash = "sha256:187ec33bbec58c76dbd4066340067d9ece6e10067bb0cc074a21ae3300caa84e", size = 142683, upload-time = "2025-04-29T23:29:13.865Z" },
    { url = "https://files.pythonhosted.org/packages/e6/22/469f62d25ab5f0f3aee256ea732e72dc3aab6d73bac777bd6277955bceef/orjson-3.10.18-cp312-cp312-win_amd64.whl", hash = "sha256:f9f94cf6d3f9cd720d641f8399e390e7411487e493962213390d1ae45c7814fc", size = 134754, upload-time = "2025-04-29T23:29:15.338Z" },
    { url = "https://files.pythonhosted.org/packages/10/b0/1040c447fac5b91bc1e9c004b69ee50abb0c1ffd0d24406e1350c58a7fcb/orjson-3.10.18-cp312-cp312-win_arm64.whl", hash = "sha256:3d600be83fe4514944500fa8c2a0a77099025ec6482e8087d7659e891f23058a", size = 131218, upload-time = "2025-04-29T23:29:17.324Z" },
    { url = "https://files.pythonhosted.org/packages/04/f0/8aedb6574b68096f3be8f74c0b56d36fd94bcf47e6c7ed47a7bd1474aaa8/orjson-3.10.18-cp313-cp313-macosx_10_15_x86_64.macosx_11_0_arm64.macosx_10_15_universal2.whl", hash = "sha256:69c34b9441b863175cc6a01f2935de994025e773f814412030f269da4f7be147", size = 249087, upload-time = "2025-04-29T23:29:19.083Z" },
    { url = "https://files.pythonhosted.org/packages/bc/f7/7118f965541aeac6844fcb18d6988e111ac0d349c9b80cda53583e758908/orjson-3.10.18-cp313-cp313-macosx_15_0_arm64.whl", hash = "sha256:1ebeda919725f9dbdb269f59bc94f861afbe2a27dce5608cdba2d92772364d1c", size = 133273, upload-time = "2025-04-29T23:29:20.602Z" },
    { url = "https://files.pythonhosted.org/packages/fb/d9/839637cc06eaf528dd8127b36004247bf56e064501f68df9ee6fd56a88ee/orjson-3.10.18-cp313-cp313-manylinux_2_17_aarch64.manylinux2014_aarch64.whl", hash = "sha256:5adf5f4eed520a4959d29ea80192fa626ab9a20b2ea13f8f6dc58644f6927103", size = 136779, upload-time = "2025-04-29T23:29:22.062Z" },
    { url = "https://files.pythonhosted.org/packages/2b/6d/f226ecfef31a1f0e7d6bf9a31a0bbaf384c7cbe3fce49cc9c2acc51f902a/orjson-3.10.18-cp313-cp313-manylinux_2_17_armv7l.manylinux2014_armv7l.whl", hash = "sha256:7592bb48a214e18cd670974f289520f12b7aed1fa0b2e2616b8ed9e069e08595", size = 132811, upload-time = "2025-04-29T23:29:23.602Z" },
    { url = "https://files.pythonhosted.org/packages/73/2d/371513d04143c85b681cf8f3bce743656eb5b640cb1f461dad750ac4b4d4/orjson-3.10.18-cp313-cp313-manylinux_2_17_i686.manylinux2014_i686.whl", hash = "sha256:f872bef9f042734110642b7a11937440797ace8c87527de25e0c53558b579ccc", size = 137018, upload-time = "2025-04-29T23:29:25.094Z" },
    { url = "https://files.pythonhosted.org/packages/69/cb/a4d37a30507b7a59bdc484e4a3253c8141bf756d4e13fcc1da760a0b00cb/orjson-3.10.18-cp313-cp313-manylinux_2_17_ppc64le.manylinux2014_ppc64le.whl", hash = "sha256:0315317601149c244cb3ecef246ef5861a64824ccbcb8018d32c66a60a84ffbc", size = 138368, upload-time = "2025-04-29T23:29:26.609Z" },
    { url = "https://files.pythonhosted.org/packages/1e/ae/cd10883c48d912d216d541eb3db8b2433415fde67f620afe6f311f5cd2ca/orjson-3.10.18-cp313-cp313-manylinux_2_17_s390x.manylinux2014_s390x.whl", hash = "sha256:e0da26957e77e9e55a6c2ce2e7182a36a6f6b180ab7189315cb0995ec362e049", size = 142840, upload-time = "2025-04-29T23:29:28.153Z" },
    { url = "https://files.pythonhosted.org/packages/6d/4c/2bda09855c6b5f2c055034c9eda1529967b042ff8d81a05005115c4e6772/orjson-3.10.18-cp313-cp313-manylinux_2_17_x86_64.manylinux2014_x86_64.whl", hash = "sha256:bb70d489bc79b7519e5803e2cc4c72343c9dc1154258adf2f8925d0b60da7c58", size = 133135, upload-time = "2025-04-29T23:29:29.726Z" },
    { url = "https://files.pythonhosted.org/packages/13/4a/35971fd809a8896731930a80dfff0b8ff48eeb5d8b57bb4d0d525160017f/orjson-3.10.18-cp313-cp313-musllinux_1_2_aarch64.whl", hash = "sha256:e9e86a6af31b92299b00736c89caf63816f70a4001e750bda179e15564d7a034", size = 134810, upload-time = "2025-04-29T23:29:31.269Z" },
    { url = "https://files.pythonhosted.org/packages/99/70/0fa9e6310cda98365629182486ff37a1c6578e34c33992df271a476ea1cd/orjson-3.10.18-cp313-cp313-musllinux_1_2_armv7l.whl", hash = "sha256:c382a5c0b5931a5fc5405053d36c1ce3fd561694738626c77ae0b1dfc0242ca1", size = 413491, upload-time = "2025-04-29T23:29:33.315Z" },
    { url = "https://files.pythonhosted.org/packages/32/cb/990a0e88498babddb74fb97855ae4fbd22a82960e9b06eab5775cac435da/orjson-3.10.18-cp313-cp313-musllinux_1_2_i686.whl", hash = "sha256:8e4b2ae732431127171b875cb2668f883e1234711d3c147ffd69fe5be51a8012", size = 153277, upload-time = "2025-04-29T23:29:34.946Z" },
    { url = "https://files.pythonhosted.org/packages/92/44/473248c3305bf782a384ed50dd8bc2d3cde1543d107138fd99b707480ca1/orjson-3.10.18-cp313-cp313-musllinux_1_2_x86_64.whl", hash = "sha256:2d808e34ddb24fc29a4d4041dcfafbae13e129c93509b847b14432717d94b44f", size = 137367, upload-time = "2025-04-29T23:29:36.52Z" },
    { url = "https://files.pythonhosted.org/packages/ad/fd/7f1d3edd4ffcd944a6a40e9f88af2197b619c931ac4d3cfba4798d4d3815/orjson-3.10.18-cp313-cp313-win32.whl", hash = "sha256:ad8eacbb5d904d5591f27dee4031e2c1db43d559edb8f91778efd642d70e6bea", size = 142687, upload-time = "2025-04-29T23:29:38.292Z" },
    { url = "https://files.pythonhosted.org/packages/4b/03/c75c6ad46be41c16f4cfe0352a2d1450546f3c09ad2c9d341110cd87b025/orjson-3.10.18-cp313-cp313-win_amd64.whl", hash = "sha256:aed411bcb68bf62e85588f2a7e03a6082cc42e5a2796e06e72a962d7c6310b52", size = 134794, upload-time = "2025-04-29T23:29:40.349Z" },
    { url = "https://files.pythonhosted.org/packages/c2/28/f53038a5a72cc4fd0b56c1eafb4ef64aec9685460d5ac34de98ca78b6e29/orjson-3.10.18-cp313-cp313-win_arm64.whl", hash = "sha256:f54c1385a0e6aba2f15a40d703b858bedad36ded0491e55d35d905b2c34a4cc3", size = 131186, upload-time = "2025-04-29T23:29:41.922Z" },
]

[[package]]
name = "packaging"
version = "24.2"
source = { registry = "https://pypi.org/simple" }
sdist = { url = "https://files.pythonhosted.org/packages/d0/63/68dbb6eb2de9cb10ee4c9c14a0148804425e13c4fb20d61cce69f53106da/packaging-24.2.tar.gz", hash = "sha256:c228a6dc5e932d346bc5739379109d49e8853dd8223571c7c5b55260edc0b97f", size = 163950, upload-time = "2024-11-08T09:47:47.202Z" }
wheels = [
    { url = "https://files.pythonhosted.org/packages/88/ef/eb23f262cca3c0c4eb7ab1933c3b1f03d021f2c48f54763065b6f0e321be/packaging-24.2-py3-none-any.whl", hash = "sha256:09abb1bccd265c01f4a3aa3f7a7db064b36514d2cba19a2f694fe6150451a759", size = 65451, upload-time = "2024-11-08T09:47:44.722Z" },
]

[[package]]
name = "pandas"
version = "2.2.3"
source = { registry = "https://pypi.org/simple" }
dependencies = [
    { name = "numpy" },
    { name = "python-dateutil" },
    { name = "pytz" },
    { name = "tzdata" },
]
sdist = { url = "https://files.pythonhosted.org/packages/9c/d6/9f8431bacc2e19dca897724cd097b1bb224a6ad5433784a44b587c7c13af/pandas-2.2.3.tar.gz", hash = "sha256:4f18ba62b61d7e192368b84517265a99b4d7ee8912f8708660fb4a366cc82667", size = 4399213, upload-time = "2024-09-20T13:10:04.827Z" }
wheels = [
    { url = "https://files.pythonhosted.org/packages/17/a3/fb2734118db0af37ea7433f57f722c0a56687e14b14690edff0cdb4b7e58/pandas-2.2.3-cp312-cp312-macosx_10_9_x86_64.whl", hash = "sha256:b1d432e8d08679a40e2a6d8b2f9770a5c21793a6f9f47fdd52c5ce1948a5a8a9", size = 12529893, upload-time = "2024-09-20T13:09:09.655Z" },
    { url = "https://files.pythonhosted.org/packages/e1/0c/ad295fd74bfac85358fd579e271cded3ac969de81f62dd0142c426b9da91/pandas-2.2.3-cp312-cp312-macosx_11_0_arm64.whl", hash = "sha256:a5a1595fe639f5988ba6a8e5bc9649af3baf26df3998a0abe56c02609392e0a4", size = 11363475, upload-time = "2024-09-20T13:09:14.718Z" },
    { url = "https://files.pythonhosted.org/packages/c6/2a/4bba3f03f7d07207481fed47f5b35f556c7441acddc368ec43d6643c5777/pandas-2.2.3-cp312-cp312-manylinux2014_aarch64.manylinux_2_17_aarch64.whl", hash = "sha256:5de54125a92bb4d1c051c0659e6fcb75256bf799a732a87184e5ea503965bce3", size = 15188645, upload-time = "2024-09-20T19:02:03.88Z" },
    { url = "https://files.pythonhosted.org/packages/38/f8/d8fddee9ed0d0c0f4a2132c1dfcf0e3e53265055da8df952a53e7eaf178c/pandas-2.2.3-cp312-cp312-manylinux_2_17_x86_64.manylinux2014_x86_64.whl", hash = "sha256:fffb8ae78d8af97f849404f21411c95062db1496aeb3e56f146f0355c9989319", size = 12739445, upload-time = "2024-09-20T13:09:17.621Z" },
    { url = "https://files.pythonhosted.org/packages/20/e8/45a05d9c39d2cea61ab175dbe6a2de1d05b679e8de2011da4ee190d7e748/pandas-2.2.3-cp312-cp312-musllinux_1_2_aarch64.whl", hash = "sha256:6dfcb5ee8d4d50c06a51c2fffa6cff6272098ad6540aed1a76d15fb9318194d8", size = 16359235, upload-time = "2024-09-20T19:02:07.094Z" },
    { url = "https://files.pythonhosted.org/packages/1d/99/617d07a6a5e429ff90c90da64d428516605a1ec7d7bea494235e1c3882de/pandas-2.2.3-cp312-cp312-musllinux_1_2_x86_64.whl", hash = "sha256:062309c1b9ea12a50e8ce661145c6aab431b1e99530d3cd60640e255778bd43a", size = 14056756, upload-time = "2024-09-20T13:09:20.474Z" },
    { url = "https://files.pythonhosted.org/packages/29/d4/1244ab8edf173a10fd601f7e13b9566c1b525c4f365d6bee918e68381889/pandas-2.2.3-cp312-cp312-win_amd64.whl", hash = "sha256:59ef3764d0fe818125a5097d2ae867ca3fa64df032331b7e0917cf5d7bf66b13", size = 11504248, upload-time = "2024-09-20T13:09:23.137Z" },
    { url = "https://files.pythonhosted.org/packages/64/22/3b8f4e0ed70644e85cfdcd57454686b9057c6c38d2f74fe4b8bc2527214a/pandas-2.2.3-cp313-cp313-macosx_10_13_x86_64.whl", hash = "sha256:f00d1345d84d8c86a63e476bb4955e46458b304b9575dcf71102b5c705320015", size = 12477643, upload-time = "2024-09-20T13:09:25.522Z" },
    { url = "https://files.pythonhosted.org/packages/e4/93/b3f5d1838500e22c8d793625da672f3eec046b1a99257666c94446969282/pandas-2.2.3-cp313-cp313-macosx_11_0_arm64.whl", hash = "sha256:3508d914817e153ad359d7e069d752cdd736a247c322d932eb89e6bc84217f28", size = 11281573, upload-time = "2024-09-20T13:09:28.012Z" },
    { url = "https://files.pythonhosted.org/packages/f5/94/6c79b07f0e5aab1dcfa35a75f4817f5c4f677931d4234afcd75f0e6a66ca/pandas-2.2.3-cp313-cp313-manylinux2014_aarch64.manylinux_2_17_aarch64.whl", hash = "sha256:22a9d949bfc9a502d320aa04e5d02feab689d61da4e7764b62c30b991c42c5f0", size = 15196085, upload-time = "2024-09-20T19:02:10.451Z" },
    { url = "https://files.pythonhosted.org/packages/e8/31/aa8da88ca0eadbabd0a639788a6da13bb2ff6edbbb9f29aa786450a30a91/pandas-2.2.3-cp313-cp313-manylinux_2_17_x86_64.manylinux2014_x86_64.whl", hash = "sha256:f3a255b2c19987fbbe62a9dfd6cff7ff2aa9ccab3fc75218fd4b7530f01efa24", size = 12711809, upload-time = "2024-09-20T13:09:30.814Z" },
    { url = "https://files.pythonhosted.org/packages/ee/7c/c6dbdb0cb2a4344cacfb8de1c5808ca885b2e4dcfde8008266608f9372af/pandas-2.2.3-cp313-cp313-musllinux_1_2_aarch64.whl", hash = "sha256:800250ecdadb6d9c78eae4990da62743b857b470883fa27f652db8bdde7f6659", size = 16356316, upload-time = "2024-09-20T19:02:13.825Z" },
    { url = "https://files.pythonhosted.org/packages/57/b7/8b757e7d92023b832869fa8881a992696a0bfe2e26f72c9ae9f255988d42/pandas-2.2.3-cp313-cp313-musllinux_1_2_x86_64.whl", hash = "sha256:6374c452ff3ec675a8f46fd9ab25c4ad0ba590b71cf0656f8b6daa5202bca3fb", size = 14022055, upload-time = "2024-09-20T13:09:33.462Z" },
    { url = "https://files.pythonhosted.org/packages/3b/bc/4b18e2b8c002572c5a441a64826252ce5da2aa738855747247a971988043/pandas-2.2.3-cp313-cp313-win_amd64.whl", hash = "sha256:61c5ad4043f791b61dd4752191d9f07f0ae412515d59ba8f005832a532f8736d", size = 11481175, upload-time = "2024-09-20T13:09:35.871Z" },
    { url = "https://files.pythonhosted.org/packages/76/a3/a5d88146815e972d40d19247b2c162e88213ef51c7c25993942c39dbf41d/pandas-2.2.3-cp313-cp313t-macosx_10_13_x86_64.whl", hash = "sha256:3b71f27954685ee685317063bf13c7709a7ba74fc996b84fc6821c59b0f06468", size = 12615650, upload-time = "2024-09-20T13:09:38.685Z" },
    { url = "https://files.pythonhosted.org/packages/9c/8c/f0fd18f6140ddafc0c24122c8a964e48294acc579d47def376fef12bcb4a/pandas-2.2.3-cp313-cp313t-macosx_11_0_arm64.whl", hash = "sha256:38cf8125c40dae9d5acc10fa66af8ea6fdf760b2714ee482ca691fc66e6fcb18", size = 11290177, upload-time = "2024-09-20T13:09:41.141Z" },
    { url = "https://files.pythonhosted.org/packages/ed/f9/e995754eab9c0f14c6777401f7eece0943840b7a9fc932221c19d1abee9f/pandas-2.2.3-cp313-cp313t-manylinux2014_aarch64.manylinux_2_17_aarch64.whl", hash = "sha256:ba96630bc17c875161df3818780af30e43be9b166ce51c9a18c1feae342906c2", size = 14651526, upload-time = "2024-09-20T19:02:16.905Z" },
    { url = "https://files.pythonhosted.org/packages/25/b0/98d6ae2e1abac4f35230aa756005e8654649d305df9a28b16b9ae4353bff/pandas-2.2.3-cp313-cp313t-manylinux_2_17_x86_64.manylinux2014_x86_64.whl", hash = "sha256:1db71525a1538b30142094edb9adc10be3f3e176748cd7acc2240c2f2e5aa3a4", size = 11871013, upload-time = "2024-09-20T13:09:44.39Z" },
    { url = "https://files.pythonhosted.org/packages/cc/57/0f72a10f9db6a4628744c8e8f0df4e6e21de01212c7c981d31e50ffc8328/pandas-2.2.3-cp313-cp313t-musllinux_1_2_aarch64.whl", hash = "sha256:15c0e1e02e93116177d29ff83e8b1619c93ddc9c49083f237d4312337a61165d", size = 15711620, upload-time = "2024-09-20T19:02:20.639Z" },
    { url = "https://files.pythonhosted.org/packages/ab/5f/b38085618b950b79d2d9164a711c52b10aefc0ae6833b96f626b7021b2ed/pandas-2.2.3-cp313-cp313t-musllinux_1_2_x86_64.whl", hash = "sha256:ad5b65698ab28ed8d7f18790a0dc58005c7629f227be9ecc1072aa74c0c1d43a", size = 13098436, upload-time = "2024-09-20T13:09:48.112Z" },
]

[[package]]
name = "parso"
version = "0.8.4"
source = { registry = "https://pypi.org/simple" }
sdist = { url = "https://files.pythonhosted.org/packages/66/94/68e2e17afaa9169cf6412ab0f28623903be73d1b32e208d9e8e541bb086d/parso-0.8.4.tar.gz", hash = "sha256:eb3a7b58240fb99099a345571deecc0f9540ea5f4dd2fe14c2a99d6b281ab92d", size = 400609, upload-time = "2024-04-05T09:43:55.897Z" }
wheels = [
    { url = "https://files.pythonhosted.org/packages/c6/ac/dac4a63f978e4dcb3c6d3a78c4d8e0192a113d288502a1216950c41b1027/parso-0.8.4-py2.py3-none-any.whl", hash = "sha256:a418670a20291dacd2dddc80c377c5c3791378ee1e8d12bffc35420643d43f18", size = 103650, upload-time = "2024-04-05T09:43:53.299Z" },
]

[[package]]
name = "pathspec"
version = "0.12.1"
source = { registry = "https://pypi.org/simple" }
sdist = { url = "https://files.pythonhosted.org/packages/ca/bc/f35b8446f4531a7cb215605d100cd88b7ac6f44ab3fc94870c120ab3adbf/pathspec-0.12.1.tar.gz", hash = "sha256:a482d51503a1ab33b1c67a6c3813a26953dbdc71c31dacaef9a838c4e29f5712", size = 51043, upload-time = "2023-12-10T22:30:45Z" }
wheels = [
    { url = "https://files.pythonhosted.org/packages/cc/20/ff623b09d963f88bfde16306a54e12ee5ea43e9b597108672ff3a408aad6/pathspec-0.12.1-py3-none-any.whl", hash = "sha256:a0d503e138a4c123b27490a4f7beda6a01c6f288df0e4a8b79c7eb0dc7b4cc08", size = 31191, upload-time = "2023-12-10T22:30:43.14Z" },
]

[[package]]
name = "pexpect"
version = "4.9.0"
source = { registry = "https://pypi.org/simple" }
dependencies = [
    { name = "ptyprocess" },
]
sdist = { url = "https://files.pythonhosted.org/packages/42/92/cc564bf6381ff43ce1f4d06852fc19a2f11d180f23dc32d9588bee2f149d/pexpect-4.9.0.tar.gz", hash = "sha256:ee7d41123f3c9911050ea2c2dac107568dc43b2d3b0c7557a33212c398ead30f", size = 166450, upload-time = "2023-11-25T09:07:26.339Z" }
wheels = [
    { url = "https://files.pythonhosted.org/packages/9e/c3/059298687310d527a58bb01f3b1965787ee3b40dce76752eda8b44e9a2c5/pexpect-4.9.0-py2.py3-none-any.whl", hash = "sha256:7236d1e080e4936be2dc3e326cec0af72acf9212a7e1d060210e70a47e253523", size = 63772, upload-time = "2023-11-25T06:56:14.81Z" },
]

[[package]]
name = "pillow"
version = "11.2.1"
source = { registry = "https://pypi.org/simple" }
sdist = { url = "https://files.pythonhosted.org/packages/af/cb/bb5c01fcd2a69335b86c22142b2bccfc3464087efb7fd382eee5ffc7fdf7/pillow-11.2.1.tar.gz", hash = "sha256:a64dd61998416367b7ef979b73d3a85853ba9bec4c2925f74e588879a58716b6", size = 47026707, upload-time = "2025-04-12T17:50:03.289Z" }
wheels = [
    { url = "https://files.pythonhosted.org/packages/c7/40/052610b15a1b8961f52537cc8326ca6a881408bc2bdad0d852edeb6ed33b/pillow-11.2.1-cp312-cp312-macosx_10_13_x86_64.whl", hash = "sha256:78afba22027b4accef10dbd5eed84425930ba41b3ea0a86fa8d20baaf19d807f", size = 3190185, upload-time = "2025-04-12T17:48:00.417Z" },
    { url = "https://files.pythonhosted.org/packages/e5/7e/b86dbd35a5f938632093dc40d1682874c33dcfe832558fc80ca56bfcb774/pillow-11.2.1-cp312-cp312-macosx_11_0_arm64.whl", hash = "sha256:78092232a4ab376a35d68c4e6d5e00dfd73454bd12b230420025fbe178ee3b0b", size = 3030306, upload-time = "2025-04-12T17:48:02.391Z" },
    { url = "https://files.pythonhosted.org/packages/a4/5c/467a161f9ed53e5eab51a42923c33051bf8d1a2af4626ac04f5166e58e0c/pillow-11.2.1-cp312-cp312-manylinux_2_17_aarch64.manylinux2014_aarch64.whl", hash = "sha256:25a5f306095c6780c52e6bbb6109624b95c5b18e40aab1c3041da3e9e0cd3e2d", size = 4416121, upload-time = "2025-04-12T17:48:04.554Z" },
    { url = "https://files.pythonhosted.org/packages/62/73/972b7742e38ae0e2ac76ab137ca6005dcf877480da0d9d61d93b613065b4/pillow-11.2.1-cp312-cp312-manylinux_2_17_x86_64.manylinux2014_x86_64.whl", hash = "sha256:0c7b29dbd4281923a2bfe562acb734cee96bbb129e96e6972d315ed9f232bef4", size = 4501707, upload-time = "2025-04-12T17:48:06.831Z" },
    { url = "https://files.pythonhosted.org/packages/e4/3a/427e4cb0b9e177efbc1a84798ed20498c4f233abde003c06d2650a6d60cb/pillow-11.2.1-cp312-cp312-manylinux_2_28_aarch64.whl", hash = "sha256:3e645b020f3209a0181a418bffe7b4a93171eef6c4ef6cc20980b30bebf17b7d", size = 4522921, upload-time = "2025-04-12T17:48:09.229Z" },
    { url = "https://files.pythonhosted.org/packages/fe/7c/d8b1330458e4d2f3f45d9508796d7caf0c0d3764c00c823d10f6f1a3b76d/pillow-11.2.1-cp312-cp312-manylinux_2_28_x86_64.whl", hash = "sha256:b2dbea1012ccb784a65349f57bbc93730b96e85b42e9bf7b01ef40443db720b4", size = 4612523, upload-time = "2025-04-12T17:48:11.631Z" },
    { url = "https://files.pythonhosted.org/packages/b3/2f/65738384e0b1acf451de5a573d8153fe84103772d139e1e0bdf1596be2ea/pillow-11.2.1-cp312-cp312-musllinux_1_2_aarch64.whl", hash = "sha256:da3104c57bbd72948d75f6a9389e6727d2ab6333c3617f0a89d72d4940aa0443", size = 4587836, upload-time = "2025-04-12T17:48:13.592Z" },
    { url = "https://files.pythonhosted.org/packages/6a/c5/e795c9f2ddf3debb2dedd0df889f2fe4b053308bb59a3cc02a0cd144d641/pillow-11.2.1-cp312-cp312-musllinux_1_2_x86_64.whl", hash = "sha256:598174aef4589af795f66f9caab87ba4ff860ce08cd5bb447c6fc553ffee603c", size = 4669390, upload-time = "2025-04-12T17:48:15.938Z" },
    { url = "https://files.pythonhosted.org/packages/96/ae/ca0099a3995976a9fce2f423166f7bff9b12244afdc7520f6ed38911539a/pillow-11.2.1-cp312-cp312-win32.whl", hash = "sha256:1d535df14716e7f8776b9e7fee118576d65572b4aad3ed639be9e4fa88a1cad3", size = 2332309, upload-time = "2025-04-12T17:48:17.885Z" },
    { url = "https://files.pythonhosted.org/packages/7c/18/24bff2ad716257fc03da964c5e8f05d9790a779a8895d6566e493ccf0189/pillow-11.2.1-cp312-cp312-win_amd64.whl", hash = "sha256:14e33b28bf17c7a38eede290f77db7c664e4eb01f7869e37fa98a5aa95978941", size = 2676768, upload-time = "2025-04-12T17:48:19.655Z" },
    { url = "https://files.pythonhosted.org/packages/da/bb/e8d656c9543276517ee40184aaa39dcb41e683bca121022f9323ae11b39d/pillow-11.2.1-cp312-cp312-win_arm64.whl", hash = "sha256:21e1470ac9e5739ff880c211fc3af01e3ae505859392bf65458c224d0bf283eb", size = 2415087, upload-time = "2025-04-12T17:48:21.991Z" },
    { url = "https://files.pythonhosted.org/packages/36/9c/447528ee3776e7ab8897fe33697a7ff3f0475bb490c5ac1456a03dc57956/pillow-11.2.1-cp313-cp313-macosx_10_13_x86_64.whl", hash = "sha256:fdec757fea0b793056419bca3e9932eb2b0ceec90ef4813ea4c1e072c389eb28", size = 3190098, upload-time = "2025-04-12T17:48:23.915Z" },
    { url = "https://files.pythonhosted.org/packages/b5/09/29d5cd052f7566a63e5b506fac9c60526e9ecc553825551333e1e18a4858/pillow-11.2.1-cp313-cp313-macosx_11_0_arm64.whl", hash = "sha256:b0e130705d568e2f43a17bcbe74d90958e8a16263868a12c3e0d9c8162690830", size = 3030166, upload-time = "2025-04-12T17:48:25.738Z" },
    { url = "https://files.pythonhosted.org/packages/71/5d/446ee132ad35e7600652133f9c2840b4799bbd8e4adba881284860da0a36/pillow-11.2.1-cp313-cp313-manylinux_2_17_aarch64.manylinux2014_aarch64.whl", hash = "sha256:7bdb5e09068332578214cadd9c05e3d64d99e0e87591be22a324bdbc18925be0", size = 4408674, upload-time = "2025-04-12T17:48:27.908Z" },
    { url = "https://files.pythonhosted.org/packages/69/5f/cbe509c0ddf91cc3a03bbacf40e5c2339c4912d16458fcb797bb47bcb269/pillow-11.2.1-cp313-cp313-manylinux_2_17_x86_64.manylinux2014_x86_64.whl", hash = "sha256:d189ba1bebfbc0c0e529159631ec72bb9e9bc041f01ec6d3233d6d82eb823bc1", size = 4496005, upload-time = "2025-04-12T17:48:29.888Z" },
    { url = "https://files.pythonhosted.org/packages/f9/b3/dd4338d8fb8a5f312021f2977fb8198a1184893f9b00b02b75d565c33b51/pillow-11.2.1-cp313-cp313-manylinux_2_28_aarch64.whl", hash = "sha256:191955c55d8a712fab8934a42bfefbf99dd0b5875078240943f913bb66d46d9f", size = 4518707, upload-time = "2025-04-12T17:48:31.874Z" },
    { url = "https://files.pythonhosted.org/packages/13/eb/2552ecebc0b887f539111c2cd241f538b8ff5891b8903dfe672e997529be/pillow-11.2.1-cp313-cp313-manylinux_2_28_x86_64.whl", hash = "sha256:ad275964d52e2243430472fc5d2c2334b4fc3ff9c16cb0a19254e25efa03a155", size = 4610008, upload-time = "2025-04-12T17:48:34.422Z" },
    { url = "https://files.pythonhosted.org/packages/72/d1/924ce51bea494cb6e7959522d69d7b1c7e74f6821d84c63c3dc430cbbf3b/pillow-11.2.1-cp313-cp313-musllinux_1_2_aarch64.whl", hash = "sha256:750f96efe0597382660d8b53e90dd1dd44568a8edb51cb7f9d5d918b80d4de14", size = 4585420, upload-time = "2025-04-12T17:48:37.641Z" },
    { url = "https://files.pythonhosted.org/packages/43/ab/8f81312d255d713b99ca37479a4cb4b0f48195e530cdc1611990eb8fd04b/pillow-11.2.1-cp313-cp313-musllinux_1_2_x86_64.whl", hash = "sha256:fe15238d3798788d00716637b3d4e7bb6bde18b26e5d08335a96e88564a36b6b", size = 4667655, upload-time = "2025-04-12T17:48:39.652Z" },
    { url = "https://files.pythonhosted.org/packages/94/86/8f2e9d2dc3d308dfd137a07fe1cc478df0a23d42a6c4093b087e738e4827/pillow-11.2.1-cp313-cp313-win32.whl", hash = "sha256:3fe735ced9a607fee4f481423a9c36701a39719252a9bb251679635f99d0f7d2", size = 2332329, upload-time = "2025-04-12T17:48:41.765Z" },
    { url = "https://files.pythonhosted.org/packages/6d/ec/1179083b8d6067a613e4d595359b5fdea65d0a3b7ad623fee906e1b3c4d2/pillow-11.2.1-cp313-cp313-win_amd64.whl", hash = "sha256:74ee3d7ecb3f3c05459ba95eed5efa28d6092d751ce9bf20e3e253a4e497e691", size = 2676388, upload-time = "2025-04-12T17:48:43.625Z" },
    { url = "https://files.pythonhosted.org/packages/23/f1/2fc1e1e294de897df39fa8622d829b8828ddad938b0eaea256d65b84dd72/pillow-11.2.1-cp313-cp313-win_arm64.whl", hash = "sha256:5119225c622403afb4b44bad4c1ca6c1f98eed79db8d3bc6e4e160fc6339d66c", size = 2414950, upload-time = "2025-04-12T17:48:45.475Z" },
    { url = "https://files.pythonhosted.org/packages/c4/3e/c328c48b3f0ead7bab765a84b4977acb29f101d10e4ef57a5e3400447c03/pillow-11.2.1-cp313-cp313t-macosx_10_13_x86_64.whl", hash = "sha256:8ce2e8411c7aaef53e6bb29fe98f28cd4fbd9a1d9be2eeea434331aac0536b22", size = 3192759, upload-time = "2025-04-12T17:48:47.866Z" },
    { url = "https://files.pythonhosted.org/packages/18/0e/1c68532d833fc8b9f404d3a642991441d9058eccd5606eab31617f29b6d4/pillow-11.2.1-cp313-cp313t-macosx_11_0_arm64.whl", hash = "sha256:9ee66787e095127116d91dea2143db65c7bb1e232f617aa5957c0d9d2a3f23a7", size = 3033284, upload-time = "2025-04-12T17:48:50.189Z" },
    { url = "https://files.pythonhosted.org/packages/b7/cb/6faf3fb1e7705fd2db74e070f3bf6f88693601b0ed8e81049a8266de4754/pillow-11.2.1-cp313-cp313t-manylinux_2_17_aarch64.manylinux2014_aarch64.whl", hash = "sha256:9622e3b6c1d8b551b6e6f21873bdcc55762b4b2126633014cea1803368a9aa16", size = 4445826, upload-time = "2025-04-12T17:48:52.346Z" },
    { url = "https://files.pythonhosted.org/packages/07/94/8be03d50b70ca47fb434a358919d6a8d6580f282bbb7af7e4aa40103461d/pillow-11.2.1-cp313-cp313t-manylinux_2_17_x86_64.manylinux2014_x86_64.whl", hash = "sha256:63b5dff3a68f371ea06025a1a6966c9a1e1ee452fc8020c2cd0ea41b83e9037b", size = 4527329, upload-time = "2025-04-12T17:48:54.403Z" },
    { url = "https://files.pythonhosted.org/packages/fd/a4/bfe78777076dc405e3bd2080bc32da5ab3945b5a25dc5d8acaa9de64a162/pillow-11.2.1-cp313-cp313t-manylinux_2_28_aarch64.whl", hash = "sha256:31df6e2d3d8fc99f993fd253e97fae451a8db2e7207acf97859732273e108406", size = 4549049, upload-time = "2025-04-12T17:48:56.383Z" },
    { url = "https://files.pythonhosted.org/packages/65/4d/eaf9068dc687c24979e977ce5677e253624bd8b616b286f543f0c1b91662/pillow-11.2.1-cp313-cp313t-manylinux_2_28_x86_64.whl", hash = "sha256:062b7a42d672c45a70fa1f8b43d1d38ff76b63421cbbe7f88146b39e8a558d91", size = 4635408, upload-time = "2025-04-12T17:48:58.782Z" },
    { url = "https://files.pythonhosted.org/packages/1d/26/0fd443365d9c63bc79feb219f97d935cd4b93af28353cba78d8e77b61719/pillow-11.2.1-cp313-cp313t-musllinux_1_2_aarch64.whl", hash = "sha256:4eb92eca2711ef8be42fd3f67533765d9fd043b8c80db204f16c8ea62ee1a751", size = 4614863, upload-time = "2025-04-12T17:49:00.709Z" },
    { url = "https://files.pythonhosted.org/packages/49/65/dca4d2506be482c2c6641cacdba5c602bc76d8ceb618fd37de855653a419/pillow-11.2.1-cp313-cp313t-musllinux_1_2_x86_64.whl", hash = "sha256:f91ebf30830a48c825590aede79376cb40f110b387c17ee9bd59932c961044f9", size = 4692938, upload-time = "2025-04-12T17:49:02.946Z" },
    { url = "https://files.pythonhosted.org/packages/b3/92/1ca0c3f09233bd7decf8f7105a1c4e3162fb9142128c74adad0fb361b7eb/pillow-11.2.1-cp313-cp313t-win32.whl", hash = "sha256:e0b55f27f584ed623221cfe995c912c61606be8513bfa0e07d2c674b4516d9dd", size = 2335774, upload-time = "2025-04-12T17:49:04.889Z" },
    { url = "https://files.pythonhosted.org/packages/a5/ac/77525347cb43b83ae905ffe257bbe2cc6fd23acb9796639a1f56aa59d191/pillow-11.2.1-cp313-cp313t-win_amd64.whl", hash = "sha256:36d6b82164c39ce5482f649b437382c0fb2395eabc1e2b1702a6deb8ad647d6e", size = 2681895, upload-time = "2025-04-12T17:49:06.635Z" },
    { url = "https://files.pythonhosted.org/packages/67/32/32dc030cfa91ca0fc52baebbba2e009bb001122a1daa8b6a79ad830b38d3/pillow-11.2.1-cp313-cp313t-win_arm64.whl", hash = "sha256:225c832a13326e34f212d2072982bb1adb210e0cc0b153e688743018c94a2681", size = 2417234, upload-time = "2025-04-12T17:49:08.399Z" },
]

[[package]]
name = "platformdirs"
version = "4.3.8"
source = { registry = "https://pypi.org/simple" }
sdist = { url = "https://files.pythonhosted.org/packages/fe/8b/3c73abc9c759ecd3f1f7ceff6685840859e8070c4d947c93fae71f6a0bf2/platformdirs-4.3.8.tar.gz", hash = "sha256:3d512d96e16bcb959a814c9f348431070822a6496326a4be0911c40b5a74c2bc", size = 21362, upload-time = "2025-05-07T22:47:42.121Z" }
wheels = [
    { url = "https://files.pythonhosted.org/packages/fe/39/979e8e21520d4e47a0bbe349e2713c0aac6f3d853d0e5b34d76206c439aa/platformdirs-4.3.8-py3-none-any.whl", hash = "sha256:ff7059bb7eb1179e2685604f4aaf157cfd9535242bd23742eadc3c13542139b4", size = 18567, upload-time = "2025-05-07T22:47:40.376Z" },
]

[[package]]
name = "pluggy"
version = "1.6.0"
source = { registry = "https://pypi.org/simple" }
sdist = { url = "https://files.pythonhosted.org/packages/f9/e2/3e91f31a7d2b083fe6ef3fa267035b518369d9511ffab804f839851d2779/pluggy-1.6.0.tar.gz", hash = "sha256:7dcc130b76258d33b90f61b658791dede3486c3e6bfb003ee5c9bfb396dd22f3", size = 69412, upload-time = "2025-05-15T12:30:07.975Z" }
wheels = [
    { url = "https://files.pythonhosted.org/packages/54/20/4d324d65cc6d9205fabedc306948156824eb9f0ee1633355a8f7ec5c66bf/pluggy-1.6.0-py3-none-any.whl", hash = "sha256:e920276dd6813095e9377c0bc5566d94c932c33b27a3e3945d8389c374dd4746", size = 20538, upload-time = "2025-05-15T12:30:06.134Z" },
]

[[package]]
name = "pre-commit"
version = "4.3.0"
source = { registry = "https://pypi.org/simple" }
dependencies = [
    { name = "cfgv" },
    { name = "identify" },
    { name = "nodeenv" },
    { name = "pyyaml" },
    { name = "virtualenv" },
]
sdist = { url = "https://files.pythonhosted.org/packages/ff/29/7cf5bbc236333876e4b41f56e06857a87937ce4bf91e117a6991a2dbb02a/pre_commit-4.3.0.tar.gz", hash = "sha256:499fe450cc9d42e9d58e606262795ecb64dd05438943c62b66f6a8673da30b16", size = 193792, upload-time = "2025-08-09T18:56:14.651Z" }
wheels = [
    { url = "https://files.pythonhosted.org/packages/5b/a5/987a405322d78a73b66e39e4a90e4ef156fd7141bf71df987e50717c321b/pre_commit-4.3.0-py2.py3-none-any.whl", hash = "sha256:2b0747ad7e6e967169136edffee14c16e148a778a54e4f967921aa1ebf2308d8", size = 220965, upload-time = "2025-08-09T18:56:13.192Z" },
]

[[package]]
name = "prompt-toolkit"
version = "3.0.51"
source = { registry = "https://pypi.org/simple" }
dependencies = [
    { name = "wcwidth" },
]
sdist = { url = "https://files.pythonhosted.org/packages/bb/6e/9d084c929dfe9e3bfe0c6a47e31f78a25c54627d64a66e884a8bf5474f1c/prompt_toolkit-3.0.51.tar.gz", hash = "sha256:931a162e3b27fc90c86f1b48bb1fb2c528c2761475e57c9c06de13311c7b54ed", size = 428940, upload-time = "2025-04-15T09:18:47.731Z" }
wheels = [
    { url = "https://files.pythonhosted.org/packages/ce/4f/5249960887b1fbe561d9ff265496d170b55a735b76724f10ef19f9e40716/prompt_toolkit-3.0.51-py3-none-any.whl", hash = "sha256:52742911fde84e2d423e2f9a4cf1de7d7ac4e51958f648d9540e0fb8db077b07", size = 387810, upload-time = "2025-04-15T09:18:44.753Z" },
]

[[package]]
name = "propcache"
version = "0.3.2"
source = { registry = "https://pypi.org/simple" }
sdist = { url = "https://files.pythonhosted.org/packages/a6/16/43264e4a779dd8588c21a70f0709665ee8f611211bdd2c87d952cfa7c776/propcache-0.3.2.tar.gz", hash = "sha256:20d7d62e4e7ef05f221e0db2856b979540686342e7dd9973b815599c7057e168", size = 44139, upload-time = "2025-06-09T22:56:06.081Z" }
wheels = [
    { url = "https://files.pythonhosted.org/packages/a8/42/9ca01b0a6f48e81615dca4765a8f1dd2c057e0540f6116a27dc5ee01dfb6/propcache-0.3.2-cp312-cp312-macosx_10_13_universal2.whl", hash = "sha256:8de106b6c84506b31c27168582cd3cb3000a6412c16df14a8628e5871ff83c10", size = 73674, upload-time = "2025-06-09T22:54:30.551Z" },
    { url = "https://files.pythonhosted.org/packages/af/6e/21293133beb550f9c901bbece755d582bfaf2176bee4774000bd4dd41884/propcache-0.3.2-cp312-cp312-macosx_10_13_x86_64.whl", hash = "sha256:28710b0d3975117239c76600ea351934ac7b5ff56e60953474342608dbbb6154", size = 43570, upload-time = "2025-06-09T22:54:32.296Z" },
    { url = "https://files.pythonhosted.org/packages/0c/c8/0393a0a3a2b8760eb3bde3c147f62b20044f0ddac81e9d6ed7318ec0d852/propcache-0.3.2-cp312-cp312-macosx_11_0_arm64.whl", hash = "sha256:ce26862344bdf836650ed2487c3d724b00fbfec4233a1013f597b78c1cb73615", size = 43094, upload-time = "2025-06-09T22:54:33.929Z" },
    { url = "https://files.pythonhosted.org/packages/37/2c/489afe311a690399d04a3e03b069225670c1d489eb7b044a566511c1c498/propcache-0.3.2-cp312-cp312-manylinux_2_17_aarch64.manylinux2014_aarch64.whl", hash = "sha256:bca54bd347a253af2cf4544bbec232ab982f4868de0dd684246b67a51bc6b1db", size = 226958, upload-time = "2025-06-09T22:54:35.186Z" },
    { url = "https://files.pythonhosted.org/packages/9d/ca/63b520d2f3d418c968bf596839ae26cf7f87bead026b6192d4da6a08c467/propcache-0.3.2-cp312-cp312-manylinux_2_17_ppc64le.manylinux2014_ppc64le.whl", hash = "sha256:55780d5e9a2ddc59711d727226bb1ba83a22dd32f64ee15594b9392b1f544eb1", size = 234894, upload-time = "2025-06-09T22:54:36.708Z" },
    { url = "https://files.pythonhosted.org/packages/11/60/1d0ed6fff455a028d678df30cc28dcee7af77fa2b0e6962ce1df95c9a2a9/propcache-0.3.2-cp312-cp312-manylinux_2_17_s390x.manylinux2014_s390x.whl", hash = "sha256:035e631be25d6975ed87ab23153db6a73426a48db688070d925aa27e996fe93c", size = 233672, upload-time = "2025-06-09T22:54:38.062Z" },
    { url = "https://files.pythonhosted.org/packages/37/7c/54fd5301ef38505ab235d98827207176a5c9b2aa61939b10a460ca53e123/propcache-0.3.2-cp312-cp312-manylinux_2_17_x86_64.manylinux2014_x86_64.whl", hash = "sha256:ee6f22b6eaa39297c751d0e80c0d3a454f112f5c6481214fcf4c092074cecd67", size = 224395, upload-time = "2025-06-09T22:54:39.634Z" },
    { url = "https://files.pythonhosted.org/packages/ee/1a/89a40e0846f5de05fdc6779883bf46ba980e6df4d2ff8fb02643de126592/propcache-0.3.2-cp312-cp312-manylinux_2_5_i686.manylinux1_i686.manylinux_2_17_i686.manylinux2014_i686.whl", hash = "sha256:7ca3aee1aa955438c4dba34fc20a9f390e4c79967257d830f137bd5a8a32ed3b", size = 212510, upload-time = "2025-06-09T22:54:41.565Z" },
    { url = "https://files.pythonhosted.org/packages/5e/33/ca98368586c9566a6b8d5ef66e30484f8da84c0aac3f2d9aec6d31a11bd5/propcache-0.3.2-cp312-cp312-musllinux_1_2_aarch64.whl", hash = "sha256:7a4f30862869fa2b68380d677cc1c5fcf1e0f2b9ea0cf665812895c75d0ca3b8", size = 222949, upload-time = "2025-06-09T22:54:43.038Z" },
    { url = "https://files.pythonhosted.org/packages/ba/11/ace870d0aafe443b33b2f0b7efdb872b7c3abd505bfb4890716ad7865e9d/propcache-0.3.2-cp312-cp312-musllinux_1_2_armv7l.whl", hash = "sha256:b77ec3c257d7816d9f3700013639db7491a434644c906a2578a11daf13176251", size = 217258, upload-time = "2025-06-09T22:54:44.376Z" },
    { url = "https://files.pythonhosted.org/packages/5b/d2/86fd6f7adffcfc74b42c10a6b7db721d1d9ca1055c45d39a1a8f2a740a21/propcache-0.3.2-cp312-cp312-musllinux_1_2_i686.whl", hash = "sha256:cab90ac9d3f14b2d5050928483d3d3b8fb6b4018893fc75710e6aa361ecb2474", size = 213036, upload-time = "2025-06-09T22:54:46.243Z" },
    { url = "https://files.pythonhosted.org/packages/07/94/2d7d1e328f45ff34a0a284cf5a2847013701e24c2a53117e7c280a4316b3/propcache-0.3.2-cp312-cp312-musllinux_1_2_ppc64le.whl", hash = "sha256:0b504d29f3c47cf6b9e936c1852246c83d450e8e063d50562115a6be6d3a2535", size = 227684, upload-time = "2025-06-09T22:54:47.63Z" },
    { url = "https://files.pythonhosted.org/packages/b7/05/37ae63a0087677e90b1d14710e532ff104d44bc1efa3b3970fff99b891dc/propcache-0.3.2-cp312-cp312-musllinux_1_2_s390x.whl", hash = "sha256:ce2ac2675a6aa41ddb2a0c9cbff53780a617ac3d43e620f8fd77ba1c84dcfc06", size = 234562, upload-time = "2025-06-09T22:54:48.982Z" },
    { url = "https://files.pythonhosted.org/packages/a4/7c/3f539fcae630408d0bd8bf3208b9a647ccad10976eda62402a80adf8fc34/propcache-0.3.2-cp312-cp312-musllinux_1_2_x86_64.whl", hash = "sha256:62b4239611205294cc433845b914131b2a1f03500ff3c1ed093ed216b82621e1", size = 222142, upload-time = "2025-06-09T22:54:50.424Z" },
    { url = "https://files.pythonhosted.org/packages/7c/d2/34b9eac8c35f79f8a962546b3e97e9d4b990c420ee66ac8255d5d9611648/propcache-0.3.2-cp312-cp312-win32.whl", hash = "sha256:df4a81b9b53449ebc90cc4deefb052c1dd934ba85012aa912c7ea7b7e38b60c1", size = 37711, upload-time = "2025-06-09T22:54:52.072Z" },
    { url = "https://files.pythonhosted.org/packages/19/61/d582be5d226cf79071681d1b46b848d6cb03d7b70af7063e33a2787eaa03/propcache-0.3.2-cp312-cp312-win_amd64.whl", hash = "sha256:7046e79b989d7fe457bb755844019e10f693752d169076138abf17f31380800c", size = 41479, upload-time = "2025-06-09T22:54:53.234Z" },
    { url = "https://files.pythonhosted.org/packages/dc/d1/8c747fafa558c603c4ca19d8e20b288aa0c7cda74e9402f50f31eb65267e/propcache-0.3.2-cp313-cp313-macosx_10_13_universal2.whl", hash = "sha256:ca592ed634a73ca002967458187109265e980422116c0a107cf93d81f95af945", size = 71286, upload-time = "2025-06-09T22:54:54.369Z" },
    { url = "https://files.pythonhosted.org/packages/61/99/d606cb7986b60d89c36de8a85d58764323b3a5ff07770a99d8e993b3fa73/propcache-0.3.2-cp313-cp313-macosx_10_13_x86_64.whl", hash = "sha256:9ecb0aad4020e275652ba3975740f241bd12a61f1a784df044cf7477a02bc252", size = 42425, upload-time = "2025-06-09T22:54:55.642Z" },
    { url = "https://files.pythonhosted.org/packages/8c/96/ef98f91bbb42b79e9bb82bdd348b255eb9d65f14dbbe3b1594644c4073f7/propcache-0.3.2-cp313-cp313-macosx_11_0_arm64.whl", hash = "sha256:7f08f1cc28bd2eade7a8a3d2954ccc673bb02062e3e7da09bc75d843386b342f", size = 41846, upload-time = "2025-06-09T22:54:57.246Z" },
    { url = "https://files.pythonhosted.org/packages/5b/ad/3f0f9a705fb630d175146cd7b1d2bf5555c9beaed54e94132b21aac098a6/propcache-0.3.2-cp313-cp313-manylinux_2_17_aarch64.manylinux2014_aarch64.whl", hash = "sha256:d1a342c834734edb4be5ecb1e9fb48cb64b1e2320fccbd8c54bf8da8f2a84c33", size = 208871, upload-time = "2025-06-09T22:54:58.975Z" },
    { url = "https://files.pythonhosted.org/packages/3a/38/2085cda93d2c8b6ec3e92af2c89489a36a5886b712a34ab25de9fbca7992/propcache-0.3.2-cp313-cp313-manylinux_2_17_ppc64le.manylinux2014_ppc64le.whl", hash = "sha256:8a544caaae1ac73f1fecfae70ded3e93728831affebd017d53449e3ac052ac1e", size = 215720, upload-time = "2025-06-09T22:55:00.471Z" },
    { url = "https://files.pythonhosted.org/packages/61/c1/d72ea2dc83ac7f2c8e182786ab0fc2c7bd123a1ff9b7975bee671866fe5f/propcache-0.3.2-cp313-cp313-manylinux_2_17_s390x.manylinux2014_s390x.whl", hash = "sha256:310d11aa44635298397db47a3ebce7db99a4cc4b9bbdfcf6c98a60c8d5261cf1", size = 215203, upload-time = "2025-06-09T22:55:01.834Z" },
    { url = "https://files.pythonhosted.org/packages/af/81/b324c44ae60c56ef12007105f1460d5c304b0626ab0cc6b07c8f2a9aa0b8/propcache-0.3.2-cp313-cp313-manylinux_2_17_x86_64.manylinux2014_x86_64.whl", hash = "sha256:4c1396592321ac83157ac03a2023aa6cc4a3cc3cfdecb71090054c09e5a7cce3", size = 206365, upload-time = "2025-06-09T22:55:03.199Z" },
    { url = "https://files.pythonhosted.org/packages/09/73/88549128bb89e66d2aff242488f62869014ae092db63ccea53c1cc75a81d/propcache-0.3.2-cp313-cp313-manylinux_2_5_i686.manylinux1_i686.manylinux_2_17_i686.manylinux2014_i686.whl", hash = "sha256:8cabf5b5902272565e78197edb682017d21cf3b550ba0460ee473753f28d23c1", size = 196016, upload-time = "2025-06-09T22:55:04.518Z" },
    { url = "https://files.pythonhosted.org/packages/b9/3f/3bdd14e737d145114a5eb83cb172903afba7242f67c5877f9909a20d948d/propcache-0.3.2-cp313-cp313-musllinux_1_2_aarch64.whl", hash = "sha256:0a2f2235ac46a7aa25bdeb03a9e7060f6ecbd213b1f9101c43b3090ffb971ef6", size = 205596, upload-time = "2025-06-09T22:55:05.942Z" },
    { url = "https://files.pythonhosted.org/packages/0f/ca/2f4aa819c357d3107c3763d7ef42c03980f9ed5c48c82e01e25945d437c1/propcache-0.3.2-cp313-cp313-musllinux_1_2_armv7l.whl", hash = "sha256:92b69e12e34869a6970fd2f3da91669899994b47c98f5d430b781c26f1d9f387", size = 200977, upload-time = "2025-06-09T22:55:07.792Z" },
    { url = "https://files.pythonhosted.org/packages/cd/4a/e65276c7477533c59085251ae88505caf6831c0e85ff8b2e31ebcbb949b1/propcache-0.3.2-cp313-cp313-musllinux_1_2_i686.whl", hash = "sha256:54e02207c79968ebbdffc169591009f4474dde3b4679e16634d34c9363ff56b4", size = 197220, upload-time = "2025-06-09T22:55:09.173Z" },
    { url = "https://files.pythonhosted.org/packages/7c/54/fc7152e517cf5578278b242396ce4d4b36795423988ef39bb8cd5bf274c8/propcache-0.3.2-cp313-cp313-musllinux_1_2_ppc64le.whl", hash = "sha256:4adfb44cb588001f68c5466579d3f1157ca07f7504fc91ec87862e2b8e556b88", size = 210642, upload-time = "2025-06-09T22:55:10.62Z" },
    { url = "https://files.pythonhosted.org/packages/b9/80/abeb4a896d2767bf5f1ea7b92eb7be6a5330645bd7fb844049c0e4045d9d/propcache-0.3.2-cp313-cp313-musllinux_1_2_s390x.whl", hash = "sha256:fd3e6019dc1261cd0291ee8919dd91fbab7b169bb76aeef6c716833a3f65d206", size = 212789, upload-time = "2025-06-09T22:55:12.029Z" },
    { url = "https://files.pythonhosted.org/packages/b3/db/ea12a49aa7b2b6d68a5da8293dcf50068d48d088100ac016ad92a6a780e6/propcache-0.3.2-cp313-cp313-musllinux_1_2_x86_64.whl", hash = "sha256:4c181cad81158d71c41a2bce88edce078458e2dd5ffee7eddd6b05da85079f43", size = 205880, upload-time = "2025-06-09T22:55:13.45Z" },
    { url = "https://files.pythonhosted.org/packages/d1/e5/9076a0bbbfb65d1198007059c65639dfd56266cf8e477a9707e4b1999ff4/propcache-0.3.2-cp313-cp313-win32.whl", hash = "sha256:8a08154613f2249519e549de2330cf8e2071c2887309a7b07fb56098f5170a02", size = 37220, upload-time = "2025-06-09T22:55:15.284Z" },
    { url = "https://files.pythonhosted.org/packages/d3/f5/b369e026b09a26cd77aa88d8fffd69141d2ae00a2abaaf5380d2603f4b7f/propcache-0.3.2-cp313-cp313-win_amd64.whl", hash = "sha256:e41671f1594fc4ab0a6dec1351864713cb3a279910ae8b58f884a88a0a632c05", size = 40678, upload-time = "2025-06-09T22:55:16.445Z" },
    { url = "https://files.pythonhosted.org/packages/a4/3a/6ece377b55544941a08d03581c7bc400a3c8cd3c2865900a68d5de79e21f/propcache-0.3.2-cp313-cp313t-macosx_10_13_universal2.whl", hash = "sha256:9a3cf035bbaf035f109987d9d55dc90e4b0e36e04bbbb95af3055ef17194057b", size = 76560, upload-time = "2025-06-09T22:55:17.598Z" },
    { url = "https://files.pythonhosted.org/packages/0c/da/64a2bb16418740fa634b0e9c3d29edff1db07f56d3546ca2d86ddf0305e1/propcache-0.3.2-cp313-cp313t-macosx_10_13_x86_64.whl", hash = "sha256:156c03d07dc1323d8dacaa221fbe028c5c70d16709cdd63502778e6c3ccca1b0", size = 44676, upload-time = "2025-06-09T22:55:18.922Z" },
    { url = "https://files.pythonhosted.org/packages/36/7b/f025e06ea51cb72c52fb87e9b395cced02786610b60a3ed51da8af017170/propcache-0.3.2-cp313-cp313t-macosx_11_0_arm64.whl", hash = "sha256:74413c0ba02ba86f55cf60d18daab219f7e531620c15f1e23d95563f505efe7e", size = 44701, upload-time = "2025-06-09T22:55:20.106Z" },
    { url = "https://files.pythonhosted.org/packages/a4/00/faa1b1b7c3b74fc277f8642f32a4c72ba1d7b2de36d7cdfb676db7f4303e/propcache-0.3.2-cp313-cp313t-manylinux_2_17_aarch64.manylinux2014_aarch64.whl", hash = "sha256:f066b437bb3fa39c58ff97ab2ca351db465157d68ed0440abecb21715eb24b28", size = 276934, upload-time = "2025-06-09T22:55:21.5Z" },
    { url = "https://files.pythonhosted.org/packages/74/ab/935beb6f1756e0476a4d5938ff44bf0d13a055fed880caf93859b4f1baf4/propcache-0.3.2-cp313-cp313t-manylinux_2_17_ppc64le.manylinux2014_ppc64le.whl", hash = "sha256:f1304b085c83067914721e7e9d9917d41ad87696bf70f0bc7dee450e9c71ad0a", size = 278316, upload-time = "2025-06-09T22:55:22.918Z" },
    { url = "https://files.pythonhosted.org/packages/f8/9d/994a5c1ce4389610838d1caec74bdf0e98b306c70314d46dbe4fcf21a3e2/propcache-0.3.2-cp313-cp313t-manylinux_2_17_s390x.manylinux2014_s390x.whl", hash = "sha256:ab50cef01b372763a13333b4e54021bdcb291fc9a8e2ccb9c2df98be51bcde6c", size = 282619, upload-time = "2025-06-09T22:55:24.651Z" },
    { url = "https://files.pythonhosted.org/packages/2b/00/a10afce3d1ed0287cef2e09506d3be9822513f2c1e96457ee369adb9a6cd/propcache-0.3.2-cp313-cp313t-manylinux_2_17_x86_64.manylinux2014_x86_64.whl", hash = "sha256:fad3b2a085ec259ad2c2842666b2a0a49dea8463579c606426128925af1ed725", size = 265896, upload-time = "2025-06-09T22:55:26.049Z" },
    { url = "https://files.pythonhosted.org/packages/2e/a8/2aa6716ffa566ca57c749edb909ad27884680887d68517e4be41b02299f3/propcache-0.3.2-cp313-cp313t-manylinux_2_5_i686.manylinux1_i686.manylinux_2_17_i686.manylinux2014_i686.whl", hash = "sha256:261fa020c1c14deafd54c76b014956e2f86991af198c51139faf41c4d5e83892", size = 252111, upload-time = "2025-06-09T22:55:27.381Z" },
    { url = "https://files.pythonhosted.org/packages/36/4f/345ca9183b85ac29c8694b0941f7484bf419c7f0fea2d1e386b4f7893eed/propcache-0.3.2-cp313-cp313t-musllinux_1_2_aarch64.whl", hash = "sha256:46d7f8aa79c927e5f987ee3a80205c987717d3659f035c85cf0c3680526bdb44", size = 268334, upload-time = "2025-06-09T22:55:28.747Z" },
    { url = "https://files.pythonhosted.org/packages/3e/ca/fcd54f78b59e3f97b3b9715501e3147f5340167733d27db423aa321e7148/propcache-0.3.2-cp313-cp313t-musllinux_1_2_armv7l.whl", hash = "sha256:6d8f3f0eebf73e3c0ff0e7853f68be638b4043c65a70517bb575eff54edd8dbe", size = 255026, upload-time = "2025-06-09T22:55:30.184Z" },
    { url = "https://files.pythonhosted.org/packages/8b/95/8e6a6bbbd78ac89c30c225210a5c687790e532ba4088afb8c0445b77ef37/propcache-0.3.2-cp313-cp313t-musllinux_1_2_i686.whl", hash = "sha256:03c89c1b14a5452cf15403e291c0ccd7751d5b9736ecb2c5bab977ad6c5bcd81", size = 250724, upload-time = "2025-06-09T22:55:31.646Z" },
    { url = "https://files.pythonhosted.org/packages/ee/b0/0dd03616142baba28e8b2d14ce5df6631b4673850a3d4f9c0f9dd714a404/propcache-0.3.2-cp313-cp313t-musllinux_1_2_ppc64le.whl", hash = "sha256:0cc17efde71e12bbaad086d679ce575268d70bc123a5a71ea7ad76f70ba30bba", size = 268868, upload-time = "2025-06-09T22:55:33.209Z" },
    { url = "https://files.pythonhosted.org/packages/c5/98/2c12407a7e4fbacd94ddd32f3b1e3d5231e77c30ef7162b12a60e2dd5ce3/propcache-0.3.2-cp313-cp313t-musllinux_1_2_s390x.whl", hash = "sha256:acdf05d00696bc0447e278bb53cb04ca72354e562cf88ea6f9107df8e7fd9770", size = 271322, upload-time = "2025-06-09T22:55:35.065Z" },
    { url = "https://files.pythonhosted.org/packages/35/91/9cb56efbb428b006bb85db28591e40b7736847b8331d43fe335acf95f6c8/propcache-0.3.2-cp313-cp313t-musllinux_1_2_x86_64.whl", hash = "sha256:4445542398bd0b5d32df908031cb1b30d43ac848e20470a878b770ec2dcc6330", size = 265778, upload-time = "2025-06-09T22:55:36.45Z" },
    { url = "https://files.pythonhosted.org/packages/9a/4c/b0fe775a2bdd01e176b14b574be679d84fc83958335790f7c9a686c1f468/propcache-0.3.2-cp313-cp313t-win32.whl", hash = "sha256:f86e5d7cd03afb3a1db8e9f9f6eff15794e79e791350ac48a8c924e6f439f394", size = 41175, upload-time = "2025-06-09T22:55:38.436Z" },
    { url = "https://files.pythonhosted.org/packages/a4/ff/47f08595e3d9b5e149c150f88d9714574f1a7cbd89fe2817158a952674bf/propcache-0.3.2-cp313-cp313t-win_amd64.whl", hash = "sha256:9704bedf6e7cbe3c65eca4379a9b53ee6a83749f047808cbb5044d40d7d72198", size = 44857, upload-time = "2025-06-09T22:55:39.687Z" },
    { url = "https://files.pythonhosted.org/packages/cc/35/cc0aaecf278bb4575b8555f2b137de5ab821595ddae9da9d3cd1da4072c7/propcache-0.3.2-py3-none-any.whl", hash = "sha256:98f1ec44fb675f5052cccc8e609c46ed23a35a1cfd18545ad4e29002d858a43f", size = 12663, upload-time = "2025-06-09T22:56:04.484Z" },
]

[[package]]
name = "proto-plus"
version = "1.26.1"
source = { registry = "https://pypi.org/simple" }
dependencies = [
    { name = "protobuf" },
]
sdist = { url = "https://files.pythonhosted.org/packages/f4/ac/87285f15f7cce6d4a008f33f1757fb5a13611ea8914eb58c3d0d26243468/proto_plus-1.26.1.tar.gz", hash = "sha256:21a515a4c4c0088a773899e23c7bbade3d18f9c66c73edd4c7ee3816bc96a012", size = 56142, upload-time = "2025-03-10T15:54:38.843Z" }
wheels = [
    { url = "https://files.pythonhosted.org/packages/4e/6d/280c4c2ce28b1593a19ad5239c8b826871fc6ec275c21afc8e1820108039/proto_plus-1.26.1-py3-none-any.whl", hash = "sha256:13285478c2dcf2abb829db158e1047e2f1e8d63a077d94263c2b88b043c75a66", size = 50163, upload-time = "2025-03-10T15:54:37.335Z" },
]

[[package]]
name = "protobuf"
version = "6.31.1"
source = { registry = "https://pypi.org/simple" }
sdist = { url = "https://files.pythonhosted.org/packages/52/f3/b9655a711b32c19720253f6f06326faf90580834e2e83f840472d752bc8b/protobuf-6.31.1.tar.gz", hash = "sha256:d8cac4c982f0b957a4dc73a80e2ea24fab08e679c0de9deb835f4a12d69aca9a", size = 441797, upload-time = "2025-05-28T19:25:54.947Z" }
wheels = [
    { url = "https://files.pythonhosted.org/packages/f3/6f/6ab8e4bf962fd5570d3deaa2d5c38f0a363f57b4501047b5ebeb83ab1125/protobuf-6.31.1-cp310-abi3-win32.whl", hash = "sha256:7fa17d5a29c2e04b7d90e5e32388b8bfd0e7107cd8e616feef7ed3fa6bdab5c9", size = 423603, upload-time = "2025-05-28T19:25:41.198Z" },
    { url = "https://files.pythonhosted.org/packages/44/3a/b15c4347dd4bf3a1b0ee882f384623e2063bb5cf9fa9d57990a4f7df2fb6/protobuf-6.31.1-cp310-abi3-win_amd64.whl", hash = "sha256:426f59d2964864a1a366254fa703b8632dcec0790d8862d30034d8245e1cd447", size = 435283, upload-time = "2025-05-28T19:25:44.275Z" },
    { url = "https://files.pythonhosted.org/packages/6a/c9/b9689a2a250264a84e66c46d8862ba788ee7a641cdca39bccf64f59284b7/protobuf-6.31.1-cp39-abi3-macosx_10_9_universal2.whl", hash = "sha256:6f1227473dc43d44ed644425268eb7c2e488ae245d51c6866d19fe158e207402", size = 425604, upload-time = "2025-05-28T19:25:45.702Z" },
    { url = "https://files.pythonhosted.org/packages/76/a1/7a5a94032c83375e4fe7e7f56e3976ea6ac90c5e85fac8576409e25c39c3/protobuf-6.31.1-cp39-abi3-manylinux2014_aarch64.whl", hash = "sha256:a40fc12b84c154884d7d4c4ebd675d5b3b5283e155f324049ae396b95ddebc39", size = 322115, upload-time = "2025-05-28T19:25:47.128Z" },
    { url = "https://files.pythonhosted.org/packages/fa/b1/b59d405d64d31999244643d88c45c8241c58f17cc887e73bcb90602327f8/protobuf-6.31.1-cp39-abi3-manylinux2014_x86_64.whl", hash = "sha256:4ee898bf66f7a8b0bd21bce523814e6fbd8c6add948045ce958b73af7e8878c6", size = 321070, upload-time = "2025-05-28T19:25:50.036Z" },
    { url = "https://files.pythonhosted.org/packages/f7/af/ab3c51ab7507a7325e98ffe691d9495ee3d3aa5f589afad65ec920d39821/protobuf-6.31.1-py3-none-any.whl", hash = "sha256:720a6c7e6b77288b85063569baae8536671b39f15cc22037ec7045658d80489e", size = 168724, upload-time = "2025-05-28T19:25:53.926Z" },
]

[[package]]
name = "psutil"
version = "7.0.0"
source = { registry = "https://pypi.org/simple" }
sdist = { url = "https://files.pythonhosted.org/packages/2a/80/336820c1ad9286a4ded7e845b2eccfcb27851ab8ac6abece774a6ff4d3de/psutil-7.0.0.tar.gz", hash = "sha256:7be9c3eba38beccb6495ea33afd982a44074b78f28c434a1f51cc07fd315c456", size = 497003, upload-time = "2025-02-13T21:54:07.946Z" }
wheels = [
    { url = "https://files.pythonhosted.org/packages/ed/e6/2d26234410f8b8abdbf891c9da62bee396583f713fb9f3325a4760875d22/psutil-7.0.0-cp36-abi3-macosx_10_9_x86_64.whl", hash = "sha256:101d71dc322e3cffd7cea0650b09b3d08b8e7c4109dd6809fe452dfd00e58b25", size = 238051, upload-time = "2025-02-13T21:54:12.36Z" },
    { url = "https://files.pythonhosted.org/packages/04/8b/30f930733afe425e3cbfc0e1468a30a18942350c1a8816acfade80c005c4/psutil-7.0.0-cp36-abi3-macosx_11_0_arm64.whl", hash = "sha256:39db632f6bb862eeccf56660871433e111b6ea58f2caea825571951d4b6aa3da", size = 239535, upload-time = "2025-02-13T21:54:16.07Z" },
    { url = "https://files.pythonhosted.org/packages/2a/ed/d362e84620dd22876b55389248e522338ed1bf134a5edd3b8231d7207f6d/psutil-7.0.0-cp36-abi3-manylinux_2_12_i686.manylinux2010_i686.manylinux_2_17_i686.manylinux2014_i686.whl", hash = "sha256:1fcee592b4c6f146991ca55919ea3d1f8926497a713ed7faaf8225e174581e91", size = 275004, upload-time = "2025-02-13T21:54:18.662Z" },
    { url = "https://files.pythonhosted.org/packages/bf/b9/b0eb3f3cbcb734d930fdf839431606844a825b23eaf9a6ab371edac8162c/psutil-7.0.0-cp36-abi3-manylinux_2_12_x86_64.manylinux2010_x86_64.manylinux_2_17_x86_64.manylinux2014_x86_64.whl", hash = "sha256:4b1388a4f6875d7e2aff5c4ca1cc16c545ed41dd8bb596cefea80111db353a34", size = 277986, upload-time = "2025-02-13T21:54:21.811Z" },
    { url = "https://files.pythonhosted.org/packages/eb/a2/709e0fe2f093556c17fbafda93ac032257242cabcc7ff3369e2cb76a97aa/psutil-7.0.0-cp36-abi3-manylinux_2_17_aarch64.manylinux2014_aarch64.whl", hash = "sha256:a5f098451abc2828f7dc6b58d44b532b22f2088f4999a937557b603ce72b1993", size = 279544, upload-time = "2025-02-13T21:54:24.68Z" },
    { url = "https://files.pythonhosted.org/packages/50/e6/eecf58810b9d12e6427369784efe814a1eec0f492084ce8eb8f4d89d6d61/psutil-7.0.0-cp37-abi3-win32.whl", hash = "sha256:ba3fcef7523064a6c9da440fc4d6bd07da93ac726b5733c29027d7dc95b39d99", size = 241053, upload-time = "2025-02-13T21:54:34.31Z" },
    { url = "https://files.pythonhosted.org/packages/50/1b/6921afe68c74868b4c9fa424dad3be35b095e16687989ebbb50ce4fceb7c/psutil-7.0.0-cp37-abi3-win_amd64.whl", hash = "sha256:4cf3d4eb1aa9b348dec30105c55cd9b7d4629285735a102beb4441e38db90553", size = 244885, upload-time = "2025-02-13T21:54:37.486Z" },
]

[[package]]
name = "ptyprocess"
version = "0.7.0"
source = { registry = "https://pypi.org/simple" }
sdist = { url = "https://files.pythonhosted.org/packages/20/e5/16ff212c1e452235a90aeb09066144d0c5a6a8c0834397e03f5224495c4e/ptyprocess-0.7.0.tar.gz", hash = "sha256:5c5d0a3b48ceee0b48485e0c26037c0acd7d29765ca3fbb5cb3831d347423220", size = 70762, upload-time = "2020-12-28T15:15:30.155Z" }
wheels = [
    { url = "https://files.pythonhosted.org/packages/22/a6/858897256d0deac81a172289110f31629fc4cee19b6f01283303e18c8db3/ptyprocess-0.7.0-py2.py3-none-any.whl", hash = "sha256:4b41f3967fce3af57cc7e94b888626c18bf37a083e3651ca8feeb66d492fef35", size = 13993, upload-time = "2020-12-28T15:15:28.35Z" },
]

[[package]]
name = "pure-eval"
version = "0.2.3"
source = { registry = "https://pypi.org/simple" }
sdist = { url = "https://files.pythonhosted.org/packages/cd/05/0a34433a064256a578f1783a10da6df098ceaa4a57bbeaa96a6c0352786b/pure_eval-0.2.3.tar.gz", hash = "sha256:5f4e983f40564c576c7c8635ae88db5956bb2229d7e9237d03b3c0b0190eaf42", size = 19752, upload-time = "2024-07-21T12:58:21.801Z" }
wheels = [
    { url = "https://files.pythonhosted.org/packages/8e/37/efad0257dc6e593a18957422533ff0f87ede7c9c6ea010a2177d738fb82f/pure_eval-0.2.3-py3-none-any.whl", hash = "sha256:1db8e35b67b3d218d818ae653e27f06c3aa420901fa7b081ca98cbedc874e0d0", size = 11842, upload-time = "2024-07-21T12:58:20.04Z" },
]

[[package]]
name = "pyaml"
version = "25.5.0"
source = { registry = "https://pypi.org/simple" }
dependencies = [
    { name = "pyyaml" },
]
sdist = { url = "https://files.pythonhosted.org/packages/c1/40/94f10f32ab952c5cca713d9ac9d8b2fdc37392d90eea403823eeac674c24/pyaml-25.5.0.tar.gz", hash = "sha256:5799560c7b1c9daf35a7a4535f53e2c30323f74cbd7cb4f2e715b16dd681a58a", size = 29812, upload-time = "2025-05-29T05:34:05.292Z" }
wheels = [
    { url = "https://files.pythonhosted.org/packages/aa/7d/1b5061beff826f902285827261485a058b943332eba8a5532a0164735205/pyaml-25.5.0-py3-none-any.whl", hash = "sha256:b9e0c4e58a5e8003f8f18e802db49fd0563ada587209b13e429bdcbefa87d035", size = 26422, upload-time = "2025-05-29T05:34:03.594Z" },
]

[[package]]
name = "pyarrow"
version = "21.0.0"
source = { registry = "https://pypi.org/simple" }
sdist = { url = "https://files.pythonhosted.org/packages/ef/c2/ea068b8f00905c06329a3dfcd40d0fcc2b7d0f2e355bdb25b65e0a0e4cd4/pyarrow-21.0.0.tar.gz", hash = "sha256:5051f2dccf0e283ff56335760cbc8622cf52264d67e359d5569541ac11b6d5bc", size = 1133487, upload-time = "2025-07-18T00:57:31.761Z" }
wheels = [
    { url = "https://files.pythonhosted.org/packages/ca/d4/d4f817b21aacc30195cf6a46ba041dd1be827efa4a623cc8bf39a1c2a0c0/pyarrow-21.0.0-cp312-cp312-macosx_12_0_arm64.whl", hash = "sha256:3a302f0e0963db37e0a24a70c56cf91a4faa0bca51c23812279ca2e23481fccd", size = 31160305, upload-time = "2025-07-18T00:55:35.373Z" },
    { url = "https://files.pythonhosted.org/packages/a2/9c/dcd38ce6e4b4d9a19e1d36914cb8e2b1da4e6003dd075474c4cfcdfe0601/pyarrow-21.0.0-cp312-cp312-macosx_12_0_x86_64.whl", hash = "sha256:b6b27cf01e243871390474a211a7922bfbe3bda21e39bc9160daf0da3fe48876", size = 32684264, upload-time = "2025-07-18T00:55:39.303Z" },
    { url = "https://files.pythonhosted.org/packages/4f/74/2a2d9f8d7a59b639523454bec12dba35ae3d0a07d8ab529dc0809f74b23c/pyarrow-21.0.0-cp312-cp312-manylinux_2_28_aarch64.whl", hash = "sha256:e72a8ec6b868e258a2cd2672d91f2860ad532d590ce94cdf7d5e7ec674ccf03d", size = 41108099, upload-time = "2025-07-18T00:55:42.889Z" },
    { url = "https://files.pythonhosted.org/packages/ad/90/2660332eeb31303c13b653ea566a9918484b6e4d6b9d2d46879a33ab0622/pyarrow-21.0.0-cp312-cp312-manylinux_2_28_x86_64.whl", hash = "sha256:b7ae0bbdc8c6674259b25bef5d2a1d6af5d39d7200c819cf99e07f7dfef1c51e", size = 42829529, upload-time = "2025-07-18T00:55:47.069Z" },
    { url = "https://files.pythonhosted.org/packages/33/27/1a93a25c92717f6aa0fca06eb4700860577d016cd3ae51aad0e0488ac899/pyarrow-21.0.0-cp312-cp312-musllinux_1_2_aarch64.whl", hash = "sha256:58c30a1729f82d201627c173d91bd431db88ea74dcaa3885855bc6203e433b82", size = 43367883, upload-time = "2025-07-18T00:55:53.069Z" },
    { url = "https://files.pythonhosted.org/packages/05/d9/4d09d919f35d599bc05c6950095e358c3e15148ead26292dfca1fb659b0c/pyarrow-21.0.0-cp312-cp312-musllinux_1_2_x86_64.whl", hash = "sha256:072116f65604b822a7f22945a7a6e581cfa28e3454fdcc6939d4ff6090126623", size = 45133802, upload-time = "2025-07-18T00:55:57.714Z" },
    { url = "https://files.pythonhosted.org/packages/71/30/f3795b6e192c3ab881325ffe172e526499eb3780e306a15103a2764916a2/pyarrow-21.0.0-cp312-cp312-win_amd64.whl", hash = "sha256:cf56ec8b0a5c8c9d7021d6fd754e688104f9ebebf1bf4449613c9531f5346a18", size = 26203175, upload-time = "2025-07-18T00:56:01.364Z" },
    { url = "https://files.pythonhosted.org/packages/16/ca/c7eaa8e62db8fb37ce942b1ea0c6d7abfe3786ca193957afa25e71b81b66/pyarrow-21.0.0-cp313-cp313-macosx_12_0_arm64.whl", hash = "sha256:e99310a4ebd4479bcd1964dff9e14af33746300cb014aa4a3781738ac63baf4a", size = 31154306, upload-time = "2025-07-18T00:56:04.42Z" },
    { url = "https://files.pythonhosted.org/packages/ce/e8/e87d9e3b2489302b3a1aea709aaca4b781c5252fcb812a17ab6275a9a484/pyarrow-21.0.0-cp313-cp313-macosx_12_0_x86_64.whl", hash = "sha256:d2fe8e7f3ce329a71b7ddd7498b3cfac0eeb200c2789bd840234f0dc271a8efe", size = 32680622, upload-time = "2025-07-18T00:56:07.505Z" },
    { url = "https://files.pythonhosted.org/packages/84/52/79095d73a742aa0aba370c7942b1b655f598069489ab387fe47261a849e1/pyarrow-21.0.0-cp313-cp313-manylinux_2_28_aarch64.whl", hash = "sha256:f522e5709379d72fb3da7785aa489ff0bb87448a9dc5a75f45763a795a089ebd", size = 41104094, upload-time = "2025-07-18T00:56:10.994Z" },
    { url = "https://files.pythonhosted.org/packages/89/4b/7782438b551dbb0468892a276b8c789b8bbdb25ea5c5eb27faadd753e037/pyarrow-21.0.0-cp313-cp313-manylinux_2_28_x86_64.whl", hash = "sha256:69cbbdf0631396e9925e048cfa5bce4e8c3d3b41562bbd70c685a8eb53a91e61", size = 42825576, upload-time = "2025-07-18T00:56:15.569Z" },
    { url = "https://files.pythonhosted.org/packages/b3/62/0f29de6e0a1e33518dec92c65be0351d32d7ca351e51ec5f4f837a9aab91/pyarrow-21.0.0-cp313-cp313-musllinux_1_2_aarch64.whl", hash = "sha256:731c7022587006b755d0bdb27626a1a3bb004bb56b11fb30d98b6c1b4718579d", size = 43368342, upload-time = "2025-07-18T00:56:19.531Z" },
    { url = "https://files.pythonhosted.org/packages/90/c7/0fa1f3f29cf75f339768cc698c8ad4ddd2481c1742e9741459911c9ac477/pyarrow-21.0.0-cp313-cp313-musllinux_1_2_x86_64.whl", hash = "sha256:dc56bc708f2d8ac71bd1dcb927e458c93cec10b98eb4120206a4091db7b67b99", size = 45131218, upload-time = "2025-07-18T00:56:23.347Z" },
    { url = "https://files.pythonhosted.org/packages/01/63/581f2076465e67b23bc5a37d4a2abff8362d389d29d8105832e82c9c811c/pyarrow-21.0.0-cp313-cp313-win_amd64.whl", hash = "sha256:186aa00bca62139f75b7de8420f745f2af12941595bbbfa7ed3870ff63e25636", size = 26087551, upload-time = "2025-07-18T00:56:26.758Z" },
    { url = "https://files.pythonhosted.org/packages/c9/ab/357d0d9648bb8241ee7348e564f2479d206ebe6e1c47ac5027c2e31ecd39/pyarrow-21.0.0-cp313-cp313t-macosx_12_0_arm64.whl", hash = "sha256:a7a102574faa3f421141a64c10216e078df467ab9576684d5cd696952546e2da", size = 31290064, upload-time = "2025-07-18T00:56:30.214Z" },
    { url = "https://files.pythonhosted.org/packages/3f/8a/5685d62a990e4cac2043fc76b4661bf38d06efed55cf45a334b455bd2759/pyarrow-21.0.0-cp313-cp313t-macosx_12_0_x86_64.whl", hash = "sha256:1e005378c4a2c6db3ada3ad4c217b381f6c886f0a80d6a316fe586b90f77efd7", size = 32727837, upload-time = "2025-07-18T00:56:33.935Z" },
    { url = "https://files.pythonhosted.org/packages/fc/de/c0828ee09525c2bafefd3e736a248ebe764d07d0fd762d4f0929dbc516c9/pyarrow-21.0.0-cp313-cp313t-manylinux_2_28_aarch64.whl", hash = "sha256:65f8e85f79031449ec8706b74504a316805217b35b6099155dd7e227eef0d4b6", size = 41014158, upload-time = "2025-07-18T00:56:37.528Z" },
    { url = "https://files.pythonhosted.org/packages/6e/26/a2865c420c50b7a3748320b614f3484bfcde8347b2639b2b903b21ce6a72/pyarrow-21.0.0-cp313-cp313t-manylinux_2_28_x86_64.whl", hash = "sha256:3a81486adc665c7eb1a2bde0224cfca6ceaba344a82a971ef059678417880eb8", size = 42667885, upload-time = "2025-07-18T00:56:41.483Z" },
    { url = "https://files.pythonhosted.org/packages/0a/f9/4ee798dc902533159250fb4321267730bc0a107d8c6889e07c3add4fe3a5/pyarrow-21.0.0-cp313-cp313t-musllinux_1_2_aarch64.whl", hash = "sha256:fc0d2f88b81dcf3ccf9a6ae17f89183762c8a94a5bdcfa09e05cfe413acf0503", size = 43276625, upload-time = "2025-07-18T00:56:48.002Z" },
    { url = "https://files.pythonhosted.org/packages/5a/da/e02544d6997037a4b0d22d8e5f66bc9315c3671371a8b18c79ade1cefe14/pyarrow-21.0.0-cp313-cp313t-musllinux_1_2_x86_64.whl", hash = "sha256:6299449adf89df38537837487a4f8d3bd91ec94354fdd2a7d30bc11c48ef6e79", size = 44951890, upload-time = "2025-07-18T00:56:52.568Z" },
    { url = "https://files.pythonhosted.org/packages/e5/4e/519c1bc1876625fe6b71e9a28287c43ec2f20f73c658b9ae1d485c0c206e/pyarrow-21.0.0-cp313-cp313t-win_amd64.whl", hash = "sha256:222c39e2c70113543982c6b34f3077962b44fca38c0bd9e68bb6781534425c10", size = 26371006, upload-time = "2025-07-18T00:56:56.379Z" },
]

[[package]]
name = "pyasn1"
version = "0.6.1"
source = { registry = "https://pypi.org/simple" }
sdist = { url = "https://files.pythonhosted.org/packages/ba/e9/01f1a64245b89f039897cb0130016d79f77d52669aae6ee7b159a6c4c018/pyasn1-0.6.1.tar.gz", hash = "sha256:6f580d2bdd84365380830acf45550f2511469f673cb4a5ae3857a3170128b034", size = 145322, upload-time = "2024-09-10T22:41:42.55Z" }
wheels = [
    { url = "https://files.pythonhosted.org/packages/c8/f1/d6a797abb14f6283c0ddff96bbdd46937f64122b8c925cab503dd37f8214/pyasn1-0.6.1-py3-none-any.whl", hash = "sha256:0d632f46f2ba09143da3a8afe9e33fb6f92fa2320ab7e886e2d0f7672af84629", size = 83135, upload-time = "2024-09-11T16:00:36.122Z" },
]

[[package]]
name = "pyasn1-modules"
version = "0.4.2"
source = { registry = "https://pypi.org/simple" }
dependencies = [
    { name = "pyasn1" },
]
sdist = { url = "https://files.pythonhosted.org/packages/e9/e6/78ebbb10a8c8e4b61a59249394a4a594c1a7af95593dc933a349c8d00964/pyasn1_modules-0.4.2.tar.gz", hash = "sha256:677091de870a80aae844b1ca6134f54652fa2c8c5a52aa396440ac3106e941e6", size = 307892, upload-time = "2025-03-28T02:41:22.17Z" }
wheels = [
    { url = "https://files.pythonhosted.org/packages/47/8d/d529b5d697919ba8c11ad626e835d4039be708a35b0d22de83a269a6682c/pyasn1_modules-0.4.2-py3-none-any.whl", hash = "sha256:29253a9207ce32b64c3ac6600edc75368f98473906e8fd1043bd6b5b1de2c14a", size = 181259, upload-time = "2025-03-28T02:41:19.028Z" },
]

[[package]]
name = "pycparser"
version = "2.22"
source = { registry = "https://pypi.org/simple" }
sdist = { url = "https://files.pythonhosted.org/packages/1d/b2/31537cf4b1ca988837256c910a668b553fceb8f069bedc4b1c826024b52c/pycparser-2.22.tar.gz", hash = "sha256:491c8be9c040f5390f5bf44a5b07752bd07f56edf992381b05c701439eec10f6", size = 172736, upload-time = "2024-03-30T13:22:22.564Z" }
wheels = [
    { url = "https://files.pythonhosted.org/packages/13/a3/a812df4e2dd5696d1f351d58b8fe16a405b234ad2886a0dab9183fb78109/pycparser-2.22-py3-none-any.whl", hash = "sha256:c3702b6d3dd8c7abc1afa565d7e63d53a1d0bd86cdc24edd75470f4de499cfcc", size = 117552, upload-time = "2024-03-30T13:22:20.476Z" },
]

[[package]]
name = "pydantic"
version = "2.11.9"
source = { registry = "https://pypi.org/simple" }
dependencies = [
    { name = "annotated-types" },
    { name = "pydantic-core" },
    { name = "typing-extensions" },
    { name = "typing-inspection" },
]
sdist = { url = "https://files.pythonhosted.org/packages/ff/5d/09a551ba512d7ca404d785072700d3f6727a02f6f3c24ecfd081c7cf0aa8/pydantic-2.11.9.tar.gz", hash = "sha256:6b8ffda597a14812a7975c90b82a8a2e777d9257aba3453f973acd3c032a18e2", size = 788495, upload-time = "2025-09-13T11:26:39.325Z" }
wheels = [
    { url = "https://files.pythonhosted.org/packages/3e/d3/108f2006987c58e76691d5ae5d200dd3e0f532cb4e5fa3560751c3a1feba/pydantic-2.11.9-py3-none-any.whl", hash = "sha256:c42dd626f5cfc1c6950ce6205ea58c93efa406da65f479dcb4029d5934857da2", size = 444855, upload-time = "2025-09-13T11:26:36.909Z" },
]

[[package]]
name = "pydantic-core"
version = "2.33.2"
source = { registry = "https://pypi.org/simple" }
dependencies = [
    { name = "typing-extensions" },
]
sdist = { url = "https://files.pythonhosted.org/packages/ad/88/5f2260bdfae97aabf98f1778d43f69574390ad787afb646292a638c923d4/pydantic_core-2.33.2.tar.gz", hash = "sha256:7cb8bc3605c29176e1b105350d2e6474142d7c1bd1d9327c4a9bdb46bf827acc", size = 435195, upload-time = "2025-04-23T18:33:52.104Z" }
wheels = [
    { url = "https://files.pythonhosted.org/packages/18/8a/2b41c97f554ec8c71f2a8a5f85cb56a8b0956addfe8b0efb5b3d77e8bdc3/pydantic_core-2.33.2-cp312-cp312-macosx_10_12_x86_64.whl", hash = "sha256:a7ec89dc587667f22b6a0b6579c249fca9026ce7c333fc142ba42411fa243cdc", size = 2009000, upload-time = "2025-04-23T18:31:25.863Z" },
    { url = "https://files.pythonhosted.org/packages/a1/02/6224312aacb3c8ecbaa959897af57181fb6cf3a3d7917fd44d0f2917e6f2/pydantic_core-2.33.2-cp312-cp312-macosx_11_0_arm64.whl", hash = "sha256:3c6db6e52c6d70aa0d00d45cdb9b40f0433b96380071ea80b09277dba021ddf7", size = 1847996, upload-time = "2025-04-23T18:31:27.341Z" },
    { url = "https://files.pythonhosted.org/packages/d6/46/6dcdf084a523dbe0a0be59d054734b86a981726f221f4562aed313dbcb49/pydantic_core-2.33.2-cp312-cp312-manylinux_2_17_aarch64.manylinux2014_aarch64.whl", hash = "sha256:4e61206137cbc65e6d5256e1166f88331d3b6238e082d9f74613b9b765fb9025", size = 1880957, upload-time = "2025-04-23T18:31:28.956Z" },
    { url = "https://files.pythonhosted.org/packages/ec/6b/1ec2c03837ac00886ba8160ce041ce4e325b41d06a034adbef11339ae422/pydantic_core-2.33.2-cp312-cp312-manylinux_2_17_armv7l.manylinux2014_armv7l.whl", hash = "sha256:eb8c529b2819c37140eb51b914153063d27ed88e3bdc31b71198a198e921e011", size = 1964199, upload-time = "2025-04-23T18:31:31.025Z" },
    { url = "https://files.pythonhosted.org/packages/2d/1d/6bf34d6adb9debd9136bd197ca72642203ce9aaaa85cfcbfcf20f9696e83/pydantic_core-2.33.2-cp312-cp312-manylinux_2_17_ppc64le.manylinux2014_ppc64le.whl", hash = "sha256:c52b02ad8b4e2cf14ca7b3d918f3eb0ee91e63b3167c32591e57c4317e134f8f", size = 2120296, upload-time = "2025-04-23T18:31:32.514Z" },
    { url = "https://files.pythonhosted.org/packages/e0/94/2bd0aaf5a591e974b32a9f7123f16637776c304471a0ab33cf263cf5591a/pydantic_core-2.33.2-cp312-cp312-manylinux_2_17_s390x.manylinux2014_s390x.whl", hash = "sha256:96081f1605125ba0855dfda83f6f3df5ec90c61195421ba72223de35ccfb2f88", size = 2676109, upload-time = "2025-04-23T18:31:33.958Z" },
    { url = "https://files.pythonhosted.org/packages/f9/41/4b043778cf9c4285d59742281a769eac371b9e47e35f98ad321349cc5d61/pydantic_core-2.33.2-cp312-cp312-manylinux_2_17_x86_64.manylinux2014_x86_64.whl", hash = "sha256:8f57a69461af2a5fa6e6bbd7a5f60d3b7e6cebb687f55106933188e79ad155c1", size = 2002028, upload-time = "2025-04-23T18:31:39.095Z" },
    { url = "https://files.pythonhosted.org/packages/cb/d5/7bb781bf2748ce3d03af04d5c969fa1308880e1dca35a9bd94e1a96a922e/pydantic_core-2.33.2-cp312-cp312-manylinux_2_5_i686.manylinux1_i686.whl", hash = "sha256:572c7e6c8bb4774d2ac88929e3d1f12bc45714ae5ee6d9a788a9fb35e60bb04b", size = 2100044, upload-time = "2025-04-23T18:31:41.034Z" },
    { url = "https://files.pythonhosted.org/packages/fe/36/def5e53e1eb0ad896785702a5bbfd25eed546cdcf4087ad285021a90ed53/pydantic_core-2.33.2-cp312-cp312-musllinux_1_1_aarch64.whl", hash = "sha256:db4b41f9bd95fbe5acd76d89920336ba96f03e149097365afe1cb092fceb89a1", size = 2058881, upload-time = "2025-04-23T18:31:42.757Z" },
    { url = "https://files.pythonhosted.org/packages/01/6c/57f8d70b2ee57fc3dc8b9610315949837fa8c11d86927b9bb044f8705419/pydantic_core-2.33.2-cp312-cp312-musllinux_1_1_armv7l.whl", hash = "sha256:fa854f5cf7e33842a892e5c73f45327760bc7bc516339fda888c75ae60edaeb6", size = 2227034, upload-time = "2025-04-23T18:31:44.304Z" },
    { url = "https://files.pythonhosted.org/packages/27/b9/9c17f0396a82b3d5cbea4c24d742083422639e7bb1d5bf600e12cb176a13/pydantic_core-2.33.2-cp312-cp312-musllinux_1_1_x86_64.whl", hash = "sha256:5f483cfb75ff703095c59e365360cb73e00185e01aaea067cd19acffd2ab20ea", size = 2234187, upload-time = "2025-04-23T18:31:45.891Z" },
    { url = "https://files.pythonhosted.org/packages/b0/6a/adf5734ffd52bf86d865093ad70b2ce543415e0e356f6cacabbc0d9ad910/pydantic_core-2.33.2-cp312-cp312-win32.whl", hash = "sha256:9cb1da0f5a471435a7bc7e439b8a728e8b61e59784b2af70d7c169f8dd8ae290", size = 1892628, upload-time = "2025-04-23T18:31:47.819Z" },
    { url = "https://files.pythonhosted.org/packages/43/e4/5479fecb3606c1368d496a825d8411e126133c41224c1e7238be58b87d7e/pydantic_core-2.33.2-cp312-cp312-win_amd64.whl", hash = "sha256:f941635f2a3d96b2973e867144fde513665c87f13fe0e193c158ac51bfaaa7b2", size = 1955866, upload-time = "2025-04-23T18:31:49.635Z" },
    { url = "https://files.pythonhosted.org/packages/0d/24/8b11e8b3e2be9dd82df4b11408a67c61bb4dc4f8e11b5b0fc888b38118b5/pydantic_core-2.33.2-cp312-cp312-win_arm64.whl", hash = "sha256:cca3868ddfaccfbc4bfb1d608e2ccaaebe0ae628e1416aeb9c4d88c001bb45ab", size = 1888894, upload-time = "2025-04-23T18:31:51.609Z" },
    { url = "https://files.pythonhosted.org/packages/46/8c/99040727b41f56616573a28771b1bfa08a3d3fe74d3d513f01251f79f172/pydantic_core-2.33.2-cp313-cp313-macosx_10_12_x86_64.whl", hash = "sha256:1082dd3e2d7109ad8b7da48e1d4710c8d06c253cbc4a27c1cff4fbcaa97a9e3f", size = 2015688, upload-time = "2025-04-23T18:31:53.175Z" },
    { url = "https://files.pythonhosted.org/packages/3a/cc/5999d1eb705a6cefc31f0b4a90e9f7fc400539b1a1030529700cc1b51838/pydantic_core-2.33.2-cp313-cp313-macosx_11_0_arm64.whl", hash = "sha256:f517ca031dfc037a9c07e748cefd8d96235088b83b4f4ba8939105d20fa1dcd6", size = 1844808, upload-time = "2025-04-23T18:31:54.79Z" },
    { url = "https://files.pythonhosted.org/packages/6f/5e/a0a7b8885c98889a18b6e376f344da1ef323d270b44edf8174d6bce4d622/pydantic_core-2.33.2-cp313-cp313-manylinux_2_17_aarch64.manylinux2014_aarch64.whl", hash = "sha256:0a9f2c9dd19656823cb8250b0724ee9c60a82f3cdf68a080979d13092a3b0fef", size = 1885580, upload-time = "2025-04-23T18:31:57.393Z" },
    { url = "https://files.pythonhosted.org/packages/3b/2a/953581f343c7d11a304581156618c3f592435523dd9d79865903272c256a/pydantic_core-2.33.2-cp313-cp313-manylinux_2_17_armv7l.manylinux2014_armv7l.whl", hash = "sha256:2b0a451c263b01acebe51895bfb0e1cc842a5c666efe06cdf13846c7418caa9a", size = 1973859, upload-time = "2025-04-23T18:31:59.065Z" },
    { url = "https://files.pythonhosted.org/packages/e6/55/f1a813904771c03a3f97f676c62cca0c0a4138654107c1b61f19c644868b/pydantic_core-2.33.2-cp313-cp313-manylinux_2_17_ppc64le.manylinux2014_ppc64le.whl", hash = "sha256:1ea40a64d23faa25e62a70ad163571c0b342b8bf66d5fa612ac0dec4f069d916", size = 2120810, upload-time = "2025-04-23T18:32:00.78Z" },
    { url = "https://files.pythonhosted.org/packages/aa/c3/053389835a996e18853ba107a63caae0b9deb4a276c6b472931ea9ae6e48/pydantic_core-2.33.2-cp313-cp313-manylinux_2_17_s390x.manylinux2014_s390x.whl", hash = "sha256:0fb2d542b4d66f9470e8065c5469ec676978d625a8b7a363f07d9a501a9cb36a", size = 2676498, upload-time = "2025-04-23T18:32:02.418Z" },
    { url = "https://files.pythonhosted.org/packages/eb/3c/f4abd740877a35abade05e437245b192f9d0ffb48bbbbd708df33d3cda37/pydantic_core-2.33.2-cp313-cp313-manylinux_2_17_x86_64.manylinux2014_x86_64.whl", hash = "sha256:9fdac5d6ffa1b5a83bca06ffe7583f5576555e6c8b3a91fbd25ea7780f825f7d", size = 2000611, upload-time = "2025-04-23T18:32:04.152Z" },
    { url = "https://files.pythonhosted.org/packages/59/a7/63ef2fed1837d1121a894d0ce88439fe3e3b3e48c7543b2a4479eb99c2bd/pydantic_core-2.33.2-cp313-cp313-manylinux_2_5_i686.manylinux1_i686.whl", hash = "sha256:04a1a413977ab517154eebb2d326da71638271477d6ad87a769102f7c2488c56", size = 2107924, upload-time = "2025-04-23T18:32:06.129Z" },
    { url = "https://files.pythonhosted.org/packages/04/8f/2551964ef045669801675f1cfc3b0d74147f4901c3ffa42be2ddb1f0efc4/pydantic_core-2.33.2-cp313-cp313-musllinux_1_1_aarch64.whl", hash = "sha256:c8e7af2f4e0194c22b5b37205bfb293d166a7344a5b0d0eaccebc376546d77d5", size = 2063196, upload-time = "2025-04-23T18:32:08.178Z" },
    { url = "https://files.pythonhosted.org/packages/26/bd/d9602777e77fc6dbb0c7db9ad356e9a985825547dce5ad1d30ee04903918/pydantic_core-2.33.2-cp313-cp313-musllinux_1_1_armv7l.whl", hash = "sha256:5c92edd15cd58b3c2d34873597a1e20f13094f59cf88068adb18947df5455b4e", size = 2236389, upload-time = "2025-04-23T18:32:10.242Z" },
    { url = "https://files.pythonhosted.org/packages/42/db/0e950daa7e2230423ab342ae918a794964b053bec24ba8af013fc7c94846/pydantic_core-2.33.2-cp313-cp313-musllinux_1_1_x86_64.whl", hash = "sha256:65132b7b4a1c0beded5e057324b7e16e10910c106d43675d9bd87d4f38dde162", size = 2239223, upload-time = "2025-04-23T18:32:12.382Z" },
    { url = "https://files.pythonhosted.org/packages/58/4d/4f937099c545a8a17eb52cb67fe0447fd9a373b348ccfa9a87f141eeb00f/pydantic_core-2.33.2-cp313-cp313-win32.whl", hash = "sha256:52fb90784e0a242bb96ec53f42196a17278855b0f31ac7c3cc6f5c1ec4811849", size = 1900473, upload-time = "2025-04-23T18:32:14.034Z" },
    { url = "https://files.pythonhosted.org/packages/a0/75/4a0a9bac998d78d889def5e4ef2b065acba8cae8c93696906c3a91f310ca/pydantic_core-2.33.2-cp313-cp313-win_amd64.whl", hash = "sha256:c083a3bdd5a93dfe480f1125926afcdbf2917ae714bdb80b36d34318b2bec5d9", size = 1955269, upload-time = "2025-04-23T18:32:15.783Z" },
    { url = "https://files.pythonhosted.org/packages/f9/86/1beda0576969592f1497b4ce8e7bc8cbdf614c352426271b1b10d5f0aa64/pydantic_core-2.33.2-cp313-cp313-win_arm64.whl", hash = "sha256:e80b087132752f6b3d714f041ccf74403799d3b23a72722ea2e6ba2e892555b9", size = 1893921, upload-time = "2025-04-23T18:32:18.473Z" },
    { url = "https://files.pythonhosted.org/packages/a4/7d/e09391c2eebeab681df2b74bfe6c43422fffede8dc74187b2b0bf6fd7571/pydantic_core-2.33.2-cp313-cp313t-macosx_11_0_arm64.whl", hash = "sha256:61c18fba8e5e9db3ab908620af374db0ac1baa69f0f32df4f61ae23f15e586ac", size = 1806162, upload-time = "2025-04-23T18:32:20.188Z" },
    { url = "https://files.pythonhosted.org/packages/f1/3d/847b6b1fed9f8ed3bb95a9ad04fbd0b212e832d4f0f50ff4d9ee5a9f15cf/pydantic_core-2.33.2-cp313-cp313t-manylinux_2_17_x86_64.manylinux2014_x86_64.whl", hash = "sha256:95237e53bb015f67b63c91af7518a62a8660376a6a0db19b89acc77a4d6199f5", size = 1981560, upload-time = "2025-04-23T18:32:22.354Z" },
    { url = "https://files.pythonhosted.org/packages/6f/9a/e73262f6c6656262b5fdd723ad90f518f579b7bc8622e43a942eec53c938/pydantic_core-2.33.2-cp313-cp313t-win_amd64.whl", hash = "sha256:c2fc0a768ef76c15ab9238afa6da7f69895bb5d1ee83aeea2e3509af4472d0b9", size = 1935777, upload-time = "2025-04-23T18:32:25.088Z" },
]

[[package]]
name = "pydantic-settings"
version = "2.9.1"
source = { registry = "https://pypi.org/simple" }
dependencies = [
    { name = "pydantic" },
    { name = "python-dotenv" },
    { name = "typing-inspection" },
]
sdist = { url = "https://files.pythonhosted.org/packages/67/1d/42628a2c33e93f8e9acbde0d5d735fa0850f3e6a2f8cb1eb6c40b9a732ac/pydantic_settings-2.9.1.tar.gz", hash = "sha256:c509bf79d27563add44e8446233359004ed85066cd096d8b510f715e6ef5d268", size = 163234, upload-time = "2025-04-18T16:44:48.265Z" }
wheels = [
    { url = "https://files.pythonhosted.org/packages/b6/5f/d6d641b490fd3ec2c4c13b4244d68deea3a1b970a97be64f34fb5504ff72/pydantic_settings-2.9.1-py3-none-any.whl", hash = "sha256:59b4f431b1defb26fe620c71a7d3968a710d719f5f4cdbbdb7926edeb770f6ef", size = 44356, upload-time = "2025-04-18T16:44:46.617Z" },
]

[[package]]
name = "pygments"
version = "2.19.1"
source = { registry = "https://pypi.org/simple" }
sdist = { url = "https://files.pythonhosted.org/packages/7c/2d/c3338d48ea6cc0feb8446d8e6937e1408088a72a39937982cc6111d17f84/pygments-2.19.1.tar.gz", hash = "sha256:61c16d2a8576dc0649d9f39e089b5f02bcd27fba10d8fb4dcc28173f7a45151f", size = 4968581, upload-time = "2025-01-06T17:26:30.443Z" }
wheels = [
    { url = "https://files.pythonhosted.org/packages/8a/0b/9fcc47d19c48b59121088dd6da2488a49d5f72dacf8262e2790a1d2c7d15/pygments-2.19.1-py3-none-any.whl", hash = "sha256:9ea1544ad55cecf4b8242fab6dd35a93bbce657034b0611ee383099054ab6d8c", size = 1225293, upload-time = "2025-01-06T17:26:25.553Z" },
]

[[package]]
name = "pytest"
version = "8.4.1"
source = { registry = "https://pypi.org/simple" }
dependencies = [
    { name = "colorama", marker = "sys_platform == 'win32'" },
    { name = "iniconfig" },
    { name = "packaging" },
    { name = "pluggy" },
    { name = "pygments" },
]
sdist = { url = "https://files.pythonhosted.org/packages/08/ba/45911d754e8eba3d5a841a5ce61a65a685ff1798421ac054f85aa8747dfb/pytest-8.4.1.tar.gz", hash = "sha256:7c67fd69174877359ed9371ec3af8a3d2b04741818c51e5e99cc1742251fa93c", size = 1517714, upload-time = "2025-06-18T05:48:06.109Z" }
wheels = [
    { url = "https://files.pythonhosted.org/packages/29/16/c8a903f4c4dffe7a12843191437d7cd8e32751d5de349d45d3fe69544e87/pytest-8.4.1-py3-none-any.whl", hash = "sha256:539c70ba6fcead8e78eebbf1115e8b589e7565830d7d006a8723f19ac8a0afb7", size = 365474, upload-time = "2025-06-18T05:48:03.955Z" },
]

[[package]]
name = "pytest-asyncio"
version = "1.1.0"
source = { registry = "https://pypi.org/simple" }
dependencies = [
    { name = "pytest" },
]
sdist = { url = "https://files.pythonhosted.org/packages/4e/51/f8794af39eeb870e87a8c8068642fc07bce0c854d6865d7dd0f2a9d338c2/pytest_asyncio-1.1.0.tar.gz", hash = "sha256:796aa822981e01b68c12e4827b8697108f7205020f24b5793b3c41555dab68ea", size = 46652, upload-time = "2025-07-16T04:29:26.393Z" }
wheels = [
    { url = "https://files.pythonhosted.org/packages/c7/9d/bf86eddabf8c6c9cb1ea9a869d6873b46f105a5d292d3a6f7071f5b07935/pytest_asyncio-1.1.0-py3-none-any.whl", hash = "sha256:5fe2d69607b0bd75c656d1211f969cadba035030156745ee09e7d71740e58ecf", size = 15157, upload-time = "2025-07-16T04:29:24.929Z" },
]

[[package]]
name = "pytest-cov"
version = "6.2.1"
source = { registry = "https://pypi.org/simple" }
dependencies = [
    { name = "coverage" },
    { name = "pluggy" },
    { name = "pytest" },
]
sdist = { url = "https://files.pythonhosted.org/packages/18/99/668cade231f434aaa59bbfbf49469068d2ddd945000621d3d165d2e7dd7b/pytest_cov-6.2.1.tar.gz", hash = "sha256:25cc6cc0a5358204b8108ecedc51a9b57b34cc6b8c967cc2c01a4e00d8a67da2", size = 69432, upload-time = "2025-06-12T10:47:47.684Z" }
wheels = [
    { url = "https://files.pythonhosted.org/packages/bc/16/4ea354101abb1287856baa4af2732be351c7bee728065aed451b678153fd/pytest_cov-6.2.1-py3-none-any.whl", hash = "sha256:f5bc4c23f42f1cdd23c70b1dab1bbaef4fc505ba950d53e0081d0730dd7e86d5", size = 24644, upload-time = "2025-06-12T10:47:45.932Z" },
]

[[package]]
name = "python-dateutil"
version = "2.9.0.post0"
source = { registry = "https://pypi.org/simple" }
dependencies = [
    { name = "six" },
]
sdist = { url = "https://files.pythonhosted.org/packages/66/c0/0c8b6ad9f17a802ee498c46e004a0eb49bc148f2fd230864601a86dcf6db/python-dateutil-2.9.0.post0.tar.gz", hash = "sha256:37dd54208da7e1cd875388217d5e00ebd4179249f90fb72437e91a35459a0ad3", size = 342432, upload-time = "2024-03-01T18:36:20.211Z" }
wheels = [
    { url = "https://files.pythonhosted.org/packages/ec/57/56b9bcc3c9c6a792fcbaf139543cee77261f3651ca9da0c93f5c1221264b/python_dateutil-2.9.0.post0-py2.py3-none-any.whl", hash = "sha256:a8b2bc7bffae282281c8140a97d3aa9c14da0b136dfe83f850eea9a5f7470427", size = 229892, upload-time = "2024-03-01T18:36:18.57Z" },
]

[[package]]
name = "python-dotenv"
version = "1.1.0"
source = { registry = "https://pypi.org/simple" }
sdist = { url = "https://files.pythonhosted.org/packages/88/2c/7bb1416c5620485aa793f2de31d3df393d3686aa8a8506d11e10e13c5baf/python_dotenv-1.1.0.tar.gz", hash = "sha256:41f90bc6f5f177fb41f53e87666db362025010eb28f60a01c9143bfa33a2b2d5", size = 39920, upload-time = "2025-03-25T10:14:56.835Z" }
wheels = [
    { url = "https://files.pythonhosted.org/packages/1e/18/98a99ad95133c6a6e2005fe89faedf294a748bd5dc803008059409ac9b1e/python_dotenv-1.1.0-py3-none-any.whl", hash = "sha256:d7c01d9e2293916c18baf562d95698754b0dbbb5e74d457c45d4f6561fb9d55d", size = 20256, upload-time = "2025-03-25T10:14:55.034Z" },
]

[[package]]
name = "python-jose"
version = "3.5.0"
source = { registry = "https://pypi.org/simple" }
dependencies = [
    { name = "ecdsa" },
    { name = "pyasn1" },
    { name = "rsa" },
]
sdist = { url = "https://files.pythonhosted.org/packages/c6/77/3a1c9039db7124eb039772b935f2244fbb73fc8ee65b9acf2375da1c07bf/python_jose-3.5.0.tar.gz", hash = "sha256:fb4eaa44dbeb1c26dcc69e4bd7ec54a1cb8dd64d3b4d81ef08d90ff453f2b01b", size = 92726, upload-time = "2025-05-28T17:31:54.288Z" }
wheels = [
    { url = "https://files.pythonhosted.org/packages/d9/c3/0bd11992072e6a1c513b16500a5d07f91a24017c5909b02c72c62d7ad024/python_jose-3.5.0-py2.py3-none-any.whl", hash = "sha256:abd1202f23d34dfad2c3d28cb8617b90acf34132c7afd60abd0b0b7d3cb55771", size = 34624, upload-time = "2025-05-28T17:31:52.802Z" },
]

[package.optional-dependencies]
cryptography = [
    { name = "cryptography" },
]

[[package]]
name = "python-multipart"
version = "0.0.20"
source = { registry = "https://pypi.org/simple" }
sdist = { url = "https://files.pythonhosted.org/packages/f3/87/f44d7c9f274c7ee665a29b885ec97089ec5dc034c7f3fafa03da9e39a09e/python_multipart-0.0.20.tar.gz", hash = "sha256:8dd0cab45b8e23064ae09147625994d090fa46f5b0d1e13af944c331a7fa9d13", size = 37158, upload-time = "2024-12-16T19:45:46.972Z" }
wheels = [
    { url = "https://files.pythonhosted.org/packages/45/58/38b5afbc1a800eeea951b9285d3912613f2603bdf897a4ab0f4bd7f405fc/python_multipart-0.0.20-py3-none-any.whl", hash = "sha256:8a62d3a8335e06589fe01f2a3e178cdcc632f3fbe0d492ad9ee0ec35aab1f104", size = 24546, upload-time = "2024-12-16T19:45:44.423Z" },
]

[[package]]
name = "pytz"
version = "2025.2"
source = { registry = "https://pypi.org/simple" }
sdist = { url = "https://files.pythonhosted.org/packages/f8/bf/abbd3cdfb8fbc7fb3d4d38d320f2441b1e7cbe29be4f23797b4a2b5d8aac/pytz-2025.2.tar.gz", hash = "sha256:360b9e3dbb49a209c21ad61809c7fb453643e048b38924c765813546746e81c3", size = 320884, upload-time = "2025-03-25T02:25:00.538Z" }
wheels = [
    { url = "https://files.pythonhosted.org/packages/81/c4/34e93fe5f5429d7570ec1fa436f1986fb1f00c3e0f43a589fe2bbcd22c3f/pytz-2025.2-py2.py3-none-any.whl", hash = "sha256:5ddf76296dd8c44c26eb8f4b6f35488f3ccbf6fbbd7adee0b7262d43f0ec2f00", size = 509225, upload-time = "2025-03-25T02:24:58.468Z" },
]

[[package]]
name = "pywin32"
version = "311"
source = { registry = "https://pypi.org/simple" }
wheels = [
    { url = "https://files.pythonhosted.org/packages/e7/ab/01ea1943d4eba0f850c3c61e78e8dd59757ff815ff3ccd0a84de5f541f42/pywin32-311-cp312-cp312-win32.whl", hash = "sha256:750ec6e621af2b948540032557b10a2d43b0cee2ae9758c54154d711cc852d31", size = 8706543, upload-time = "2025-07-14T20:13:20.765Z" },
    { url = "https://files.pythonhosted.org/packages/d1/a8/a0e8d07d4d051ec7502cd58b291ec98dcc0c3fff027caad0470b72cfcc2f/pywin32-311-cp312-cp312-win_amd64.whl", hash = "sha256:b8c095edad5c211ff31c05223658e71bf7116daa0ecf3ad85f3201ea3190d067", size = 9495040, upload-time = "2025-07-14T20:13:22.543Z" },
    { url = "https://files.pythonhosted.org/packages/ba/3a/2ae996277b4b50f17d61f0603efd8253cb2d79cc7ae159468007b586396d/pywin32-311-cp312-cp312-win_arm64.whl", hash = "sha256:e286f46a9a39c4a18b319c28f59b61de793654af2f395c102b4f819e584b5852", size = 8710102, upload-time = "2025-07-14T20:13:24.682Z" },
    { url = "https://files.pythonhosted.org/packages/a5/be/3fd5de0979fcb3994bfee0d65ed8ca9506a8a1260651b86174f6a86f52b3/pywin32-311-cp313-cp313-win32.whl", hash = "sha256:f95ba5a847cba10dd8c4d8fefa9f2a6cf283b8b88ed6178fa8a6c1ab16054d0d", size = 8705700, upload-time = "2025-07-14T20:13:26.471Z" },
    { url = "https://files.pythonhosted.org/packages/e3/28/e0a1909523c6890208295a29e05c2adb2126364e289826c0a8bc7297bd5c/pywin32-311-cp313-cp313-win_amd64.whl", hash = "sha256:718a38f7e5b058e76aee1c56ddd06908116d35147e133427e59a3983f703a20d", size = 9494700, upload-time = "2025-07-14T20:13:28.243Z" },
    { url = "https://files.pythonhosted.org/packages/04/bf/90339ac0f55726dce7d794e6d79a18a91265bdf3aa70b6b9ca52f35e022a/pywin32-311-cp313-cp313-win_arm64.whl", hash = "sha256:7b4075d959648406202d92a2310cb990fea19b535c7f4a78d3f5e10b926eeb8a", size = 8709318, upload-time = "2025-07-14T20:13:30.348Z" },
    { url = "https://files.pythonhosted.org/packages/c9/31/097f2e132c4f16d99a22bfb777e0fd88bd8e1c634304e102f313af69ace5/pywin32-311-cp314-cp314-win32.whl", hash = "sha256:b7a2c10b93f8986666d0c803ee19b5990885872a7de910fc460f9b0c2fbf92ee", size = 8840714, upload-time = "2025-07-14T20:13:32.449Z" },
    { url = "https://files.pythonhosted.org/packages/90/4b/07c77d8ba0e01349358082713400435347df8426208171ce297da32c313d/pywin32-311-cp314-cp314-win_amd64.whl", hash = "sha256:3aca44c046bd2ed8c90de9cb8427f581c479e594e99b5c0bb19b29c10fd6cb87", size = 9656800, upload-time = "2025-07-14T20:13:34.312Z" },
    { url = "https://files.pythonhosted.org/packages/c0/d2/21af5c535501a7233e734b8af901574572da66fcc254cb35d0609c9080dd/pywin32-311-cp314-cp314-win_arm64.whl", hash = "sha256:a508e2d9025764a8270f93111a970e1d0fbfc33f4153b388bb649b7eec4f9b42", size = 8932540, upload-time = "2025-07-14T20:13:36.379Z" },
]

[[package]]
name = "pyyaml"
version = "6.0.2"
source = { registry = "https://pypi.org/simple" }
sdist = { url = "https://files.pythonhosted.org/packages/54/ed/79a089b6be93607fa5cdaedf301d7dfb23af5f25c398d5ead2525b063e17/pyyaml-6.0.2.tar.gz", hash = "sha256:d584d9ec91ad65861cc08d42e834324ef890a082e591037abe114850ff7bbc3e", size = 130631, upload-time = "2024-08-06T20:33:50.674Z" }
wheels = [
    { url = "https://files.pythonhosted.org/packages/86/0c/c581167fc46d6d6d7ddcfb8c843a4de25bdd27e4466938109ca68492292c/PyYAML-6.0.2-cp312-cp312-macosx_10_9_x86_64.whl", hash = "sha256:c70c95198c015b85feafc136515252a261a84561b7b1d51e3384e0655ddf25ab", size = 183873, upload-time = "2024-08-06T20:32:25.131Z" },
    { url = "https://files.pythonhosted.org/packages/a8/0c/38374f5bb272c051e2a69281d71cba6fdb983413e6758b84482905e29a5d/PyYAML-6.0.2-cp312-cp312-macosx_11_0_arm64.whl", hash = "sha256:ce826d6ef20b1bc864f0a68340c8b3287705cae2f8b4b1d932177dcc76721725", size = 173302, upload-time = "2024-08-06T20:32:26.511Z" },
    { url = "https://files.pythonhosted.org/packages/c3/93/9916574aa8c00aa06bbac729972eb1071d002b8e158bd0e83a3b9a20a1f7/PyYAML-6.0.2-cp312-cp312-manylinux_2_17_aarch64.manylinux2014_aarch64.whl", hash = "sha256:1f71ea527786de97d1a0cc0eacd1defc0985dcf6b3f17bb77dcfc8c34bec4dc5", size = 739154, upload-time = "2024-08-06T20:32:28.363Z" },
    { url = "https://files.pythonhosted.org/packages/95/0f/b8938f1cbd09739c6da569d172531567dbcc9789e0029aa070856f123984/PyYAML-6.0.2-cp312-cp312-manylinux_2_17_s390x.manylinux2014_s390x.whl", hash = "sha256:9b22676e8097e9e22e36d6b7bda33190d0d400f345f23d4065d48f4ca7ae0425", size = 766223, upload-time = "2024-08-06T20:32:30.058Z" },
    { url = "https://files.pythonhosted.org/packages/b9/2b/614b4752f2e127db5cc206abc23a8c19678e92b23c3db30fc86ab731d3bd/PyYAML-6.0.2-cp312-cp312-manylinux_2_17_x86_64.manylinux2014_x86_64.whl", hash = "sha256:80bab7bfc629882493af4aa31a4cfa43a4c57c83813253626916b8c7ada83476", size = 767542, upload-time = "2024-08-06T20:32:31.881Z" },
    { url = "https://files.pythonhosted.org/packages/d4/00/dd137d5bcc7efea1836d6264f049359861cf548469d18da90cd8216cf05f/PyYAML-6.0.2-cp312-cp312-musllinux_1_1_aarch64.whl", hash = "sha256:0833f8694549e586547b576dcfaba4a6b55b9e96098b36cdc7ebefe667dfed48", size = 731164, upload-time = "2024-08-06T20:32:37.083Z" },
    { url = "https://files.pythonhosted.org/packages/c9/1f/4f998c900485e5c0ef43838363ba4a9723ac0ad73a9dc42068b12aaba4e4/PyYAML-6.0.2-cp312-cp312-musllinux_1_1_x86_64.whl", hash = "sha256:8b9c7197f7cb2738065c481a0461e50ad02f18c78cd75775628afb4d7137fb3b", size = 756611, upload-time = "2024-08-06T20:32:38.898Z" },
    { url = "https://files.pythonhosted.org/packages/df/d1/f5a275fdb252768b7a11ec63585bc38d0e87c9e05668a139fea92b80634c/PyYAML-6.0.2-cp312-cp312-win32.whl", hash = "sha256:ef6107725bd54b262d6dedcc2af448a266975032bc85ef0172c5f059da6325b4", size = 140591, upload-time = "2024-08-06T20:32:40.241Z" },
    { url = "https://files.pythonhosted.org/packages/0c/e8/4f648c598b17c3d06e8753d7d13d57542b30d56e6c2dedf9c331ae56312e/PyYAML-6.0.2-cp312-cp312-win_amd64.whl", hash = "sha256:7e7401d0de89a9a855c839bc697c079a4af81cf878373abd7dc625847d25cbd8", size = 156338, upload-time = "2024-08-06T20:32:41.93Z" },
    { url = "https://files.pythonhosted.org/packages/ef/e3/3af305b830494fa85d95f6d95ef7fa73f2ee1cc8ef5b495c7c3269fb835f/PyYAML-6.0.2-cp313-cp313-macosx_10_13_x86_64.whl", hash = "sha256:efdca5630322a10774e8e98e1af481aad470dd62c3170801852d752aa7a783ba", size = 181309, upload-time = "2024-08-06T20:32:43.4Z" },
    { url = "https://files.pythonhosted.org/packages/45/9f/3b1c20a0b7a3200524eb0076cc027a970d320bd3a6592873c85c92a08731/PyYAML-6.0.2-cp313-cp313-macosx_11_0_arm64.whl", hash = "sha256:50187695423ffe49e2deacb8cd10510bc361faac997de9efef88badc3bb9e2d1", size = 171679, upload-time = "2024-08-06T20:32:44.801Z" },
    { url = "https://files.pythonhosted.org/packages/7c/9a/337322f27005c33bcb656c655fa78325b730324c78620e8328ae28b64d0c/PyYAML-6.0.2-cp313-cp313-manylinux_2_17_aarch64.manylinux2014_aarch64.whl", hash = "sha256:0ffe8360bab4910ef1b9e87fb812d8bc0a308b0d0eef8c8f44e0254ab3b07133", size = 733428, upload-time = "2024-08-06T20:32:46.432Z" },
    { url = "https://files.pythonhosted.org/packages/a3/69/864fbe19e6c18ea3cc196cbe5d392175b4cf3d5d0ac1403ec3f2d237ebb5/PyYAML-6.0.2-cp313-cp313-manylinux_2_17_s390x.manylinux2014_s390x.whl", hash = "sha256:17e311b6c678207928d649faa7cb0d7b4c26a0ba73d41e99c4fff6b6c3276484", size = 763361, upload-time = "2024-08-06T20:32:51.188Z" },
    { url = "https://files.pythonhosted.org/packages/04/24/b7721e4845c2f162d26f50521b825fb061bc0a5afcf9a386840f23ea19fa/PyYAML-6.0.2-cp313-cp313-manylinux_2_17_x86_64.manylinux2014_x86_64.whl", hash = "sha256:70b189594dbe54f75ab3a1acec5f1e3faa7e8cf2f1e08d9b561cb41b845f69d5", size = 759523, upload-time = "2024-08-06T20:32:53.019Z" },
    { url = "https://files.pythonhosted.org/packages/2b/b2/e3234f59ba06559c6ff63c4e10baea10e5e7df868092bf9ab40e5b9c56b6/PyYAML-6.0.2-cp313-cp313-musllinux_1_1_aarch64.whl", hash = "sha256:41e4e3953a79407c794916fa277a82531dd93aad34e29c2a514c2c0c5fe971cc", size = 726660, upload-time = "2024-08-06T20:32:54.708Z" },
    { url = "https://files.pythonhosted.org/packages/fe/0f/25911a9f080464c59fab9027482f822b86bf0608957a5fcc6eaac85aa515/PyYAML-6.0.2-cp313-cp313-musllinux_1_1_x86_64.whl", hash = "sha256:68ccc6023a3400877818152ad9a1033e3db8625d899c72eacb5a668902e4d652", size = 751597, upload-time = "2024-08-06T20:32:56.985Z" },
    { url = "https://files.pythonhosted.org/packages/14/0d/e2c3b43bbce3cf6bd97c840b46088a3031085179e596d4929729d8d68270/PyYAML-6.0.2-cp313-cp313-win32.whl", hash = "sha256:bc2fa7c6b47d6bc618dd7fb02ef6fdedb1090ec036abab80d4681424b84c1183", size = 140527, upload-time = "2024-08-06T20:33:03.001Z" },
    { url = "https://files.pythonhosted.org/packages/fa/de/02b54f42487e3d3c6efb3f89428677074ca7bf43aae402517bc7cca949f3/PyYAML-6.0.2-cp313-cp313-win_amd64.whl", hash = "sha256:8388ee1976c416731879ac16da0aff3f63b286ffdd57cdeb95f3f2e085687563", size = 156446, upload-time = "2024-08-06T20:33:04.33Z" },
]

[[package]]
name = "pyzmq"
version = "27.0.0"
source = { registry = "https://pypi.org/simple" }
dependencies = [
    { name = "cffi", marker = "implementation_name == 'pypy'" },
]
sdist = { url = "https://files.pythonhosted.org/packages/f1/06/50a4e9648b3e8b992bef8eb632e457307553a89d294103213cfd47b3da69/pyzmq-27.0.0.tar.gz", hash = "sha256:b1f08eeb9ce1510e6939b6e5dcd46a17765e2333daae78ecf4606808442e52cf", size = 280478, upload-time = "2025-06-13T14:09:07.087Z" }
wheels = [
    { url = "https://files.pythonhosted.org/packages/93/a7/9ad68f55b8834ede477842214feba6a4c786d936c022a67625497aacf61d/pyzmq-27.0.0-cp312-abi3-macosx_10_15_universal2.whl", hash = "sha256:cbabc59dcfaac66655c040dfcb8118f133fb5dde185e5fc152628354c1598e52", size = 1305438, upload-time = "2025-06-13T14:07:31.676Z" },
    { url = "https://files.pythonhosted.org/packages/ba/ee/26aa0f98665a22bc90ebe12dced1de5f3eaca05363b717f6fb229b3421b3/pyzmq-27.0.0-cp312-abi3-manylinux2014_i686.manylinux_2_17_i686.whl", hash = "sha256:cb0ac5179cba4b2f94f1aa208fbb77b62c4c9bf24dd446278b8b602cf85fcda3", size = 895095, upload-time = "2025-06-13T14:07:33.104Z" },
    { url = "https://files.pythonhosted.org/packages/cf/85/c57e7ab216ecd8aa4cc7e3b83b06cc4e9cf45c87b0afc095f10cd5ce87c1/pyzmq-27.0.0-cp312-abi3-manylinux_2_27_aarch64.manylinux_2_28_aarch64.whl", hash = "sha256:53a48f0228eab6cbf69fde3aa3c03cbe04e50e623ef92ae395fce47ef8a76152", size = 651826, upload-time = "2025-06-13T14:07:34.831Z" },
    { url = "https://files.pythonhosted.org/packages/69/9a/9ea7e230feda9400fb0ae0d61d7d6ddda635e718d941c44eeab22a179d34/pyzmq-27.0.0-cp312-abi3-manylinux_2_27_x86_64.manylinux_2_28_x86_64.whl", hash = "sha256:111db5f395e09f7e775f759d598f43cb815fc58e0147623c4816486e1a39dc22", size = 839750, upload-time = "2025-06-13T14:07:36.553Z" },
    { url = "https://files.pythonhosted.org/packages/08/66/4cebfbe71f3dfbd417011daca267539f62ed0fbc68105357b68bbb1a25b7/pyzmq-27.0.0-cp312-abi3-musllinux_1_2_aarch64.whl", hash = "sha256:c8878011653dcdc27cc2c57e04ff96f0471e797f5c19ac3d7813a245bcb24371", size = 1641357, upload-time = "2025-06-13T14:07:38.21Z" },
    { url = "https://files.pythonhosted.org/packages/ac/f6/b0f62578c08d2471c791287149cb8c2aaea414ae98c6e995c7dbe008adfb/pyzmq-27.0.0-cp312-abi3-musllinux_1_2_i686.whl", hash = "sha256:c0ed2c1f335ba55b5fdc964622254917d6b782311c50e138863eda409fbb3b6d", size = 2020281, upload-time = "2025-06-13T14:07:39.599Z" },
    { url = "https://files.pythonhosted.org/packages/37/b9/4f670b15c7498495da9159edc374ec09c88a86d9cd5a47d892f69df23450/pyzmq-27.0.0-cp312-abi3-musllinux_1_2_x86_64.whl", hash = "sha256:e918d70862d4cfd4b1c187310015646a14e1f5917922ab45b29f28f345eeb6be", size = 1877110, upload-time = "2025-06-13T14:07:41.027Z" },
    { url = "https://files.pythonhosted.org/packages/66/31/9dee25c226295b740609f0d46db2fe972b23b6f5cf786360980524a3ba92/pyzmq-27.0.0-cp312-abi3-win32.whl", hash = "sha256:88b4e43cab04c3c0f0d55df3b1eef62df2b629a1a369b5289a58f6fa8b07c4f4", size = 559297, upload-time = "2025-06-13T14:07:42.533Z" },
    { url = "https://files.pythonhosted.org/packages/9b/12/52da5509800f7ff2d287b2f2b4e636e7ea0f001181cba6964ff6c1537778/pyzmq-27.0.0-cp312-abi3-win_amd64.whl", hash = "sha256:dce4199bf5f648a902ce37e7b3afa286f305cd2ef7a8b6ec907470ccb6c8b371", size = 619203, upload-time = "2025-06-13T14:07:43.843Z" },
    { url = "https://files.pythonhosted.org/packages/93/6d/7f2e53b19d1edb1eb4f09ec7c3a1f945ca0aac272099eab757d15699202b/pyzmq-27.0.0-cp312-abi3-win_arm64.whl", hash = "sha256:56e46bbb85d52c1072b3f809cc1ce77251d560bc036d3a312b96db1afe76db2e", size = 551927, upload-time = "2025-06-13T14:07:45.51Z" },
    { url = "https://files.pythonhosted.org/packages/19/62/876b27c4ff777db4ceba1c69ea90d3c825bb4f8d5e7cd987ce5802e33c55/pyzmq-27.0.0-cp313-cp313t-macosx_10_15_universal2.whl", hash = "sha256:c36ad534c0c29b4afa088dc53543c525b23c0797e01b69fef59b1a9c0e38b688", size = 1340826, upload-time = "2025-06-13T14:07:46.881Z" },
    { url = "https://files.pythonhosted.org/packages/43/69/58ef8f4f59d3bcd505260c73bee87b008850f45edca40ddaba54273c35f4/pyzmq-27.0.0-cp313-cp313t-manylinux2014_i686.manylinux_2_17_i686.whl", hash = "sha256:67855c14173aec36395d7777aaba3cc527b393821f30143fd20b98e1ff31fd38", size = 897283, upload-time = "2025-06-13T14:07:49.562Z" },
    { url = "https://files.pythonhosted.org/packages/43/15/93a0d0396700a60475ad3c5d42c5f1c308d3570bc94626b86c71ef9953e0/pyzmq-27.0.0-cp313-cp313t-manylinux_2_27_aarch64.manylinux_2_28_aarch64.whl", hash = "sha256:8617c7d43cd8ccdb62aebe984bfed77ca8f036e6c3e46dd3dddda64b10f0ab7a", size = 660567, upload-time = "2025-06-13T14:07:51.364Z" },
    { url = "https://files.pythonhosted.org/packages/0e/b3/fe055513e498ca32f64509abae19b9c9eb4d7c829e02bd8997dd51b029eb/pyzmq-27.0.0-cp313-cp313t-manylinux_2_27_x86_64.manylinux_2_28_x86_64.whl", hash = "sha256:67bfbcbd0a04c575e8103a6061d03e393d9f80ffdb9beb3189261e9e9bc5d5e9", size = 847681, upload-time = "2025-06-13T14:07:52.77Z" },
    { url = "https://files.pythonhosted.org/packages/b6/4f/ff15300b00b5b602191f3df06bbc8dd4164e805fdd65bb77ffbb9c5facdc/pyzmq-27.0.0-cp313-cp313t-musllinux_1_2_aarch64.whl", hash = "sha256:5cd11d46d7b7e5958121b3eaf4cd8638eff3a720ec527692132f05a57f14341d", size = 1650148, upload-time = "2025-06-13T14:07:54.178Z" },
    { url = "https://files.pythonhosted.org/packages/c4/6f/84bdfff2a224a6f26a24249a342e5906993c50b0761e311e81b39aef52a7/pyzmq-27.0.0-cp313-cp313t-musllinux_1_2_i686.whl", hash = "sha256:b801c2e40c5aa6072c2f4876de8dccd100af6d9918d4d0d7aa54a1d982fd4f44", size = 2023768, upload-time = "2025-06-13T14:07:55.714Z" },
    { url = "https://files.pythonhosted.org/packages/64/39/dc2db178c26a42228c5ac94a9cc595030458aa64c8d796a7727947afbf55/pyzmq-27.0.0-cp313-cp313t-musllinux_1_2_x86_64.whl", hash = "sha256:20d5cb29e8c5f76a127c75b6e7a77e846bc4b655c373baa098c26a61b7ecd0ef", size = 1885199, upload-time = "2025-06-13T14:07:57.166Z" },
    { url = "https://files.pythonhosted.org/packages/c7/21/dae7b06a1f8cdee5d8e7a63d99c5d129c401acc40410bef2cbf42025e26f/pyzmq-27.0.0-cp313-cp313t-win32.whl", hash = "sha256:a20528da85c7ac7a19b7384e8c3f8fa707841fd85afc4ed56eda59d93e3d98ad", size = 575439, upload-time = "2025-06-13T14:07:58.959Z" },
    { url = "https://files.pythonhosted.org/packages/eb/bc/1709dc55f0970cf4cb8259e435e6773f9946f41a045c2cb90e870b7072da/pyzmq-27.0.0-cp313-cp313t-win_amd64.whl", hash = "sha256:d8229f2efece6a660ee211d74d91dbc2a76b95544d46c74c615e491900dc107f", size = 639933, upload-time = "2025-06-13T14:08:00.777Z" },
]

[[package]]
name = "ragas"
version = "0.3.0"
source = { registry = "https://pypi.org/simple" }
dependencies = [
    { name = "appdirs" },
    { name = "datasets" },
    { name = "diskcache" },
    { name = "langchain" },
    { name = "langchain-community" },
    { name = "langchain-core" },
    { name = "langchain-openai" },
    { name = "nest-asyncio" },
    { name = "numpy" },
    { name = "openai" },
    { name = "pydantic" },
    { name = "tiktoken" },
]
sdist = { url = "https://files.pythonhosted.org/packages/4a/33/5ef7dc3959d8c383ac4647181118d58cca7c668cdeb4de169d40620a3c0f/ragas-0.3.0.tar.gz", hash = "sha256:d45f174c665a544b5749d3b2034a207d79ff001fe57fc81f0cd425004b4906a2", size = 159478, upload-time = "2025-07-17T05:32:48.301Z" }
wheels = [
    { url = "https://files.pythonhosted.org/packages/4d/6d/0a1ddebbcbacc15b7dcb95fad91f3fa60b324b3f2b170232d88166059f67/ragas-0.3.0-py3-none-any.whl", hash = "sha256:9e7bdbcf79c939d695ec10dbb7d587971f489145e0f18d33f40df085116c1c79", size = 190594, upload-time = "2025-07-17T05:32:46.855Z" },
]

[[package]]
name = "referencing"
version = "0.36.2"
source = { registry = "https://pypi.org/simple" }
dependencies = [
    { name = "attrs" },
    { name = "rpds-py" },
    { name = "typing-extensions", marker = "python_full_version < '3.13'" },
]
sdist = { url = "https://files.pythonhosted.org/packages/2f/db/98b5c277be99dd18bfd91dd04e1b759cad18d1a338188c936e92f921c7e2/referencing-0.36.2.tar.gz", hash = "sha256:df2e89862cd09deabbdba16944cc3f10feb6b3e6f18e902f7cc25609a34775aa", size = 74744, upload-time = "2025-01-25T08:48:16.138Z" }
wheels = [
    { url = "https://files.pythonhosted.org/packages/c1/b1/3baf80dc6d2b7bc27a95a67752d0208e410351e3feb4eb78de5f77454d8d/referencing-0.36.2-py3-none-any.whl", hash = "sha256:e8699adbbf8b5c7de96d8ffa0eb5c158b3beafce084968e2ea8bb08c6794dcd0", size = 26775, upload-time = "2025-01-25T08:48:14.241Z" },
]

[[package]]
name = "regex"
version = "2024.11.6"
source = { registry = "https://pypi.org/simple" }
sdist = { url = "https://files.pythonhosted.org/packages/8e/5f/bd69653fbfb76cf8604468d3b4ec4c403197144c7bfe0e6a5fc9e02a07cb/regex-2024.11.6.tar.gz", hash = "sha256:7ab159b063c52a0333c884e4679f8d7a85112ee3078fe3d9004b2dd875585519", size = 399494, upload-time = "2024-11-06T20:12:31.635Z" }
wheels = [
    { url = "https://files.pythonhosted.org/packages/ba/30/9a87ce8336b172cc232a0db89a3af97929d06c11ceaa19d97d84fa90a8f8/regex-2024.11.6-cp312-cp312-macosx_10_13_universal2.whl", hash = "sha256:52fb28f528778f184f870b7cf8f225f5eef0a8f6e3778529bdd40c7b3920796a", size = 483781, upload-time = "2024-11-06T20:10:07.07Z" },
    { url = "https://files.pythonhosted.org/packages/01/e8/00008ad4ff4be8b1844786ba6636035f7ef926db5686e4c0f98093612add/regex-2024.11.6-cp312-cp312-macosx_10_13_x86_64.whl", hash = "sha256:fdd6028445d2460f33136c55eeb1f601ab06d74cb3347132e1c24250187500d9", size = 288455, upload-time = "2024-11-06T20:10:09.117Z" },
    { url = "https://files.pythonhosted.org/packages/60/85/cebcc0aff603ea0a201667b203f13ba75d9fc8668fab917ac5b2de3967bc/regex-2024.11.6-cp312-cp312-macosx_11_0_arm64.whl", hash = "sha256:805e6b60c54bf766b251e94526ebad60b7de0c70f70a4e6210ee2891acb70bf2", size = 284759, upload-time = "2024-11-06T20:10:11.155Z" },
    { url = "https://files.pythonhosted.org/packages/94/2b/701a4b0585cb05472a4da28ee28fdfe155f3638f5e1ec92306d924e5faf0/regex-2024.11.6-cp312-cp312-manylinux_2_17_aarch64.manylinux2014_aarch64.whl", hash = "sha256:b85c2530be953a890eaffde05485238f07029600e8f098cdf1848d414a8b45e4", size = 794976, upload-time = "2024-11-06T20:10:13.24Z" },
    { url = "https://files.pythonhosted.org/packages/4b/bf/fa87e563bf5fee75db8915f7352e1887b1249126a1be4813837f5dbec965/regex-2024.11.6-cp312-cp312-manylinux_2_17_ppc64le.manylinux2014_ppc64le.whl", hash = "sha256:bb26437975da7dc36b7efad18aa9dd4ea569d2357ae6b783bf1118dabd9ea577", size = 833077, upload-time = "2024-11-06T20:10:15.37Z" },
    { url = "https://files.pythonhosted.org/packages/a1/56/7295e6bad94b047f4d0834e4779491b81216583c00c288252ef625c01d23/regex-2024.11.6-cp312-cp312-manylinux_2_17_s390x.manylinux2014_s390x.whl", hash = "sha256:abfa5080c374a76a251ba60683242bc17eeb2c9818d0d30117b4486be10c59d3", size = 823160, upload-time = "2024-11-06T20:10:19.027Z" },
    { url = "https://files.pythonhosted.org/packages/fb/13/e3b075031a738c9598c51cfbc4c7879e26729c53aa9cca59211c44235314/regex-2024.11.6-cp312-cp312-manylinux_2_17_x86_64.manylinux2014_x86_64.whl", hash = "sha256:70b7fa6606c2881c1db9479b0eaa11ed5dfa11c8d60a474ff0e095099f39d98e", size = 796896, upload-time = "2024-11-06T20:10:21.85Z" },
    { url = "https://files.pythonhosted.org/packages/24/56/0b3f1b66d592be6efec23a795b37732682520b47c53da5a32c33ed7d84e3/regex-2024.11.6-cp312-cp312-manylinux_2_5_i686.manylinux1_i686.manylinux_2_17_i686.manylinux2014_i686.whl", hash = "sha256:0c32f75920cf99fe6b6c539c399a4a128452eaf1af27f39bce8909c9a3fd8cbe", size = 783997, upload-time = "2024-11-06T20:10:24.329Z" },
    { url = "https://files.pythonhosted.org/packages/f9/a1/eb378dada8b91c0e4c5f08ffb56f25fcae47bf52ad18f9b2f33b83e6d498/regex-2024.11.6-cp312-cp312-musllinux_1_2_aarch64.whl", hash = "sha256:982e6d21414e78e1f51cf595d7f321dcd14de1f2881c5dc6a6e23bbbbd68435e", size = 781725, upload-time = "2024-11-06T20:10:28.067Z" },
    { url = "https://files.pythonhosted.org/packages/83/f2/033e7dec0cfd6dda93390089864732a3409246ffe8b042e9554afa9bff4e/regex-2024.11.6-cp312-cp312-musllinux_1_2_i686.whl", hash = "sha256:a7c2155f790e2fb448faed6dd241386719802296ec588a8b9051c1f5c481bc29", size = 789481, upload-time = "2024-11-06T20:10:31.612Z" },
    { url = "https://files.pythonhosted.org/packages/83/23/15d4552ea28990a74e7696780c438aadd73a20318c47e527b47a4a5a596d/regex-2024.11.6-cp312-cp312-musllinux_1_2_ppc64le.whl", hash = "sha256:149f5008d286636e48cd0b1dd65018548944e495b0265b45e1bffecce1ef7f39", size = 852896, upload-time = "2024-11-06T20:10:34.054Z" },
    { url = "https://files.pythonhosted.org/packages/e3/39/ed4416bc90deedbfdada2568b2cb0bc1fdb98efe11f5378d9892b2a88f8f/regex-2024.11.6-cp312-cp312-musllinux_1_2_s390x.whl", hash = "sha256:e5364a4502efca094731680e80009632ad6624084aff9a23ce8c8c6820de3e51", size = 860138, upload-time = "2024-11-06T20:10:36.142Z" },
    { url = "https://files.pythonhosted.org/packages/93/2d/dd56bb76bd8e95bbce684326302f287455b56242a4f9c61f1bc76e28360e/regex-2024.11.6-cp312-cp312-musllinux_1_2_x86_64.whl", hash = "sha256:0a86e7eeca091c09e021db8eb72d54751e527fa47b8d5787caf96d9831bd02ad", size = 787692, upload-time = "2024-11-06T20:10:38.394Z" },
    { url = "https://files.pythonhosted.org/packages/0b/55/31877a249ab7a5156758246b9c59539abbeba22461b7d8adc9e8475ff73e/regex-2024.11.6-cp312-cp312-win32.whl", hash = "sha256:32f9a4c643baad4efa81d549c2aadefaeba12249b2adc5af541759237eee1c54", size = 262135, upload-time = "2024-11-06T20:10:40.367Z" },
    { url = "https://files.pythonhosted.org/packages/38/ec/ad2d7de49a600cdb8dd78434a1aeffe28b9d6fc42eb36afab4a27ad23384/regex-2024.11.6-cp312-cp312-win_amd64.whl", hash = "sha256:a93c194e2df18f7d264092dc8539b8ffb86b45b899ab976aa15d48214138e81b", size = 273567, upload-time = "2024-11-06T20:10:43.467Z" },
    { url = "https://files.pythonhosted.org/packages/90/73/bcb0e36614601016552fa9344544a3a2ae1809dc1401b100eab02e772e1f/regex-2024.11.6-cp313-cp313-macosx_10_13_universal2.whl", hash = "sha256:a6ba92c0bcdf96cbf43a12c717eae4bc98325ca3730f6b130ffa2e3c3c723d84", size = 483525, upload-time = "2024-11-06T20:10:45.19Z" },
    { url = "https://files.pythonhosted.org/packages/0f/3f/f1a082a46b31e25291d830b369b6b0c5576a6f7fb89d3053a354c24b8a83/regex-2024.11.6-cp313-cp313-macosx_10_13_x86_64.whl", hash = "sha256:525eab0b789891ac3be914d36893bdf972d483fe66551f79d3e27146191a37d4", size = 288324, upload-time = "2024-11-06T20:10:47.177Z" },
    { url = "https://files.pythonhosted.org/packages/09/c9/4e68181a4a652fb3ef5099e077faf4fd2a694ea6e0f806a7737aff9e758a/regex-2024.11.6-cp313-cp313-macosx_11_0_arm64.whl", hash = "sha256:086a27a0b4ca227941700e0b31425e7a28ef1ae8e5e05a33826e17e47fbfdba0", size = 284617, upload-time = "2024-11-06T20:10:49.312Z" },
    { url = "https://files.pythonhosted.org/packages/fc/fd/37868b75eaf63843165f1d2122ca6cb94bfc0271e4428cf58c0616786dce/regex-2024.11.6-cp313-cp313-manylinux_2_17_aarch64.manylinux2014_aarch64.whl", hash = "sha256:bde01f35767c4a7899b7eb6e823b125a64de314a8ee9791367c9a34d56af18d0", size = 795023, upload-time = "2024-11-06T20:10:51.102Z" },
    { url = "https://files.pythonhosted.org/packages/c4/7c/d4cd9c528502a3dedb5c13c146e7a7a539a3853dc20209c8e75d9ba9d1b2/regex-2024.11.6-cp313-cp313-manylinux_2_17_ppc64le.manylinux2014_ppc64le.whl", hash = "sha256:b583904576650166b3d920d2bcce13971f6f9e9a396c673187f49811b2769dc7", size = 833072, upload-time = "2024-11-06T20:10:52.926Z" },
    { url = "https://files.pythonhosted.org/packages/4f/db/46f563a08f969159c5a0f0e722260568425363bea43bb7ae370becb66a67/regex-2024.11.6-cp313-cp313-manylinux_2_17_s390x.manylinux2014_s390x.whl", hash = "sha256:1c4de13f06a0d54fa0d5ab1b7138bfa0d883220965a29616e3ea61b35d5f5fc7", size = 823130, upload-time = "2024-11-06T20:10:54.828Z" },
    { url = "https://files.pythonhosted.org/packages/db/60/1eeca2074f5b87df394fccaa432ae3fc06c9c9bfa97c5051aed70e6e00c2/regex-2024.11.6-cp313-cp313-manylinux_2_17_x86_64.manylinux2014_x86_64.whl", hash = "sha256:3cde6e9f2580eb1665965ce9bf17ff4952f34f5b126beb509fee8f4e994f143c", size = 796857, upload-time = "2024-11-06T20:10:56.634Z" },
    { url = "https://files.pythonhosted.org/packages/10/db/ac718a08fcee981554d2f7bb8402f1faa7e868c1345c16ab1ebec54b0d7b/regex-2024.11.6-cp313-cp313-manylinux_2_5_i686.manylinux1_i686.manylinux_2_17_i686.manylinux2014_i686.whl", hash = "sha256:0d7f453dca13f40a02b79636a339c5b62b670141e63efd511d3f8f73fba162b3", size = 784006, upload-time = "2024-11-06T20:10:59.369Z" },
    { url = "https://files.pythonhosted.org/packages/c2/41/7da3fe70216cea93144bf12da2b87367590bcf07db97604edeea55dac9ad/regex-2024.11.6-cp313-cp313-musllinux_1_2_aarch64.whl", hash = "sha256:59dfe1ed21aea057a65c6b586afd2a945de04fc7db3de0a6e3ed5397ad491b07", size = 781650, upload-time = "2024-11-06T20:11:02.042Z" },
    { url = "https://files.pythonhosted.org/packages/a7/d5/880921ee4eec393a4752e6ab9f0fe28009435417c3102fc413f3fe81c4e5/regex-2024.11.6-cp313-cp313-musllinux_1_2_i686.whl", hash = "sha256:b97c1e0bd37c5cd7902e65f410779d39eeda155800b65fc4d04cc432efa9bc6e", size = 789545, upload-time = "2024-11-06T20:11:03.933Z" },
    { url = "https://files.pythonhosted.org/packages/dc/96/53770115e507081122beca8899ab7f5ae28ae790bfcc82b5e38976df6a77/regex-2024.11.6-cp313-cp313-musllinux_1_2_ppc64le.whl", hash = "sha256:f9d1e379028e0fc2ae3654bac3cbbef81bf3fd571272a42d56c24007979bafb6", size = 853045, upload-time = "2024-11-06T20:11:06.497Z" },
    { url = "https://files.pythonhosted.org/packages/31/d3/1372add5251cc2d44b451bd94f43b2ec78e15a6e82bff6a290ef9fd8f00a/regex-2024.11.6-cp313-cp313-musllinux_1_2_s390x.whl", hash = "sha256:13291b39131e2d002a7940fb176e120bec5145f3aeb7621be6534e46251912c4", size = 860182, upload-time = "2024-11-06T20:11:09.06Z" },
    { url = "https://files.pythonhosted.org/packages/ed/e3/c446a64984ea9f69982ba1a69d4658d5014bc7a0ea468a07e1a1265db6e2/regex-2024.11.6-cp313-cp313-musllinux_1_2_x86_64.whl", hash = "sha256:4f51f88c126370dcec4908576c5a627220da6c09d0bff31cfa89f2523843316d", size = 787733, upload-time = "2024-11-06T20:11:11.256Z" },
    { url = "https://files.pythonhosted.org/packages/2b/f1/e40c8373e3480e4f29f2692bd21b3e05f296d3afebc7e5dcf21b9756ca1c/regex-2024.11.6-cp313-cp313-win32.whl", hash = "sha256:63b13cfd72e9601125027202cad74995ab26921d8cd935c25f09c630436348ff", size = 262122, upload-time = "2024-11-06T20:11:13.161Z" },
    { url = "https://files.pythonhosted.org/packages/45/94/bc295babb3062a731f52621cdc992d123111282e291abaf23faa413443ea/regex-2024.11.6-cp313-cp313-win_amd64.whl", hash = "sha256:2b3361af3198667e99927da8b84c1b010752fa4b1115ee30beaa332cabc3ef1a", size = 273545, upload-time = "2024-11-06T20:11:15Z" },
]

[[package]]
name = "requests"
version = "2.32.5"
source = { registry = "https://pypi.org/simple" }
dependencies = [
    { name = "certifi" },
    { name = "charset-normalizer" },
    { name = "idna" },
    { name = "urllib3" },
]
sdist = { url = "https://files.pythonhosted.org/packages/c9/74/b3ff8e6c8446842c3f5c837e9c3dfcfe2018ea6ecef224c710c85ef728f4/requests-2.32.5.tar.gz", hash = "sha256:dbba0bac56e100853db0ea71b82b4dfd5fe2bf6d3754a8893c3af500cec7d7cf", size = 134517, upload-time = "2025-08-18T20:46:02.573Z" }
wheels = [
    { url = "https://files.pythonhosted.org/packages/1e/db/4254e3eabe8020b458f1a747140d32277ec7a271daf1d235b70dc0b4e6e3/requests-2.32.5-py3-none-any.whl", hash = "sha256:2462f94637a34fd532264295e186976db0f5d453d1cdd31473c85a6a161affb6", size = 64738, upload-time = "2025-08-18T20:46:00.542Z" },
]

[[package]]
name = "requests-oauthlib"
version = "2.0.0"
source = { registry = "https://pypi.org/simple" }
dependencies = [
    { name = "oauthlib" },
    { name = "requests" },
]
sdist = { url = "https://files.pythonhosted.org/packages/42/f2/05f29bc3913aea15eb670be136045bf5c5bbf4b99ecb839da9b422bb2c85/requests-oauthlib-2.0.0.tar.gz", hash = "sha256:b3dffaebd884d8cd778494369603a9e7b58d29111bf6b41bdc2dcd87203af4e9", size = 55650, upload-time = "2024-03-22T20:32:29.939Z" }
wheels = [
    { url = "https://files.pythonhosted.org/packages/3b/5d/63d4ae3b9daea098d5d6f5da83984853c1bbacd5dc826764b249fe119d24/requests_oauthlib-2.0.0-py2.py3-none-any.whl", hash = "sha256:7dd8a5c40426b779b0868c404bdef9768deccf22749cde15852df527e6269b36", size = 24179, upload-time = "2024-03-22T20:32:28.055Z" },
]

[[package]]
name = "requests-toolbelt"
version = "1.0.0"
source = { registry = "https://pypi.org/simple" }
dependencies = [
    { name = "requests" },
]
sdist = { url = "https://files.pythonhosted.org/packages/f3/61/d7545dafb7ac2230c70d38d31cbfe4cc64f7144dc41f6e4e4b78ecd9f5bb/requests-toolbelt-1.0.0.tar.gz", hash = "sha256:7681a0a3d047012b5bdc0ee37d7f8f07ebe76ab08caeccfc3921ce23c88d5bc6", size = 206888, upload-time = "2023-05-01T04:11:33.229Z" }
wheels = [
    { url = "https://files.pythonhosted.org/packages/3f/51/d4db610ef29373b879047326cbf6fa98b6c1969d6f6dc423279de2b1be2c/requests_toolbelt-1.0.0-py2.py3-none-any.whl", hash = "sha256:cccfdd665f0a24fcf4726e690f65639d272bb0637b9b92dfd91a5568ccf6bd06", size = 54481, upload-time = "2023-05-01T04:11:28.427Z" },
]

[[package]]
name = "rich"
version = "14.0.0"
source = { registry = "https://pypi.org/simple" }
dependencies = [
    { name = "markdown-it-py" },
    { name = "pygments" },
]
sdist = { url = "https://files.pythonhosted.org/packages/a1/53/830aa4c3066a8ab0ae9a9955976fb770fe9c6102117c8ec4ab3ea62d89e8/rich-14.0.0.tar.gz", hash = "sha256:82f1bc23a6a21ebca4ae0c45af9bdbc492ed20231dcb63f297d6d1021a9d5725", size = 224078, upload-time = "2025-03-30T14:15:14.23Z" }
wheels = [
    { url = "https://files.pythonhosted.org/packages/0d/9b/63f4c7ebc259242c89b3acafdb37b41d1185c07ff0011164674e9076b491/rich-14.0.0-py3-none-any.whl", hash = "sha256:1c9491e1951aac09caffd42f448ee3d04e58923ffe14993f6e83068dc395d7e0", size = 243229, upload-time = "2025-03-30T14:15:12.283Z" },
]

[[package]]
name = "rpds-py"
version = "0.25.1"
source = { registry = "https://pypi.org/simple" }
sdist = { url = "https://files.pythonhosted.org/packages/8c/a6/60184b7fc00dd3ca80ac635dd5b8577d444c57e8e8742cecabfacb829921/rpds_py-0.25.1.tar.gz", hash = "sha256:8960b6dac09b62dac26e75d7e2c4a22efb835d827a7278c34f72b2b84fa160e3", size = 27304, upload-time = "2025-05-21T12:46:12.502Z" }
wheels = [
    { url = "https://files.pythonhosted.org/packages/7f/81/28ab0408391b1dc57393653b6a0cf2014cc282cc2909e4615e63e58262be/rpds_py-0.25.1-cp312-cp312-macosx_10_12_x86_64.whl", hash = "sha256:b5ffe453cde61f73fea9430223c81d29e2fbf412a6073951102146c84e19e34c", size = 364647, upload-time = "2025-05-21T12:43:28.559Z" },
    { url = "https://files.pythonhosted.org/packages/2c/9a/7797f04cad0d5e56310e1238434f71fc6939d0bc517192a18bb99a72a95f/rpds_py-0.25.1-cp312-cp312-macosx_11_0_arm64.whl", hash = "sha256:115874ae5e2fdcfc16b2aedc95b5eef4aebe91b28e7e21951eda8a5dc0d3461b", size = 350454, upload-time = "2025-05-21T12:43:30.615Z" },
    { url = "https://files.pythonhosted.org/packages/69/3c/93d2ef941b04898011e5d6eaa56a1acf46a3b4c9f4b3ad1bbcbafa0bee1f/rpds_py-0.25.1-cp312-cp312-manylinux_2_17_aarch64.manylinux2014_aarch64.whl", hash = "sha256:a714bf6e5e81b0e570d01f56e0c89c6375101b8463999ead3a93a5d2a4af91fa", size = 389665, upload-time = "2025-05-21T12:43:32.629Z" },
    { url = "https://files.pythonhosted.org/packages/c1/57/ad0e31e928751dde8903a11102559628d24173428a0f85e25e187defb2c1/rpds_py-0.25.1-cp312-cp312-manylinux_2_17_armv7l.manylinux2014_armv7l.whl", hash = "sha256:35634369325906bcd01577da4c19e3b9541a15e99f31e91a02d010816b49bfda", size = 403873, upload-time = "2025-05-21T12:43:34.576Z" },
    { url = "https://files.pythonhosted.org/packages/16/ad/c0c652fa9bba778b4f54980a02962748479dc09632e1fd34e5282cf2556c/rpds_py-0.25.1-cp312-cp312-manylinux_2_17_ppc64le.manylinux2014_ppc64le.whl", hash = "sha256:d4cb2b3ddc16710548801c6fcc0cfcdeeff9dafbc983f77265877793f2660309", size = 525866, upload-time = "2025-05-21T12:43:36.123Z" },
    { url = "https://files.pythonhosted.org/packages/2a/39/3e1839bc527e6fcf48d5fec4770070f872cdee6c6fbc9b259932f4e88a38/rpds_py-0.25.1-cp312-cp312-manylinux_2_17_s390x.manylinux2014_s390x.whl", hash = "sha256:9ceca1cf097ed77e1a51f1dbc8d174d10cb5931c188a4505ff9f3e119dfe519b", size = 416886, upload-time = "2025-05-21T12:43:38.034Z" },
    { url = "https://files.pythonhosted.org/packages/7a/95/dd6b91cd4560da41df9d7030a038298a67d24f8ca38e150562644c829c48/rpds_py-0.25.1-cp312-cp312-manylinux_2_17_x86_64.manylinux2014_x86_64.whl", hash = "sha256:2c2cd1a4b0c2b8c5e31ffff50d09f39906fe351389ba143c195566056c13a7ea", size = 390666, upload-time = "2025-05-21T12:43:40.065Z" },
    { url = "https://files.pythonhosted.org/packages/64/48/1be88a820e7494ce0a15c2d390ccb7c52212370badabf128e6a7bb4cb802/rpds_py-0.25.1-cp312-cp312-manylinux_2_5_i686.manylinux1_i686.whl", hash = "sha256:1de336a4b164c9188cb23f3703adb74a7623ab32d20090d0e9bf499a2203ad65", size = 425109, upload-time = "2025-05-21T12:43:42.263Z" },
    { url = "https://files.pythonhosted.org/packages/cf/07/3e2a17927ef6d7720b9949ec1b37d1e963b829ad0387f7af18d923d5cfa5/rpds_py-0.25.1-cp312-cp312-musllinux_1_2_aarch64.whl", hash = "sha256:9fca84a15333e925dd59ce01da0ffe2ffe0d6e5d29a9eeba2148916d1824948c", size = 567244, upload-time = "2025-05-21T12:43:43.846Z" },
    { url = "https://files.pythonhosted.org/packages/d2/e5/76cf010998deccc4f95305d827847e2eae9c568099c06b405cf96384762b/rpds_py-0.25.1-cp312-cp312-musllinux_1_2_i686.whl", hash = "sha256:88ec04afe0c59fa64e2f6ea0dd9657e04fc83e38de90f6de201954b4d4eb59bd", size = 596023, upload-time = "2025-05-21T12:43:45.932Z" },
    { url = "https://files.pythonhosted.org/packages/52/9a/df55efd84403736ba37a5a6377b70aad0fd1cb469a9109ee8a1e21299a1c/rpds_py-0.25.1-cp312-cp312-musllinux_1_2_x86_64.whl", hash = "sha256:a8bd2f19e312ce3e1d2c635618e8a8d8132892bb746a7cf74780a489f0f6cdcb", size = 561634, upload-time = "2025-05-21T12:43:48.263Z" },
    { url = "https://files.pythonhosted.org/packages/ab/aa/dc3620dd8db84454aaf9374bd318f1aa02578bba5e567f5bf6b79492aca4/rpds_py-0.25.1-cp312-cp312-win32.whl", hash = "sha256:e5e2f7280d8d0d3ef06f3ec1b4fd598d386cc6f0721e54f09109a8132182fbfe", size = 222713, upload-time = "2025-05-21T12:43:49.897Z" },
    { url = "https://files.pythonhosted.org/packages/a3/7f/7cef485269a50ed5b4e9bae145f512d2a111ca638ae70cc101f661b4defd/rpds_py-0.25.1-cp312-cp312-win_amd64.whl", hash = "sha256:db58483f71c5db67d643857404da360dce3573031586034b7d59f245144cc192", size = 235280, upload-time = "2025-05-21T12:43:51.893Z" },
    { url = "https://files.pythonhosted.org/packages/99/f2/c2d64f6564f32af913bf5f3f7ae41c7c263c5ae4c4e8f1a17af8af66cd46/rpds_py-0.25.1-cp312-cp312-win_arm64.whl", hash = "sha256:6d50841c425d16faf3206ddbba44c21aa3310a0cebc3c1cdfc3e3f4f9f6f5728", size = 225399, upload-time = "2025-05-21T12:43:53.351Z" },
    { url = "https://files.pythonhosted.org/packages/2b/da/323848a2b62abe6a0fec16ebe199dc6889c5d0a332458da8985b2980dffe/rpds_py-0.25.1-cp313-cp313-macosx_10_12_x86_64.whl", hash = "sha256:659d87430a8c8c704d52d094f5ba6fa72ef13b4d385b7e542a08fc240cb4a559", size = 364498, upload-time = "2025-05-21T12:43:54.841Z" },
    { url = "https://files.pythonhosted.org/packages/1f/b4/4d3820f731c80fd0cd823b3e95b9963fec681ae45ba35b5281a42382c67d/rpds_py-0.25.1-cp313-cp313-macosx_11_0_arm64.whl", hash = "sha256:68f6f060f0bbdfb0245267da014d3a6da9be127fe3e8cc4a68c6f833f8a23bb1", size = 350083, upload-time = "2025-05-21T12:43:56.428Z" },
    { url = "https://files.pythonhosted.org/packages/d5/b1/3a8ee1c9d480e8493619a437dec685d005f706b69253286f50f498cbdbcf/rpds_py-0.25.1-cp313-cp313-manylinux_2_17_aarch64.manylinux2014_aarch64.whl", hash = "sha256:083a9513a33e0b92cf6e7a6366036c6bb43ea595332c1ab5c8ae329e4bcc0a9c", size = 389023, upload-time = "2025-05-21T12:43:57.995Z" },
    { url = "https://files.pythonhosted.org/packages/3b/31/17293edcfc934dc62c3bf74a0cb449ecd549531f956b72287203e6880b87/rpds_py-0.25.1-cp313-cp313-manylinux_2_17_armv7l.manylinux2014_armv7l.whl", hash = "sha256:816568614ecb22b18a010c7a12559c19f6fe993526af88e95a76d5a60b8b75fb", size = 403283, upload-time = "2025-05-21T12:43:59.546Z" },
    { url = "https://files.pythonhosted.org/packages/d1/ca/e0f0bc1a75a8925024f343258c8ecbd8828f8997ea2ac71e02f67b6f5299/rpds_py-0.25.1-cp313-cp313-manylinux_2_17_ppc64le.manylinux2014_ppc64le.whl", hash = "sha256:3c6564c0947a7f52e4792983f8e6cf9bac140438ebf81f527a21d944f2fd0a40", size = 524634, upload-time = "2025-05-21T12:44:01.087Z" },
    { url = "https://files.pythonhosted.org/packages/3e/03/5d0be919037178fff33a6672ffc0afa04ea1cfcb61afd4119d1b5280ff0f/rpds_py-0.25.1-cp313-cp313-manylinux_2_17_s390x.manylinux2014_s390x.whl", hash = "sha256:5c4a128527fe415d73cf1f70a9a688d06130d5810be69f3b553bf7b45e8acf79", size = 416233, upload-time = "2025-05-21T12:44:02.604Z" },
    { url = "https://files.pythonhosted.org/packages/05/7c/8abb70f9017a231c6c961a8941403ed6557664c0913e1bf413cbdc039e75/rpds_py-0.25.1-cp313-cp313-manylinux_2_17_x86_64.manylinux2014_x86_64.whl", hash = "sha256:a49e1d7a4978ed554f095430b89ecc23f42014a50ac385eb0c4d163ce213c325", size = 390375, upload-time = "2025-05-21T12:44:04.162Z" },
    { url = "https://files.pythonhosted.org/packages/7a/ac/a87f339f0e066b9535074a9f403b9313fd3892d4a164d5d5f5875ac9f29f/rpds_py-0.25.1-cp313-cp313-manylinux_2_5_i686.manylinux1_i686.whl", hash = "sha256:d74ec9bc0e2feb81d3f16946b005748119c0f52a153f6db6a29e8cd68636f295", size = 424537, upload-time = "2025-05-21T12:44:06.175Z" },
    { url = "https://files.pythonhosted.org/packages/1f/8f/8d5c1567eaf8c8afe98a838dd24de5013ce6e8f53a01bd47fe8bb06b5533/rpds_py-0.25.1-cp313-cp313-musllinux_1_2_aarch64.whl", hash = "sha256:3af5b4cc10fa41e5bc64e5c198a1b2d2864337f8fcbb9a67e747e34002ce812b", size = 566425, upload-time = "2025-05-21T12:44:08.242Z" },
    { url = "https://files.pythonhosted.org/packages/95/33/03016a6be5663b389c8ab0bbbcca68d9e96af14faeff0a04affcb587e776/rpds_py-0.25.1-cp313-cp313-musllinux_1_2_i686.whl", hash = "sha256:79dc317a5f1c51fd9c6a0c4f48209c6b8526d0524a6904fc1076476e79b00f98", size = 595197, upload-time = "2025-05-21T12:44:10.449Z" },
    { url = "https://files.pythonhosted.org/packages/33/8d/da9f4d3e208c82fda311bff0cf0a19579afceb77cf456e46c559a1c075ba/rpds_py-0.25.1-cp313-cp313-musllinux_1_2_x86_64.whl", hash = "sha256:1521031351865e0181bc585147624d66b3b00a84109b57fcb7a779c3ec3772cd", size = 561244, upload-time = "2025-05-21T12:44:12.387Z" },
    { url = "https://files.pythonhosted.org/packages/e2/b3/39d5dcf7c5f742ecd6dbc88f6f84ae54184b92f5f387a4053be2107b17f1/rpds_py-0.25.1-cp313-cp313-win32.whl", hash = "sha256:5d473be2b13600b93a5675d78f59e63b51b1ba2d0476893415dfbb5477e65b31", size = 222254, upload-time = "2025-05-21T12:44:14.261Z" },
    { url = "https://files.pythonhosted.org/packages/5f/19/2d6772c8eeb8302c5f834e6d0dfd83935a884e7c5ce16340c7eaf89ce925/rpds_py-0.25.1-cp313-cp313-win_amd64.whl", hash = "sha256:a7b74e92a3b212390bdce1d93da9f6488c3878c1d434c5e751cbc202c5e09500", size = 234741, upload-time = "2025-05-21T12:44:16.236Z" },
    { url = "https://files.pythonhosted.org/packages/5b/5a/145ada26cfaf86018d0eb304fe55eafdd4f0b6b84530246bb4a7c4fb5c4b/rpds_py-0.25.1-cp313-cp313-win_arm64.whl", hash = "sha256:dd326a81afe332ede08eb39ab75b301d5676802cdffd3a8f287a5f0b694dc3f5", size = 224830, upload-time = "2025-05-21T12:44:17.749Z" },
    { url = "https://files.pythonhosted.org/packages/4b/ca/d435844829c384fd2c22754ff65889c5c556a675d2ed9eb0e148435c6690/rpds_py-0.25.1-cp313-cp313t-macosx_10_12_x86_64.whl", hash = "sha256:a58d1ed49a94d4183483a3ce0af22f20318d4a1434acee255d683ad90bf78129", size = 359668, upload-time = "2025-05-21T12:44:19.322Z" },
    { url = "https://files.pythonhosted.org/packages/1f/01/b056f21db3a09f89410d493d2f6614d87bb162499f98b649d1dbd2a81988/rpds_py-0.25.1-cp313-cp313t-macosx_11_0_arm64.whl", hash = "sha256:f251bf23deb8332823aef1da169d5d89fa84c89f67bdfb566c49dea1fccfd50d", size = 345649, upload-time = "2025-05-21T12:44:20.962Z" },
    { url = "https://files.pythonhosted.org/packages/e0/0f/e0d00dc991e3d40e03ca36383b44995126c36b3eafa0ccbbd19664709c88/rpds_py-0.25.1-cp313-cp313t-manylinux_2_17_aarch64.manylinux2014_aarch64.whl", hash = "sha256:8dbd586bfa270c1103ece2109314dd423df1fa3d9719928b5d09e4840cec0d72", size = 384776, upload-time = "2025-05-21T12:44:22.516Z" },
    { url = "https://files.pythonhosted.org/packages/9f/a2/59374837f105f2ca79bde3c3cd1065b2f8c01678900924949f6392eab66d/rpds_py-0.25.1-cp313-cp313t-manylinux_2_17_armv7l.manylinux2014_armv7l.whl", hash = "sha256:6d273f136e912aa101a9274c3145dcbddbe4bac560e77e6d5b3c9f6e0ed06d34", size = 395131, upload-time = "2025-05-21T12:44:24.147Z" },
    { url = "https://files.pythonhosted.org/packages/9c/dc/48e8d84887627a0fe0bac53f0b4631e90976fd5d35fff8be66b8e4f3916b/rpds_py-0.25.1-cp313-cp313t-manylinux_2_17_ppc64le.manylinux2014_ppc64le.whl", hash = "sha256:666fa7b1bd0a3810a7f18f6d3a25ccd8866291fbbc3c9b912b917a6715874bb9", size = 520942, upload-time = "2025-05-21T12:44:25.915Z" },
    { url = "https://files.pythonhosted.org/packages/7c/f5/ee056966aeae401913d37befeeab57a4a43a4f00099e0a20297f17b8f00c/rpds_py-0.25.1-cp313-cp313t-manylinux_2_17_s390x.manylinux2014_s390x.whl", hash = "sha256:921954d7fbf3fccc7de8f717799304b14b6d9a45bbeec5a8d7408ccbf531faf5", size = 411330, upload-time = "2025-05-21T12:44:27.638Z" },
    { url = "https://files.pythonhosted.org/packages/ab/74/b2cffb46a097cefe5d17f94ede7a174184b9d158a0aeb195f39f2c0361e8/rpds_py-0.25.1-cp313-cp313t-manylinux_2_17_x86_64.manylinux2014_x86_64.whl", hash = "sha256:f3d86373ff19ca0441ebeb696ef64cb58b8b5cbacffcda5a0ec2f3911732a194", size = 387339, upload-time = "2025-05-21T12:44:29.292Z" },
    { url = "https://files.pythonhosted.org/packages/7f/9a/0ff0b375dcb5161c2b7054e7d0b7575f1680127505945f5cabaac890bc07/rpds_py-0.25.1-cp313-cp313t-manylinux_2_5_i686.manylinux1_i686.whl", hash = "sha256:c8980cde3bb8575e7c956a530f2c217c1d6aac453474bf3ea0f9c89868b531b6", size = 418077, upload-time = "2025-05-21T12:44:30.877Z" },
    { url = "https://files.pythonhosted.org/packages/0d/a1/fda629bf20d6b698ae84c7c840cfb0e9e4200f664fc96e1f456f00e4ad6e/rpds_py-0.25.1-cp313-cp313t-musllinux_1_2_aarch64.whl", hash = "sha256:8eb8c84ecea987a2523e057c0d950bcb3f789696c0499290b8d7b3107a719d78", size = 562441, upload-time = "2025-05-21T12:44:32.541Z" },
    { url = "https://files.pythonhosted.org/packages/20/15/ce4b5257f654132f326f4acd87268e1006cc071e2c59794c5bdf4bebbb51/rpds_py-0.25.1-cp313-cp313t-musllinux_1_2_i686.whl", hash = "sha256:e43a005671a9ed5a650f3bc39e4dbccd6d4326b24fb5ea8be5f3a43a6f576c72", size = 590750, upload-time = "2025-05-21T12:44:34.557Z" },
    { url = "https://files.pythonhosted.org/packages/fb/ab/e04bf58a8d375aeedb5268edcc835c6a660ebf79d4384d8e0889439448b0/rpds_py-0.25.1-cp313-cp313t-musllinux_1_2_x86_64.whl", hash = "sha256:58f77c60956501a4a627749a6dcb78dac522f249dd96b5c9f1c6af29bfacfb66", size = 558891, upload-time = "2025-05-21T12:44:37.358Z" },
    { url = "https://files.pythonhosted.org/packages/90/82/cb8c6028a6ef6cd2b7991e2e4ced01c854b6236ecf51e81b64b569c43d73/rpds_py-0.25.1-cp313-cp313t-win32.whl", hash = "sha256:2cb9e5b5e26fc02c8a4345048cd9998c2aca7c2712bd1b36da0c72ee969a3523", size = 218718, upload-time = "2025-05-21T12:44:38.969Z" },
    { url = "https://files.pythonhosted.org/packages/b6/97/5a4b59697111c89477d20ba8a44df9ca16b41e737fa569d5ae8bff99e650/rpds_py-0.25.1-cp313-cp313t-win_amd64.whl", hash = "sha256:401ca1c4a20cc0510d3435d89c069fe0a9ae2ee6495135ac46bdd49ec0495763", size = 232218, upload-time = "2025-05-21T12:44:40.512Z" },
]

[[package]]
name = "rsa"
version = "4.9.1"
source = { registry = "https://pypi.org/simple" }
dependencies = [
    { name = "pyasn1" },
]
sdist = { url = "https://files.pythonhosted.org/packages/da/8a/22b7beea3ee0d44b1916c0c1cb0ee3af23b700b6da9f04991899d0c555d4/rsa-4.9.1.tar.gz", hash = "sha256:e7bdbfdb5497da4c07dfd35530e1a902659db6ff241e39d9953cad06ebd0ae75", size = 29034, upload-time = "2025-04-16T09:51:18.218Z" }
wheels = [
    { url = "https://files.pythonhosted.org/packages/64/8d/0133e4eb4beed9e425d9a98ed6e081a55d195481b7632472be1af08d2f6b/rsa-4.9.1-py3-none-any.whl", hash = "sha256:68635866661c6836b8d39430f97a996acbd61bfa49406748ea243539fe239762", size = 34696, upload-time = "2025-04-16T09:51:17.142Z" },
]

[[package]]
name = "ruff"
version = "0.12.10"
source = { registry = "https://pypi.org/simple" }
sdist = { url = "https://files.pythonhosted.org/packages/3b/eb/8c073deb376e46ae767f4961390d17545e8535921d2f65101720ed8bd434/ruff-0.12.10.tar.gz", hash = "sha256:189ab65149d11ea69a2d775343adf5f49bb2426fc4780f65ee33b423ad2e47f9", size = 5310076, upload-time = "2025-08-21T18:23:22.595Z" }
wheels = [
    { url = "https://files.pythonhosted.org/packages/24/e7/560d049d15585d6c201f9eeacd2fd130def3741323e5ccf123786e0e3c95/ruff-0.12.10-py3-none-linux_armv6l.whl", hash = "sha256:8b593cb0fb55cc8692dac7b06deb29afda78c721c7ccfed22db941201b7b8f7b", size = 11935161, upload-time = "2025-08-21T18:22:26.965Z" },
    { url = "https://files.pythonhosted.org/packages/d1/b0/ad2464922a1113c365d12b8f80ed70fcfb39764288ac77c995156080488d/ruff-0.12.10-py3-none-macosx_10_12_x86_64.whl", hash = "sha256:ebb7333a45d56efc7c110a46a69a1b32365d5c5161e7244aaf3aa20ce62399c1", size = 12660884, upload-time = "2025-08-21T18:22:30.925Z" },
    { url = "https://files.pythonhosted.org/packages/d7/f1/97f509b4108d7bae16c48389f54f005b62ce86712120fd8b2d8e88a7cb49/ruff-0.12.10-py3-none-macosx_11_0_arm64.whl", hash = "sha256:d59e58586829f8e4a9920788f6efba97a13d1fa320b047814e8afede381c6839", size = 11872754, upload-time = "2025-08-21T18:22:34.035Z" },
    { url = "https://files.pythonhosted.org/packages/12/ad/44f606d243f744a75adc432275217296095101f83f966842063d78eee2d3/ruff-0.12.10-py3-none-manylinux_2_17_aarch64.manylinux2014_aarch64.whl", hash = "sha256:822d9677b560f1fdeab69b89d1f444bf5459da4aa04e06e766cf0121771ab844", size = 12092276, upload-time = "2025-08-21T18:22:36.764Z" },
    { url = "https://files.pythonhosted.org/packages/06/1f/ed6c265e199568010197909b25c896d66e4ef2c5e1c3808caf461f6f3579/ruff-0.12.10-py3-none-manylinux_2_17_armv7l.manylinux2014_armv7l.whl", hash = "sha256:37b4a64f4062a50c75019c61c7017ff598cb444984b638511f48539d3a1c98db", size = 11734700, upload-time = "2025-08-21T18:22:39.822Z" },
    { url = "https://files.pythonhosted.org/packages/63/c5/b21cde720f54a1d1db71538c0bc9b73dee4b563a7dd7d2e404914904d7f5/ruff-0.12.10-py3-none-manylinux_2_17_i686.manylinux2014_i686.whl", hash = "sha256:2c6f4064c69d2542029b2a61d39920c85240c39837599d7f2e32e80d36401d6e", size = 13468783, upload-time = "2025-08-21T18:22:42.559Z" },
    { url = "https://files.pythonhosted.org/packages/02/9e/39369e6ac7f2a1848f22fb0b00b690492f20811a1ac5c1fd1d2798329263/ruff-0.12.10-py3-none-manylinux_2_17_ppc64.manylinux2014_ppc64.whl", hash = "sha256:059e863ea3a9ade41407ad71c1de2badfbe01539117f38f763ba42a1206f7559", size = 14436642, upload-time = "2025-08-21T18:22:45.612Z" },
    { url = "https://files.pythonhosted.org/packages/e3/03/5da8cad4b0d5242a936eb203b58318016db44f5c5d351b07e3f5e211bb89/ruff-0.12.10-py3-none-manylinux_2_17_ppc64le.manylinux2014_ppc64le.whl", hash = "sha256:1bef6161e297c68908b7218fa6e0e93e99a286e5ed9653d4be71e687dff101cf", size = 13859107, upload-time = "2025-08-21T18:22:48.886Z" },
    { url = "https://files.pythonhosted.org/packages/19/19/dd7273b69bf7f93a070c9cec9494a94048325ad18fdcf50114f07e6bf417/ruff-0.12.10-py3-none-manylinux_2_17_s390x.manylinux2014_s390x.whl", hash = "sha256:4f1345fbf8fb0531cd722285b5f15af49b2932742fc96b633e883da8d841896b", size = 12886521, upload-time = "2025-08-21T18:22:51.567Z" },
    { url = "https://files.pythonhosted.org/packages/c0/1d/b4207ec35e7babaee62c462769e77457e26eb853fbdc877af29417033333/ruff-0.12.10-py3-none-manylinux_2_17_x86_64.manylinux2014_x86_64.whl", hash = "sha256:1f68433c4fbc63efbfa3ba5db31727db229fa4e61000f452c540474b03de52a9", size = 13097528, upload-time = "2025-08-21T18:22:54.609Z" },
    { url = "https://files.pythonhosted.org/packages/ff/00/58f7b873b21114456e880b75176af3490d7a2836033779ca42f50de3b47a/ruff-0.12.10-py3-none-manylinux_2_31_riscv64.whl", hash = "sha256:141ce3d88803c625257b8a6debf4a0473eb6eed9643a6189b68838b43e78165a", size = 13080443, upload-time = "2025-08-21T18:22:57.413Z" },
    { url = "https://files.pythonhosted.org/packages/12/8c/9e6660007fb10189ccb78a02b41691288038e51e4788bf49b0a60f740604/ruff-0.12.10-py3-none-musllinux_1_2_aarch64.whl", hash = "sha256:f3fc21178cd44c98142ae7590f42ddcb587b8e09a3b849cbc84edb62ee95de60", size = 11896759, upload-time = "2025-08-21T18:23:00.473Z" },
    { url = "https://files.pythonhosted.org/packages/67/4c/6d092bb99ea9ea6ebda817a0e7ad886f42a58b4501a7e27cd97371d0ba54/ruff-0.12.10-py3-none-musllinux_1_2_armv7l.whl", hash = "sha256:7d1a4e0bdfafcd2e3e235ecf50bf0176f74dd37902f241588ae1f6c827a36c56", size = 11701463, upload-time = "2025-08-21T18:23:03.211Z" },
    { url = "https://files.pythonhosted.org/packages/59/80/d982c55e91df981f3ab62559371380616c57ffd0172d96850280c2b04fa8/ruff-0.12.10-py3-none-musllinux_1_2_i686.whl", hash = "sha256:e67d96827854f50b9e3e8327b031647e7bcc090dbe7bb11101a81a3a2cbf1cc9", size = 12691603, upload-time = "2025-08-21T18:23:06.935Z" },
    { url = "https://files.pythonhosted.org/packages/ad/37/63a9c788bbe0b0850611669ec6b8589838faf2f4f959647f2d3e320383ae/ruff-0.12.10-py3-none-musllinux_1_2_x86_64.whl", hash = "sha256:ae479e1a18b439c59138f066ae79cc0f3ee250712a873d00dbafadaad9481e5b", size = 13164356, upload-time = "2025-08-21T18:23:10.225Z" },
    { url = "https://files.pythonhosted.org/packages/47/d4/1aaa7fb201a74181989970ebccd12f88c0fc074777027e2a21de5a90657e/ruff-0.12.10-py3-none-win32.whl", hash = "sha256:9de785e95dc2f09846c5e6e1d3a3d32ecd0b283a979898ad427a9be7be22b266", size = 11896089, upload-time = "2025-08-21T18:23:14.232Z" },
    { url = "https://files.pythonhosted.org/packages/ad/14/2ad38fd4037daab9e023456a4a40ed0154e9971f8d6aed41bdea390aabd9/ruff-0.12.10-py3-none-win_amd64.whl", hash = "sha256:7837eca8787f076f67aba2ca559cefd9c5cbc3a9852fd66186f4201b87c1563e", size = 13004616, upload-time = "2025-08-21T18:23:17.422Z" },
    { url = "https://files.pythonhosted.org/packages/24/3c/21cf283d67af33a8e6ed242396863af195a8a6134ec581524fd22b9811b6/ruff-0.12.10-py3-none-win_arm64.whl", hash = "sha256:cc138cc06ed9d4bfa9d667a65af7172b47840e1a98b02ce7011c391e54635ffc", size = 12074225, upload-time = "2025-08-21T18:23:20.137Z" },
]

[[package]]
name = "s3fs"
version = "2025.7.0"
source = { registry = "https://pypi.org/simple" }
dependencies = [
    { name = "aiobotocore" },
    { name = "aiohttp" },
    { name = "fsspec" },
]
sdist = { url = "https://files.pythonhosted.org/packages/bf/13/37438c4672ba1d23ec46df0e4b57e98469e5c5f4f98313cf6842b631652b/s3fs-2025.7.0.tar.gz", hash = "sha256:5e7f9ec0cad7745155e3eb86fae15b1481fa29946bf5b3a4ce3a60701ce6022d", size = 77795, upload-time = "2025-07-15T16:35:22.177Z" }
wheels = [
    { url = "https://files.pythonhosted.org/packages/ff/c7/30d13b7fd4f866ca3f30e9a6e7ae038f0c45226f6e26b3cc98d6d197f93b/s3fs-2025.7.0-py3-none-any.whl", hash = "sha256:b6b2d3f84b6aa1c2ba5e62e39dd9410cf54f10a2cce1ea6db1ba0d1a6bcce685", size = 30315, upload-time = "2025-07-15T16:35:20.734Z" },
]

[[package]]
name = "setuptools"
version = "80.9.0"
source = { registry = "https://pypi.org/simple" }
sdist = { url = "https://files.pythonhosted.org/packages/18/5d/3bf57dcd21979b887f014ea83c24ae194cfcd12b9e0fda66b957c69d1fca/setuptools-80.9.0.tar.gz", hash = "sha256:f36b47402ecde768dbfafc46e8e4207b4360c654f1f3bb84475f0a28628fb19c", size = 1319958, upload-time = "2025-05-27T00:56:51.443Z" }
wheels = [
    { url = "https://files.pythonhosted.org/packages/a3/dc/17031897dae0efacfea57dfd3a82fdd2a2aeb58e0ff71b77b87e44edc772/setuptools-80.9.0-py3-none-any.whl", hash = "sha256:062d34222ad13e0cc312a4c02d73f059e86a4acbfbdea8f8f76b28c99f306922", size = 1201486, upload-time = "2025-05-27T00:56:49.664Z" },
]

[[package]]
name = "setuptools-scm"
version = "9.2.0"
source = { registry = "https://pypi.org/simple" }
dependencies = [
    { name = "packaging" },
    { name = "setuptools" },
]
sdist = { url = "https://files.pythonhosted.org/packages/8f/8d/ffdcace33d0480d591057a30285b7c33f8dc431fed3fff7dbadf5f9f128f/setuptools_scm-9.2.0.tar.gz", hash = "sha256:6662c9b9497b6c9bf13bead9d7a9084756f68238302c5ed089fb4dbd29d102d7", size = 201229, upload-time = "2025-08-16T12:56:39.477Z" }
wheels = [
    { url = "https://files.pythonhosted.org/packages/f7/14/dd3a6053325e882fe191fb4b42289bbdfabf5f44307c302903a8a3236a0a/setuptools_scm-9.2.0-py3-none-any.whl", hash = "sha256:c551ef54e2270727ee17067881c9687ca2aedf179fa5b8f3fab9e8d73bdc421f", size = 62099, upload-time = "2025-08-16T12:56:37.912Z" },
]

[[package]]
name = "six"
version = "1.17.0"
source = { registry = "https://pypi.org/simple" }
sdist = { url = "https://files.pythonhosted.org/packages/94/e7/b2c673351809dca68a0e064b6af791aa332cf192da575fd474ed7d6f16a2/six-1.17.0.tar.gz", hash = "sha256:ff70335d468e7eb6ec65b95b99d3a2836546063f63acc5171de367e834932a81", size = 34031, upload-time = "2024-12-04T17:35:28.174Z" }
wheels = [
    { url = "https://files.pythonhosted.org/packages/b7/ce/149a00dd41f10bc29e5921b496af8b574d8413afcd5e30dfa0ed46c2cc5e/six-1.17.0-py2.py3-none-any.whl", hash = "sha256:4721f391ed90541fddacab5acf947aa0d3dc7d27b2e1e8eda2be8970586c3274", size = 11050, upload-time = "2024-12-04T17:35:26.475Z" },
]

[[package]]
name = "sniffio"
version = "1.3.1"
source = { registry = "https://pypi.org/simple" }
sdist = { url = "https://files.pythonhosted.org/packages/a2/87/a6771e1546d97e7e041b6ae58d80074f81b7d5121207425c964ddf5cfdbd/sniffio-1.3.1.tar.gz", hash = "sha256:f4324edc670a0f49750a81b895f35c3adb843cca46f0530f79fc1babb23789dc", size = 20372, upload-time = "2024-02-25T23:20:04.057Z" }
wheels = [
    { url = "https://files.pythonhosted.org/packages/e9/44/75a9c9421471a6c4805dbf2356f7c181a29c1879239abab1ea2cc8f38b40/sniffio-1.3.1-py3-none-any.whl", hash = "sha256:2f6da418d1f1e0fddd844478f41680e794e6051915791a034ff65e5f100525a2", size = 10235, upload-time = "2024-02-25T23:20:01.196Z" },
]

[[package]]
name = "sqlalchemy"
version = "2.0.41"
source = { registry = "https://pypi.org/simple" }
dependencies = [
    { name = "greenlet", marker = "(python_full_version < '3.14' and platform_machine == 'AMD64') or (python_full_version < '3.14' and platform_machine == 'WIN32') or (python_full_version < '3.14' and platform_machine == 'aarch64') or (python_full_version < '3.14' and platform_machine == 'amd64') or (python_full_version < '3.14' and platform_machine == 'ppc64le') or (python_full_version < '3.14' and platform_machine == 'win32') or (python_full_version < '3.14' and platform_machine == 'x86_64')" },
    { name = "typing-extensions" },
]
sdist = { url = "https://files.pythonhosted.org/packages/63/66/45b165c595ec89aa7dcc2c1cd222ab269bc753f1fc7a1e68f8481bd957bf/sqlalchemy-2.0.41.tar.gz", hash = "sha256:edba70118c4be3c2b1f90754d308d0b79c6fe2c0fdc52d8ddf603916f83f4db9", size = 9689424, upload-time = "2025-05-14T17:10:32.339Z" }
wheels = [
    { url = "https://files.pythonhosted.org/packages/3e/2a/f1f4e068b371154740dd10fb81afb5240d5af4aa0087b88d8b308b5429c2/sqlalchemy-2.0.41-cp312-cp312-macosx_10_13_x86_64.whl", hash = "sha256:81f413674d85cfd0dfcd6512e10e0f33c19c21860342a4890c3a2b59479929f9", size = 2119645, upload-time = "2025-05-14T17:55:24.854Z" },
    { url = "https://files.pythonhosted.org/packages/9b/e8/c664a7e73d36fbfc4730f8cf2bf930444ea87270f2825efbe17bf808b998/sqlalchemy-2.0.41-cp312-cp312-macosx_11_0_arm64.whl", hash = "sha256:598d9ebc1e796431bbd068e41e4de4dc34312b7aa3292571bb3674a0cb415dd1", size = 2107399, upload-time = "2025-05-14T17:55:28.097Z" },
    { url = "https://files.pythonhosted.org/packages/5c/78/8a9cf6c5e7135540cb682128d091d6afa1b9e48bd049b0d691bf54114f70/sqlalchemy-2.0.41-cp312-cp312-manylinux_2_17_aarch64.manylinux2014_aarch64.whl", hash = "sha256:a104c5694dfd2d864a6f91b0956eb5d5883234119cb40010115fd45a16da5e70", size = 3293269, upload-time = "2025-05-14T17:50:38.227Z" },
    { url = "https://files.pythonhosted.org/packages/3c/35/f74add3978c20de6323fb11cb5162702670cc7a9420033befb43d8d5b7a4/sqlalchemy-2.0.41-cp312-cp312-manylinux_2_17_x86_64.manylinux2014_x86_64.whl", hash = "sha256:6145afea51ff0af7f2564a05fa95eb46f542919e6523729663a5d285ecb3cf5e", size = 3303364, upload-time = "2025-05-14T17:51:49.829Z" },
    { url = "https://files.pythonhosted.org/packages/6a/d4/c990f37f52c3f7748ebe98883e2a0f7d038108c2c5a82468d1ff3eec50b7/sqlalchemy-2.0.41-cp312-cp312-musllinux_1_2_aarch64.whl", hash = "sha256:b46fa6eae1cd1c20e6e6f44e19984d438b6b2d8616d21d783d150df714f44078", size = 3229072, upload-time = "2025-05-14T17:50:39.774Z" },
    { url = "https://files.pythonhosted.org/packages/15/69/cab11fecc7eb64bc561011be2bd03d065b762d87add52a4ca0aca2e12904/sqlalchemy-2.0.41-cp312-cp312-musllinux_1_2_x86_64.whl", hash = "sha256:41836fe661cc98abfae476e14ba1906220f92c4e528771a8a3ae6a151242d2ae", size = 3268074, upload-time = "2025-05-14T17:51:51.736Z" },
    { url = "https://files.pythonhosted.org/packages/5c/ca/0c19ec16858585d37767b167fc9602593f98998a68a798450558239fb04a/sqlalchemy-2.0.41-cp312-cp312-win32.whl", hash = "sha256:a8808d5cf866c781150d36a3c8eb3adccfa41a8105d031bf27e92c251e3969d6", size = 2084514, upload-time = "2025-05-14T17:55:49.915Z" },
    { url = "https://files.pythonhosted.org/packages/7f/23/4c2833d78ff3010a4e17f984c734f52b531a8c9060a50429c9d4b0211be6/sqlalchemy-2.0.41-cp312-cp312-win_amd64.whl", hash = "sha256:5b14e97886199c1f52c14629c11d90c11fbb09e9334fa7bb5f6d068d9ced0ce0", size = 2111557, upload-time = "2025-05-14T17:55:51.349Z" },
    { url = "https://files.pythonhosted.org/packages/d3/ad/2e1c6d4f235a97eeef52d0200d8ddda16f6c4dd70ae5ad88c46963440480/sqlalchemy-2.0.41-cp313-cp313-macosx_10_13_x86_64.whl", hash = "sha256:4eeb195cdedaf17aab6b247894ff2734dcead6c08f748e617bfe05bd5a218443", size = 2115491, upload-time = "2025-05-14T17:55:31.177Z" },
    { url = "https://files.pythonhosted.org/packages/cf/8d/be490e5db8400dacc89056f78a52d44b04fbf75e8439569d5b879623a53b/sqlalchemy-2.0.41-cp313-cp313-macosx_11_0_arm64.whl", hash = "sha256:d4ae769b9c1c7757e4ccce94b0641bc203bbdf43ba7a2413ab2523d8d047d8dc", size = 2102827, upload-time = "2025-05-14T17:55:34.921Z" },
    { url = "https://files.pythonhosted.org/packages/a0/72/c97ad430f0b0e78efaf2791342e13ffeafcbb3c06242f01a3bb8fe44f65d/sqlalchemy-2.0.41-cp313-cp313-manylinux_2_17_aarch64.manylinux2014_aarch64.whl", hash = "sha256:a62448526dd9ed3e3beedc93df9bb6b55a436ed1474db31a2af13b313a70a7e1", size = 3225224, upload-time = "2025-05-14T17:50:41.418Z" },
    { url = "https://files.pythonhosted.org/packages/5e/51/5ba9ea3246ea068630acf35a6ba0d181e99f1af1afd17e159eac7e8bc2b8/sqlalchemy-2.0.41-cp313-cp313-manylinux_2_17_x86_64.manylinux2014_x86_64.whl", hash = "sha256:dc56c9788617b8964ad02e8fcfeed4001c1f8ba91a9e1f31483c0dffb207002a", size = 3230045, upload-time = "2025-05-14T17:51:54.722Z" },
    { url = "https://files.pythonhosted.org/packages/78/2f/8c14443b2acea700c62f9b4a8bad9e49fc1b65cfb260edead71fd38e9f19/sqlalchemy-2.0.41-cp313-cp313-musllinux_1_2_aarch64.whl", hash = "sha256:c153265408d18de4cc5ded1941dcd8315894572cddd3c58df5d5b5705b3fa28d", size = 3159357, upload-time = "2025-05-14T17:50:43.483Z" },
    { url = "https://files.pythonhosted.org/packages/fc/b2/43eacbf6ccc5276d76cea18cb7c3d73e294d6fb21f9ff8b4eef9b42bbfd5/sqlalchemy-2.0.41-cp313-cp313-musllinux_1_2_x86_64.whl", hash = "sha256:4f67766965996e63bb46cfbf2ce5355fc32d9dd3b8ad7e536a920ff9ee422e23", size = 3197511, upload-time = "2025-05-14T17:51:57.308Z" },
    { url = "https://files.pythonhosted.org/packages/fa/2e/677c17c5d6a004c3c45334ab1dbe7b7deb834430b282b8a0f75ae220c8eb/sqlalchemy-2.0.41-cp313-cp313-win32.whl", hash = "sha256:bfc9064f6658a3d1cadeaa0ba07570b83ce6801a1314985bf98ec9b95d74e15f", size = 2082420, upload-time = "2025-05-14T17:55:52.69Z" },
    { url = "https://files.pythonhosted.org/packages/e9/61/e8c1b9b6307c57157d328dd8b8348ddc4c47ffdf1279365a13b2b98b8049/sqlalchemy-2.0.41-cp313-cp313-win_amd64.whl", hash = "sha256:82ca366a844eb551daff9d2e6e7a9e5e76d2612c8564f58db6c19a726869c1df", size = 2108329, upload-time = "2025-05-14T17:55:54.495Z" },
    { url = "https://files.pythonhosted.org/packages/1c/fc/9ba22f01b5cdacc8f5ed0d22304718d2c758fce3fd49a5372b886a86f37c/sqlalchemy-2.0.41-py3-none-any.whl", hash = "sha256:57df5dc6fdb5ed1a88a1ed2195fd31927e705cad62dedd86b46972752a80f576", size = 1911224, upload-time = "2025-05-14T17:39:42.154Z" },
]

[[package]]
name = "stack-data"
version = "0.6.3"
source = { registry = "https://pypi.org/simple" }
dependencies = [
    { name = "asttokens" },
    { name = "executing" },
    { name = "pure-eval" },
]
sdist = { url = "https://files.pythonhosted.org/packages/28/e3/55dcc2cfbc3ca9c29519eb6884dd1415ecb53b0e934862d3559ddcb7e20b/stack_data-0.6.3.tar.gz", hash = "sha256:836a778de4fec4dcd1dcd89ed8abff8a221f58308462e1c4aa2a3cf30148f0b9", size = 44707, upload-time = "2023-09-30T13:58:05.479Z" }
wheels = [
    { url = "https://files.pythonhosted.org/packages/f1/7b/ce1eafaf1a76852e2ec9b22edecf1daa58175c090266e9f6c64afcd81d91/stack_data-0.6.3-py3-none-any.whl", hash = "sha256:d5558e0c25a4cb0853cddad3d77da9891a08cb85dd9f9f91b9f8cd66e511e695", size = 24521, upload-time = "2023-09-30T13:58:03.53Z" },
]

[[package]]
name = "starlette"
version = "0.46.2"
source = { registry = "https://pypi.org/simple" }
dependencies = [
    { name = "anyio" },
]
sdist = { url = "https://files.pythonhosted.org/packages/ce/20/08dfcd9c983f6a6f4a1000d934b9e6d626cff8d2eeb77a89a68eef20a2b7/starlette-0.46.2.tar.gz", hash = "sha256:7f7361f34eed179294600af672f565727419830b54b7b084efe44bb82d2fccd5", size = 2580846, upload-time = "2025-04-13T13:56:17.942Z" }
wheels = [
    { url = "https://files.pythonhosted.org/packages/8b/0c/9d30a4ebeb6db2b25a841afbb80f6ef9a854fc3b41be131d249a977b4959/starlette-0.46.2-py3-none-any.whl", hash = "sha256:595633ce89f8ffa71a015caed34a5b2dc1c0cdb3f0f1fbd1e69339cf2abeec35", size = 72037, upload-time = "2025-04-13T13:56:16.21Z" },
]

[[package]]
name = "tabulate"
version = "0.9.0"
source = { registry = "https://pypi.org/simple" }
sdist = { url = "https://files.pythonhosted.org/packages/ec/fe/802052aecb21e3797b8f7902564ab6ea0d60ff8ca23952079064155d1ae1/tabulate-0.9.0.tar.gz", hash = "sha256:0095b12bf5966de529c0feb1fa08671671b3368eec77d7ef7ab114be2c068b3c", size = 81090, upload-time = "2022-10-06T17:21:48.54Z" }
wheels = [
    { url = "https://files.pythonhosted.org/packages/40/44/4a5f08c96eb108af5cb50b41f76142f0afa346dfa99d5296fe7202a11854/tabulate-0.9.0-py3-none-any.whl", hash = "sha256:024ca478df22e9340661486f85298cff5f6dcdba14f3813e8830015b9ed1948f", size = 35252, upload-time = "2022-10-06T17:21:44.262Z" },
]

[[package]]
name = "tenacity"
version = "9.1.2"
source = { registry = "https://pypi.org/simple" }
sdist = { url = "https://files.pythonhosted.org/packages/0a/d4/2b0cd0fe285e14b36db076e78c93766ff1d529d70408bd1d2a5a84f1d929/tenacity-9.1.2.tar.gz", hash = "sha256:1169d376c297e7de388d18b4481760d478b0e99a777cad3a9c86e556f4b697cb", size = 48036, upload-time = "2025-04-02T08:25:09.966Z" }
wheels = [
    { url = "https://files.pythonhosted.org/packages/e5/30/643397144bfbfec6f6ef821f36f33e57d35946c44a2352d3c9f0ae847619/tenacity-9.1.2-py3-none-any.whl", hash = "sha256:f77bf36710d8b73a50b2dd155c97b870017ad21afe6ab300326b0371b3b05138", size = 28248, upload-time = "2025-04-02T08:25:07.678Z" },
]

[[package]]
name = "termcolor"
version = "3.1.0"
source = { registry = "https://pypi.org/simple" }
sdist = { url = "https://files.pythonhosted.org/packages/ca/6c/3d75c196ac07ac8749600b60b03f4f6094d54e132c4d94ebac6ee0e0add0/termcolor-3.1.0.tar.gz", hash = "sha256:6a6dd7fbee581909eeec6a756cff1d7f7c376063b14e4a298dc4980309e55970", size = 14324, upload-time = "2025-04-30T11:37:53.791Z" }
wheels = [
    { url = "https://files.pythonhosted.org/packages/4f/bd/de8d508070629b6d84a30d01d57e4a65c69aa7f5abe7560b8fad3b50ea59/termcolor-3.1.0-py3-none-any.whl", hash = "sha256:591dd26b5c2ce03b9e43f391264626557873ce1d379019786f99b0c2bee140aa", size = 7684, upload-time = "2025-04-30T11:37:52.382Z" },
]

[[package]]
name = "tiktoken"
version = "0.9.0"
source = { registry = "https://pypi.org/simple" }
dependencies = [
    { name = "regex" },
    { name = "requests" },
]
sdist = { url = "https://files.pythonhosted.org/packages/ea/cf/756fedf6981e82897f2d570dd25fa597eb3f4459068ae0572d7e888cfd6f/tiktoken-0.9.0.tar.gz", hash = "sha256:d02a5ca6a938e0490e1ff957bc48c8b078c88cb83977be1625b1fd8aac792c5d", size = 35991, upload-time = "2025-02-14T06:03:01.003Z" }
wheels = [
    { url = "https://files.pythonhosted.org/packages/cf/e5/21ff33ecfa2101c1bb0f9b6df750553bd873b7fb532ce2cb276ff40b197f/tiktoken-0.9.0-cp312-cp312-macosx_10_13_x86_64.whl", hash = "sha256:e88f121c1c22b726649ce67c089b90ddda8b9662545a8aeb03cfef15967ddd03", size = 1065073, upload-time = "2025-02-14T06:02:24.768Z" },
    { url = "https://files.pythonhosted.org/packages/8e/03/a95e7b4863ee9ceec1c55983e4cc9558bcfd8f4f80e19c4f8a99642f697d/tiktoken-0.9.0-cp312-cp312-macosx_11_0_arm64.whl", hash = "sha256:a6600660f2f72369acb13a57fb3e212434ed38b045fd8cc6cdd74947b4b5d210", size = 1008075, upload-time = "2025-02-14T06:02:26.92Z" },
    { url = "https://files.pythonhosted.org/packages/40/10/1305bb02a561595088235a513ec73e50b32e74364fef4de519da69bc8010/tiktoken-0.9.0-cp312-cp312-manylinux_2_17_aarch64.manylinux2014_aarch64.whl", hash = "sha256:95e811743b5dfa74f4b227927ed86cbc57cad4df859cb3b643be797914e41794", size = 1140754, upload-time = "2025-02-14T06:02:28.124Z" },
    { url = "https://files.pythonhosted.org/packages/1b/40/da42522018ca496432ffd02793c3a72a739ac04c3794a4914570c9bb2925/tiktoken-0.9.0-cp312-cp312-manylinux_2_17_x86_64.manylinux2014_x86_64.whl", hash = "sha256:99376e1370d59bcf6935c933cb9ba64adc29033b7e73f5f7569f3aad86552b22", size = 1196678, upload-time = "2025-02-14T06:02:29.845Z" },
    { url = "https://files.pythonhosted.org/packages/5c/41/1e59dddaae270ba20187ceb8aa52c75b24ffc09f547233991d5fd822838b/tiktoken-0.9.0-cp312-cp312-musllinux_1_2_x86_64.whl", hash = "sha256:badb947c32739fb6ddde173e14885fb3de4d32ab9d8c591cbd013c22b4c31dd2", size = 1259283, upload-time = "2025-02-14T06:02:33.838Z" },
    { url = "https://files.pythonhosted.org/packages/5b/64/b16003419a1d7728d0d8c0d56a4c24325e7b10a21a9dd1fc0f7115c02f0a/tiktoken-0.9.0-cp312-cp312-win_amd64.whl", hash = "sha256:5a62d7a25225bafed786a524c1b9f0910a1128f4232615bf3f8257a73aaa3b16", size = 894897, upload-time = "2025-02-14T06:02:36.265Z" },
    { url = "https://files.pythonhosted.org/packages/7a/11/09d936d37f49f4f494ffe660af44acd2d99eb2429d60a57c71318af214e0/tiktoken-0.9.0-cp313-cp313-macosx_10_13_x86_64.whl", hash = "sha256:2b0e8e05a26eda1249e824156d537015480af7ae222ccb798e5234ae0285dbdb", size = 1064919, upload-time = "2025-02-14T06:02:37.494Z" },
    { url = "https://files.pythonhosted.org/packages/80/0e/f38ba35713edb8d4197ae602e80837d574244ced7fb1b6070b31c29816e0/tiktoken-0.9.0-cp313-cp313-macosx_11_0_arm64.whl", hash = "sha256:27d457f096f87685195eea0165a1807fae87b97b2161fe8c9b1df5bd74ca6f63", size = 1007877, upload-time = "2025-02-14T06:02:39.516Z" },
    { url = "https://files.pythonhosted.org/packages/fe/82/9197f77421e2a01373e27a79dd36efdd99e6b4115746ecc553318ecafbf0/tiktoken-0.9.0-cp313-cp313-manylinux_2_17_aarch64.manylinux2014_aarch64.whl", hash = "sha256:2cf8ded49cddf825390e36dd1ad35cd49589e8161fdcb52aa25f0583e90a3e01", size = 1140095, upload-time = "2025-02-14T06:02:41.791Z" },
    { url = "https://files.pythonhosted.org/packages/f2/bb/4513da71cac187383541facd0291c4572b03ec23c561de5811781bbd988f/tiktoken-0.9.0-cp313-cp313-manylinux_2_17_x86_64.manylinux2014_x86_64.whl", hash = "sha256:cc156cb314119a8bb9748257a2eaebd5cc0753b6cb491d26694ed42fc7cb3139", size = 1195649, upload-time = "2025-02-14T06:02:43Z" },
    { url = "https://files.pythonhosted.org/packages/fa/5c/74e4c137530dd8504e97e3a41729b1103a4ac29036cbfd3250b11fd29451/tiktoken-0.9.0-cp313-cp313-musllinux_1_2_x86_64.whl", hash = "sha256:cd69372e8c9dd761f0ab873112aba55a0e3e506332dd9f7522ca466e817b1b7a", size = 1258465, upload-time = "2025-02-14T06:02:45.046Z" },
    { url = "https://files.pythonhosted.org/packages/de/a8/8f499c179ec900783ffe133e9aab10044481679bb9aad78436d239eee716/tiktoken-0.9.0-cp313-cp313-win_amd64.whl", hash = "sha256:5ea0edb6f83dc56d794723286215918c1cde03712cbbafa0348b33448faf5b95", size = 894669, upload-time = "2025-02-14T06:02:47.341Z" },
]

[[package]]
name = "tornado"
version = "6.5.1"
source = { registry = "https://pypi.org/simple" }
sdist = { url = "https://files.pythonhosted.org/packages/51/89/c72771c81d25d53fe33e3dca61c233b665b2780f21820ba6fd2c6793c12b/tornado-6.5.1.tar.gz", hash = "sha256:84ceece391e8eb9b2b95578db65e920d2a61070260594819589609ba9bc6308c", size = 509934, upload-time = "2025-05-22T18:15:38.788Z" }
wheels = [
    { url = "https://files.pythonhosted.org/packages/77/89/f4532dee6843c9e0ebc4e28d4be04c67f54f60813e4bf73d595fe7567452/tornado-6.5.1-cp39-abi3-macosx_10_9_universal2.whl", hash = "sha256:d50065ba7fd11d3bd41bcad0825227cc9a95154bad83239357094c36708001f7", size = 441948, upload-time = "2025-05-22T18:15:20.862Z" },
    { url = "https://files.pythonhosted.org/packages/15/9a/557406b62cffa395d18772e0cdcf03bed2fff03b374677348eef9f6a3792/tornado-6.5.1-cp39-abi3-macosx_10_9_x86_64.whl", hash = "sha256:9e9ca370f717997cb85606d074b0e5b247282cf5e2e1611568b8821afe0342d6", size = 440112, upload-time = "2025-05-22T18:15:22.591Z" },
    { url = "https://files.pythonhosted.org/packages/55/82/7721b7319013a3cf881f4dffa4f60ceff07b31b394e459984e7a36dc99ec/tornado-6.5.1-cp39-abi3-manylinux_2_17_aarch64.manylinux2014_aarch64.whl", hash = "sha256:b77e9dfa7ed69754a54c89d82ef746398be82f749df69c4d3abe75c4d1ff4888", size = 443672, upload-time = "2025-05-22T18:15:24.027Z" },
    { url = "https://files.pythonhosted.org/packages/7d/42/d11c4376e7d101171b94e03cef0cbce43e823ed6567ceda571f54cf6e3ce/tornado-6.5.1-cp39-abi3-manylinux_2_5_i686.manylinux1_i686.manylinux_2_17_i686.manylinux2014_i686.whl", hash = "sha256:253b76040ee3bab8bcf7ba9feb136436a3787208717a1fb9f2c16b744fba7331", size = 443019, upload-time = "2025-05-22T18:15:25.735Z" },
    { url = "https://files.pythonhosted.org/packages/7d/f7/0c48ba992d875521ac761e6e04b0a1750f8150ae42ea26df1852d6a98942/tornado-6.5.1-cp39-abi3-manylinux_2_5_x86_64.manylinux1_x86_64.manylinux_2_17_x86_64.manylinux2014_x86_64.whl", hash = "sha256:308473f4cc5a76227157cdf904de33ac268af770b2c5f05ca6c1161d82fdd95e", size = 443252, upload-time = "2025-05-22T18:15:27.499Z" },
    { url = "https://files.pythonhosted.org/packages/89/46/d8d7413d11987e316df4ad42e16023cd62666a3c0dfa1518ffa30b8df06c/tornado-6.5.1-cp39-abi3-musllinux_1_2_aarch64.whl", hash = "sha256:caec6314ce8a81cf69bd89909f4b633b9f523834dc1a352021775d45e51d9401", size = 443930, upload-time = "2025-05-22T18:15:29.299Z" },
    { url = "https://files.pythonhosted.org/packages/78/b2/f8049221c96a06df89bed68260e8ca94beca5ea532ffc63b1175ad31f9cc/tornado-6.5.1-cp39-abi3-musllinux_1_2_i686.whl", hash = "sha256:13ce6e3396c24e2808774741331638ee6c2f50b114b97a55c5b442df65fd9692", size = 443351, upload-time = "2025-05-22T18:15:31.038Z" },
    { url = "https://files.pythonhosted.org/packages/76/ff/6a0079e65b326cc222a54720a748e04a4db246870c4da54ece4577bfa702/tornado-6.5.1-cp39-abi3-musllinux_1_2_x86_64.whl", hash = "sha256:5cae6145f4cdf5ab24744526cc0f55a17d76f02c98f4cff9daa08ae9a217448a", size = 443328, upload-time = "2025-05-22T18:15:32.426Z" },
    { url = "https://files.pythonhosted.org/packages/49/18/e3f902a1d21f14035b5bc6246a8c0f51e0eef562ace3a2cea403c1fb7021/tornado-6.5.1-cp39-abi3-win32.whl", hash = "sha256:e0a36e1bc684dca10b1aa75a31df8bdfed656831489bc1e6a6ebed05dc1ec365", size = 444396, upload-time = "2025-05-22T18:15:34.205Z" },
    { url = "https://files.pythonhosted.org/packages/7b/09/6526e32bf1049ee7de3bebba81572673b19a2a8541f795d887e92af1a8bc/tornado-6.5.1-cp39-abi3-win_amd64.whl", hash = "sha256:908e7d64567cecd4c2b458075589a775063453aeb1d2a1853eedb806922f568b", size = 444840, upload-time = "2025-05-22T18:15:36.1Z" },
    { url = "https://files.pythonhosted.org/packages/55/a7/535c44c7bea4578e48281d83c615219f3ab19e6abc67625ef637c73987be/tornado-6.5.1-cp39-abi3-win_arm64.whl", hash = "sha256:02420a0eb7bf617257b9935e2b754d1b63897525d8a289c9d65690d580b4dcf7", size = 443596, upload-time = "2025-05-22T18:15:37.433Z" },
]

[[package]]
name = "tqdm"
version = "4.67.1"
source = { registry = "https://pypi.org/simple" }
dependencies = [
    { name = "colorama", marker = "sys_platform == 'win32'" },
]
sdist = { url = "https://files.pythonhosted.org/packages/a8/4b/29b4ef32e036bb34e4ab51796dd745cdba7ed47ad142a9f4a1eb8e0c744d/tqdm-4.67.1.tar.gz", hash = "sha256:f8aef9c52c08c13a65f30ea34f4e5aac3fd1a34959879d7e59e63027286627f2", size = 169737, upload-time = "2024-11-24T20:12:22.481Z" }
wheels = [
    { url = "https://files.pythonhosted.org/packages/d0/30/dc54f88dd4a2b5dc8a0279bdd7270e735851848b762aeb1c1184ed1f6b14/tqdm-4.67.1-py3-none-any.whl", hash = "sha256:26445eca388f82e72884e0d580d5464cd801a3ea01e63e5601bdff9ba6a48de2", size = 78540, upload-time = "2024-11-24T20:12:19.698Z" },
]

[[package]]
name = "traitlets"
version = "5.14.3"
source = { registry = "https://pypi.org/simple" }
sdist = { url = "https://files.pythonhosted.org/packages/eb/79/72064e6a701c2183016abbbfedaba506d81e30e232a68c9f0d6f6fcd1574/traitlets-5.14.3.tar.gz", hash = "sha256:9ed0579d3502c94b4b3732ac120375cda96f923114522847de4b3bb98b96b6b7", size = 161621, upload-time = "2024-04-19T11:11:49.746Z" }
wheels = [
    { url = "https://files.pythonhosted.org/packages/00/c0/8f5d070730d7836adc9c9b6408dec68c6ced86b304a9b26a14df072a6e8c/traitlets-5.14.3-py3-none-any.whl", hash = "sha256:b74e89e397b1ed28cc831db7aea759ba6640cb3de13090ca145426688ff1ac4f", size = 85359, upload-time = "2024-04-19T11:11:46.763Z" },
]

[[package]]
name = "typing-extensions"
version = "4.14.0"
source = { registry = "https://pypi.org/simple" }
sdist = { url = "https://files.pythonhosted.org/packages/d1/bc/51647cd02527e87d05cb083ccc402f93e441606ff1f01739a62c8ad09ba5/typing_extensions-4.14.0.tar.gz", hash = "sha256:8676b788e32f02ab42d9e7c61324048ae4c6d844a399eebace3d4979d75ceef4", size = 107423, upload-time = "2025-06-02T14:52:11.399Z" }
wheels = [
    { url = "https://files.pythonhosted.org/packages/69/e0/552843e0d356fbb5256d21449fa957fa4eff3bbc135a74a691ee70c7c5da/typing_extensions-4.14.0-py3-none-any.whl", hash = "sha256:a1514509136dd0b477638fc68d6a91497af5076466ad0fa6c338e44e359944af", size = 43839, upload-time = "2025-06-02T14:52:10.026Z" },
]

[[package]]
name = "typing-inspect"
version = "0.9.0"
source = { registry = "https://pypi.org/simple" }
dependencies = [
    { name = "mypy-extensions" },
    { name = "typing-extensions" },
]
sdist = { url = "https://files.pythonhosted.org/packages/dc/74/1789779d91f1961fa9438e9a8710cdae6bd138c80d7303996933d117264a/typing_inspect-0.9.0.tar.gz", hash = "sha256:b23fc42ff6f6ef6954e4852c1fb512cdd18dbea03134f91f856a95ccc9461f78", size = 13825, upload-time = "2023-05-24T20:25:47.612Z" }
wheels = [
    { url = "https://files.pythonhosted.org/packages/65/f3/107a22063bf27bdccf2024833d3445f4eea42b2e598abfbd46f6a63b6cb0/typing_inspect-0.9.0-py3-none-any.whl", hash = "sha256:9ee6fc59062311ef8547596ab6b955e1b8aa46242d854bfc78f4f6b0eff35f9f", size = 8827, upload-time = "2023-05-24T20:25:45.287Z" },
]

[[package]]
name = "typing-inspection"
version = "0.4.1"
source = { registry = "https://pypi.org/simple" }
dependencies = [
    { name = "typing-extensions" },
]
sdist = { url = "https://files.pythonhosted.org/packages/f8/b1/0c11f5058406b3af7609f121aaa6b609744687f1d158b3c3a5bf4cc94238/typing_inspection-0.4.1.tar.gz", hash = "sha256:6ae134cc0203c33377d43188d4064e9b357dba58cff3185f22924610e70a9d28", size = 75726, upload-time = "2025-05-21T18:55:23.885Z" }
wheels = [
    { url = "https://files.pythonhosted.org/packages/17/69/cd203477f944c353c31bade965f880aa1061fd6bf05ded0726ca845b6ff7/typing_inspection-0.4.1-py3-none-any.whl", hash = "sha256:389055682238f53b04f7badcb49b989835495a96700ced5dab2d8feae4b26f51", size = 14552, upload-time = "2025-05-21T18:55:22.152Z" },
]

[[package]]
name = "tzdata"
version = "2025.2"
source = { registry = "https://pypi.org/simple" }
sdist = { url = "https://files.pythonhosted.org/packages/95/32/1a225d6164441be760d75c2c42e2780dc0873fe382da3e98a2e1e48361e5/tzdata-2025.2.tar.gz", hash = "sha256:b60a638fcc0daffadf82fe0f57e53d06bdec2f36c4df66280ae79bce6bd6f2b9", size = 196380, upload-time = "2025-03-23T13:54:43.652Z" }
wheels = [
    { url = "https://files.pythonhosted.org/packages/5c/23/c7abc0ca0a1526a0774eca151daeb8de62ec457e77262b66b359c3c7679e/tzdata-2025.2-py2.py3-none-any.whl", hash = "sha256:1a403fada01ff9221ca8044d701868fa132215d84beb92242d9acd2147f667a8", size = 347839, upload-time = "2025-03-23T13:54:41.845Z" },
]

[[package]]
name = "urllib3"
version = "2.5.0"
source = { registry = "https://pypi.org/simple" }
sdist = { url = "https://files.pythonhosted.org/packages/15/22/9ee70a2574a4f4599c47dd506532914ce044817c7752a79b6a51286319bc/urllib3-2.5.0.tar.gz", hash = "sha256:3fc47733c7e419d4bc3f6b3dc2b4f890bb743906a30d56ba4a5bfa4bbff92760", size = 393185, upload-time = "2025-06-18T14:07:41.644Z" }
wheels = [
    { url = "https://files.pythonhosted.org/packages/a7/c2/fe1e52489ae3122415c51f387e221dd0773709bad6c6cdaa599e8a2c5185/urllib3-2.5.0-py3-none-any.whl", hash = "sha256:e6b01673c0fa6a13e374b50871808eb3bf7046c4b125b216f6bf1cc604cff0dc", size = 129795, upload-time = "2025-06-18T14:07:40.39Z" },
]

[[package]]
name = "uvicorn"
version = "0.35.0"
source = { registry = "https://pypi.org/simple" }
dependencies = [
    { name = "click" },
    { name = "h11" },
]
sdist = { url = "https://files.pythonhosted.org/packages/5e/42/e0e305207bb88c6b8d3061399c6a961ffe5fbb7e2aa63c9234df7259e9cd/uvicorn-0.35.0.tar.gz", hash = "sha256:bc662f087f7cf2ce11a1d7fd70b90c9f98ef2e2831556dd078d131b96cc94a01", size = 78473, upload-time = "2025-06-28T16:15:46.058Z" }
wheels = [
    { url = "https://files.pythonhosted.org/packages/d2/e2/dc81b1bd1dcfe91735810265e9d26bc8ec5da45b4c0f6237e286819194c3/uvicorn-0.35.0-py3-none-any.whl", hash = "sha256:197535216b25ff9b785e29a0b79199f55222193d47f820816e7da751e9bc8d4a", size = 66406, upload-time = "2025-06-28T16:15:44.816Z" },
]

[[package]]
name = "virtualenv"
version = "20.34.0"
source = { registry = "https://pypi.org/simple" }
dependencies = [
    { name = "distlib" },
    { name = "filelock" },
    { name = "platformdirs" },
]
sdist = { url = "https://files.pythonhosted.org/packages/1c/14/37fcdba2808a6c615681cd216fecae00413c9dab44fb2e57805ecf3eaee3/virtualenv-20.34.0.tar.gz", hash = "sha256:44815b2c9dee7ed86e387b842a84f20b93f7f417f95886ca1996a72a4138eb1a", size = 6003808, upload-time = "2025-08-13T14:24:07.464Z" }
wheels = [
    { url = "https://files.pythonhosted.org/packages/76/06/04c8e804f813cf972e3262f3f8584c232de64f0cde9f703b46cf53a45090/virtualenv-20.34.0-py3-none-any.whl", hash = "sha256:341f5afa7eee943e4984a9207c025feedd768baff6753cd660c857ceb3e36026", size = 5983279, upload-time = "2025-08-13T14:24:05.111Z" },
]

[[package]]
name = "wcwidth"
version = "0.2.13"
source = { registry = "https://pypi.org/simple" }
sdist = { url = "https://files.pythonhosted.org/packages/6c/63/53559446a878410fc5a5974feb13d31d78d752eb18aeba59c7fef1af7598/wcwidth-0.2.13.tar.gz", hash = "sha256:72ea0c06399eb286d978fdedb6923a9eb47e1c486ce63e9b4e64fc18303972b5", size = 101301, upload-time = "2024-01-06T02:10:57.829Z" }
wheels = [
    { url = "https://files.pythonhosted.org/packages/fd/84/fd2ba7aafacbad3c4201d395674fc6348826569da3c0937e75505ead3528/wcwidth-0.2.13-py2.py3-none-any.whl", hash = "sha256:3da69048e4540d84af32131829ff948f1e022c1c6bdb8d6102117aac784f6859", size = 34166, upload-time = "2024-01-06T02:10:55.763Z" },
]

[[package]]
name = "websocket-client"
version = "1.8.0"
source = { registry = "https://pypi.org/simple" }
sdist = { url = "https://files.pythonhosted.org/packages/e6/30/fba0d96b4b5fbf5948ed3f4681f7da2f9f64512e1d303f94b4cc174c24a5/websocket_client-1.8.0.tar.gz", hash = "sha256:3239df9f44da632f96012472805d40a23281a991027ce11d2f45a6f24ac4c3da", size = 54648, upload-time = "2024-04-23T22:16:16.976Z" }
wheels = [
    { url = "https://files.pythonhosted.org/packages/5a/84/44687a29792a70e111c5c477230a72c4b957d88d16141199bf9acb7537a3/websocket_client-1.8.0-py3-none-any.whl", hash = "sha256:17b44cc997f5c498e809b22cdf2d9c7a9e71c02c8cc2b6c56e7c2d1239bfa526", size = 58826, upload-time = "2024-04-23T22:16:14.422Z" },
]

[[package]]
name = "wrapt"
version = "1.17.3"
source = { registry = "https://pypi.org/simple" }
sdist = { url = "https://files.pythonhosted.org/packages/95/8f/aeb76c5b46e273670962298c23e7ddde79916cb74db802131d49a85e4b7d/wrapt-1.17.3.tar.gz", hash = "sha256:f66eb08feaa410fe4eebd17f2a2c8e2e46d3476e9f8c783daa8e09e0faa666d0", size = 55547, upload-time = "2025-08-12T05:53:21.714Z" }
wheels = [
    { url = "https://files.pythonhosted.org/packages/9f/41/cad1aba93e752f1f9268c77270da3c469883d56e2798e7df6240dcb2287b/wrapt-1.17.3-cp312-cp312-macosx_10_13_universal2.whl", hash = "sha256:ab232e7fdb44cdfbf55fc3afa31bcdb0d8980b9b95c38b6405df2acb672af0e0", size = 53998, upload-time = "2025-08-12T05:51:47.138Z" },
    { url = "https://files.pythonhosted.org/packages/60/f8/096a7cc13097a1869fe44efe68dace40d2a16ecb853141394047f0780b96/wrapt-1.17.3-cp312-cp312-macosx_10_13_x86_64.whl", hash = "sha256:9baa544e6acc91130e926e8c802a17f3b16fbea0fd441b5a60f5cf2cc5c3deba", size = 39020, upload-time = "2025-08-12T05:51:35.906Z" },
    { url = "https://files.pythonhosted.org/packages/33/df/bdf864b8997aab4febb96a9ae5c124f700a5abd9b5e13d2a3214ec4be705/wrapt-1.17.3-cp312-cp312-macosx_11_0_arm64.whl", hash = "sha256:6b538e31eca1a7ea4605e44f81a48aa24c4632a277431a6ed3f328835901f4fd", size = 39098, upload-time = "2025-08-12T05:51:57.474Z" },
    { url = "https://files.pythonhosted.org/packages/9f/81/5d931d78d0eb732b95dc3ddaeeb71c8bb572fb01356e9133916cd729ecdd/wrapt-1.17.3-cp312-cp312-manylinux1_x86_64.manylinux_2_28_x86_64.manylinux_2_5_x86_64.whl", hash = "sha256:042ec3bb8f319c147b1301f2393bc19dba6e176b7da446853406d041c36c7828", size = 88036, upload-time = "2025-08-12T05:52:34.784Z" },
    { url = "https://files.pythonhosted.org/packages/ca/38/2e1785df03b3d72d34fc6252d91d9d12dc27a5c89caef3335a1bbb8908ca/wrapt-1.17.3-cp312-cp312-manylinux2014_aarch64.manylinux_2_17_aarch64.manylinux_2_28_aarch64.whl", hash = "sha256:3af60380ba0b7b5aeb329bc4e402acd25bd877e98b3727b0135cb5c2efdaefe9", size = 88156, upload-time = "2025-08-12T05:52:13.599Z" },
    { url = "https://files.pythonhosted.org/packages/b3/8b/48cdb60fe0603e34e05cffda0b2a4adab81fd43718e11111a4b0100fd7c1/wrapt-1.17.3-cp312-cp312-musllinux_1_2_aarch64.whl", hash = "sha256:0b02e424deef65c9f7326d8c19220a2c9040c51dc165cddb732f16198c168396", size = 87102, upload-time = "2025-08-12T05:52:14.56Z" },
    { url = "https://files.pythonhosted.org/packages/3c/51/d81abca783b58f40a154f1b2c56db1d2d9e0d04fa2d4224e357529f57a57/wrapt-1.17.3-cp312-cp312-musllinux_1_2_x86_64.whl", hash = "sha256:74afa28374a3c3a11b3b5e5fca0ae03bef8450d6aa3ab3a1e2c30e3a75d023dc", size = 87732, upload-time = "2025-08-12T05:52:36.165Z" },
    { url = "https://files.pythonhosted.org/packages/9e/b1/43b286ca1392a006d5336412d41663eeef1ad57485f3e52c767376ba7e5a/wrapt-1.17.3-cp312-cp312-win32.whl", hash = "sha256:4da9f45279fff3543c371d5ababc57a0384f70be244de7759c85a7f989cb4ebe", size = 36705, upload-time = "2025-08-12T05:53:07.123Z" },
    { url = "https://files.pythonhosted.org/packages/28/de/49493f962bd3c586ab4b88066e967aa2e0703d6ef2c43aa28cb83bf7b507/wrapt-1.17.3-cp312-cp312-win_amd64.whl", hash = "sha256:e71d5c6ebac14875668a1e90baf2ea0ef5b7ac7918355850c0908ae82bcb297c", size = 38877, upload-time = "2025-08-12T05:53:05.436Z" },
    { url = "https://files.pythonhosted.org/packages/f1/48/0f7102fe9cb1e8a5a77f80d4f0956d62d97034bbe88d33e94699f99d181d/wrapt-1.17.3-cp312-cp312-win_arm64.whl", hash = "sha256:604d076c55e2fdd4c1c03d06dc1a31b95130010517b5019db15365ec4a405fc6", size = 36885, upload-time = "2025-08-12T05:52:54.367Z" },
    { url = "https://files.pythonhosted.org/packages/fc/f6/759ece88472157acb55fc195e5b116e06730f1b651b5b314c66291729193/wrapt-1.17.3-cp313-cp313-macosx_10_13_universal2.whl", hash = "sha256:a47681378a0439215912ef542c45a783484d4dd82bac412b71e59cf9c0e1cea0", size = 54003, upload-time = "2025-08-12T05:51:48.627Z" },
    { url = "https://files.pythonhosted.org/packages/4f/a9/49940b9dc6d47027dc850c116d79b4155f15c08547d04db0f07121499347/wrapt-1.17.3-cp313-cp313-macosx_10_13_x86_64.whl", hash = "sha256:54a30837587c6ee3cd1a4d1c2ec5d24e77984d44e2f34547e2323ddb4e22eb77", size = 39025, upload-time = "2025-08-12T05:51:37.156Z" },
    { url = "https://files.pythonhosted.org/packages/45/35/6a08de0f2c96dcdd7fe464d7420ddb9a7655a6561150e5fc4da9356aeaab/wrapt-1.17.3-cp313-cp313-macosx_11_0_arm64.whl", hash = "sha256:16ecf15d6af39246fe33e507105d67e4b81d8f8d2c6598ff7e3ca1b8a37213f7", size = 39108, upload-time = "2025-08-12T05:51:58.425Z" },
    { url = "https://files.pythonhosted.org/packages/0c/37/6faf15cfa41bf1f3dba80cd3f5ccc6622dfccb660ab26ed79f0178c7497f/wrapt-1.17.3-cp313-cp313-manylinux1_x86_64.manylinux_2_28_x86_64.manylinux_2_5_x86_64.whl", hash = "sha256:6fd1ad24dc235e4ab88cda009e19bf347aabb975e44fd5c2fb22a3f6e4141277", size = 88072, upload-time = "2025-08-12T05:52:37.53Z" },
    { url = "https://files.pythonhosted.org/packages/78/f2/efe19ada4a38e4e15b6dff39c3e3f3f73f5decf901f66e6f72fe79623a06/wrapt-1.17.3-cp313-cp313-manylinux2014_aarch64.manylinux_2_17_aarch64.manylinux_2_28_aarch64.whl", hash = "sha256:0ed61b7c2d49cee3c027372df5809a59d60cf1b6c2f81ee980a091f3afed6a2d", size = 88214, upload-time = "2025-08-12T05:52:15.886Z" },
    { url = "https://files.pythonhosted.org/packages/40/90/ca86701e9de1622b16e09689fc24b76f69b06bb0150990f6f4e8b0eeb576/wrapt-1.17.3-cp313-cp313-musllinux_1_2_aarch64.whl", hash = "sha256:423ed5420ad5f5529db9ce89eac09c8a2f97da18eb1c870237e84c5a5c2d60aa", size = 87105, upload-time = "2025-08-12T05:52:17.914Z" },
    { url = "https://files.pythonhosted.org/packages/fd/e0/d10bd257c9a3e15cbf5523025252cc14d77468e8ed644aafb2d6f54cb95d/wrapt-1.17.3-cp313-cp313-musllinux_1_2_x86_64.whl", hash = "sha256:e01375f275f010fcbf7f643b4279896d04e571889b8a5b3f848423d91bf07050", size = 87766, upload-time = "2025-08-12T05:52:39.243Z" },
    { url = "https://files.pythonhosted.org/packages/e8/cf/7d848740203c7b4b27eb55dbfede11aca974a51c3d894f6cc4b865f42f58/wrapt-1.17.3-cp313-cp313-win32.whl", hash = "sha256:53e5e39ff71b3fc484df8a522c933ea2b7cdd0d5d15ae82e5b23fde87d44cbd8", size = 36711, upload-time = "2025-08-12T05:53:10.074Z" },
    { url = "https://files.pythonhosted.org/packages/57/54/35a84d0a4d23ea675994104e667ceff49227ce473ba6a59ba2c84f250b74/wrapt-1.17.3-cp313-cp313-win_amd64.whl", hash = "sha256:1f0b2f40cf341ee8cc1a97d51ff50dddb9fcc73241b9143ec74b30fc4f44f6cb", size = 38885, upload-time = "2025-08-12T05:53:08.695Z" },
    { url = "https://files.pythonhosted.org/packages/01/77/66e54407c59d7b02a3c4e0af3783168fff8e5d61def52cda8728439d86bc/wrapt-1.17.3-cp313-cp313-win_arm64.whl", hash = "sha256:7425ac3c54430f5fc5e7b6f41d41e704db073309acfc09305816bc6a0b26bb16", size = 36896, upload-time = "2025-08-12T05:52:55.34Z" },
    { url = "https://files.pythonhosted.org/packages/02/a2/cd864b2a14f20d14f4c496fab97802001560f9f41554eef6df201cd7f76c/wrapt-1.17.3-cp314-cp314-macosx_10_13_universal2.whl", hash = "sha256:cf30f6e3c077c8e6a9a7809c94551203c8843e74ba0c960f4a98cd80d4665d39", size = 54132, upload-time = "2025-08-12T05:51:49.864Z" },
    { url = "https://files.pythonhosted.org/packages/d5/46/d011725b0c89e853dc44cceb738a307cde5d240d023d6d40a82d1b4e1182/wrapt-1.17.3-cp314-cp314-macosx_10_13_x86_64.whl", hash = "sha256:e228514a06843cae89621384cfe3a80418f3c04aadf8a3b14e46a7be704e4235", size = 39091, upload-time = "2025-08-12T05:51:38.935Z" },
    { url = "https://files.pythonhosted.org/packages/2e/9e/3ad852d77c35aae7ddebdbc3b6d35ec8013af7d7dddad0ad911f3d891dae/wrapt-1.17.3-cp314-cp314-macosx_11_0_arm64.whl", hash = "sha256:5ea5eb3c0c071862997d6f3e02af1d055f381b1d25b286b9d6644b79db77657c", size = 39172, upload-time = "2025-08-12T05:51:59.365Z" },
    { url = "https://files.pythonhosted.org/packages/c3/f7/c983d2762bcce2326c317c26a6a1e7016f7eb039c27cdf5c4e30f4160f31/wrapt-1.17.3-cp314-cp314-manylinux1_x86_64.manylinux_2_28_x86_64.manylinux_2_5_x86_64.whl", hash = "sha256:281262213373b6d5e4bb4353bc36d1ba4084e6d6b5d242863721ef2bf2c2930b", size = 87163, upload-time = "2025-08-12T05:52:40.965Z" },
    { url = "https://files.pythonhosted.org/packages/e4/0f/f673f75d489c7f22d17fe0193e84b41540d962f75fce579cf6873167c29b/wrapt-1.17.3-cp314-cp314-manylinux2014_aarch64.manylinux_2_17_aarch64.manylinux_2_28_aarch64.whl", hash = "sha256:dc4a8d2b25efb6681ecacad42fca8859f88092d8732b170de6a5dddd80a1c8fa", size = 87963, upload-time = "2025-08-12T05:52:20.326Z" },
    { url = "https://files.pythonhosted.org/packages/df/61/515ad6caca68995da2fac7a6af97faab8f78ebe3bf4f761e1b77efbc47b5/wrapt-1.17.3-cp314-cp314-musllinux_1_2_aarch64.whl", hash = "sha256:373342dd05b1d07d752cecbec0c41817231f29f3a89aa8b8843f7b95992ed0c7", size = 86945, upload-time = "2025-08-12T05:52:21.581Z" },
    { url = "https://files.pythonhosted.org/packages/d3/bd/4e70162ce398462a467bc09e768bee112f1412e563620adc353de9055d33/wrapt-1.17.3-cp314-cp314-musllinux_1_2_x86_64.whl", hash = "sha256:d40770d7c0fd5cbed9d84b2c3f2e156431a12c9a37dc6284060fb4bec0b7ffd4", size = 86857, upload-time = "2025-08-12T05:52:43.043Z" },
    { url = "https://files.pythonhosted.org/packages/2b/b8/da8560695e9284810b8d3df8a19396a6e40e7518059584a1a394a2b35e0a/wrapt-1.17.3-cp314-cp314-win32.whl", hash = "sha256:fbd3c8319de8e1dc79d346929cd71d523622da527cca14e0c1d257e31c2b8b10", size = 37178, upload-time = "2025-08-12T05:53:12.605Z" },
    { url = "https://files.pythonhosted.org/packages/db/c8/b71eeb192c440d67a5a0449aaee2310a1a1e8eca41676046f99ed2487e9f/wrapt-1.17.3-cp314-cp314-win_amd64.whl", hash = "sha256:e1a4120ae5705f673727d3253de3ed0e016f7cd78dc463db1b31e2463e1f3cf6", size = 39310, upload-time = "2025-08-12T05:53:11.106Z" },
    { url = "https://files.pythonhosted.org/packages/45/20/2cda20fd4865fa40f86f6c46ed37a2a8356a7a2fde0773269311f2af56c7/wrapt-1.17.3-cp314-cp314-win_arm64.whl", hash = "sha256:507553480670cab08a800b9463bdb881b2edeed77dc677b0a5915e6106e91a58", size = 37266, upload-time = "2025-08-12T05:52:56.531Z" },
    { url = "https://files.pythonhosted.org/packages/77/ed/dd5cf21aec36c80443c6f900449260b80e2a65cf963668eaef3b9accce36/wrapt-1.17.3-cp314-cp314t-macosx_10_13_universal2.whl", hash = "sha256:ed7c635ae45cfbc1a7371f708727bf74690daedc49b4dba310590ca0bd28aa8a", size = 56544, upload-time = "2025-08-12T05:51:51.109Z" },
    { url = "https://files.pythonhosted.org/packages/8d/96/450c651cc753877ad100c7949ab4d2e2ecc4d97157e00fa8f45df682456a/wrapt-1.17.3-cp314-cp314t-macosx_10_13_x86_64.whl", hash = "sha256:249f88ed15503f6492a71f01442abddd73856a0032ae860de6d75ca62eed8067", size = 40283, upload-time = "2025-08-12T05:51:39.912Z" },
    { url = "https://files.pythonhosted.org/packages/d1/86/2fcad95994d9b572db57632acb6f900695a648c3e063f2cd344b3f5c5a37/wrapt-1.17.3-cp314-cp314t-macosx_11_0_arm64.whl", hash = "sha256:5a03a38adec8066d5a37bea22f2ba6bbf39fcdefbe2d91419ab864c3fb515454", size = 40366, upload-time = "2025-08-12T05:52:00.693Z" },
    { url = "https://files.pythonhosted.org/packages/64/0e/f4472f2fdde2d4617975144311f8800ef73677a159be7fe61fa50997d6c0/wrapt-1.17.3-cp314-cp314t-manylinux1_x86_64.manylinux_2_28_x86_64.manylinux_2_5_x86_64.whl", hash = "sha256:5d4478d72eb61c36e5b446e375bbc49ed002430d17cdec3cecb36993398e1a9e", size = 108571, upload-time = "2025-08-12T05:52:44.521Z" },
    { url = "https://files.pythonhosted.org/packages/cc/01/9b85a99996b0a97c8a17484684f206cbb6ba73c1ce6890ac668bcf3838fb/wrapt-1.17.3-cp314-cp314t-manylinux2014_aarch64.manylinux_2_17_aarch64.manylinux_2_28_aarch64.whl", hash = "sha256:223db574bb38637e8230eb14b185565023ab624474df94d2af18f1cdb625216f", size = 113094, upload-time = "2025-08-12T05:52:22.618Z" },
    { url = "https://files.pythonhosted.org/packages/25/02/78926c1efddcc7b3aa0bc3d6b33a822f7d898059f7cd9ace8c8318e559ef/wrapt-1.17.3-cp314-cp314t-musllinux_1_2_aarch64.whl", hash = "sha256:e405adefb53a435f01efa7ccdec012c016b5a1d3f35459990afc39b6be4d5056", size = 110659, upload-time = "2025-08-12T05:52:24.057Z" },
    { url = "https://files.pythonhosted.org/packages/dc/ee/c414501ad518ac3e6fe184753632fe5e5ecacdcf0effc23f31c1e4f7bfcf/wrapt-1.17.3-cp314-cp314t-musllinux_1_2_x86_64.whl", hash = "sha256:88547535b787a6c9ce4086917b6e1d291aa8ed914fdd3a838b3539dc95c12804", size = 106946, upload-time = "2025-08-12T05:52:45.976Z" },
    { url = "https://files.pythonhosted.org/packages/be/44/a1bd64b723d13bb151d6cc91b986146a1952385e0392a78567e12149c7b4/wrapt-1.17.3-cp314-cp314t-win32.whl", hash = "sha256:41b1d2bc74c2cac6f9074df52b2efbef2b30bdfe5f40cb78f8ca22963bc62977", size = 38717, upload-time = "2025-08-12T05:53:15.214Z" },
    { url = "https://files.pythonhosted.org/packages/79/d9/7cfd5a312760ac4dd8bf0184a6ee9e43c33e47f3dadc303032ce012b8fa3/wrapt-1.17.3-cp314-cp314t-win_amd64.whl", hash = "sha256:73d496de46cd2cdbdbcce4ae4bcdb4afb6a11234a1df9c085249d55166b95116", size = 41334, upload-time = "2025-08-12T05:53:14.178Z" },
    { url = "https://files.pythonhosted.org/packages/46/78/10ad9781128ed2f99dbc474f43283b13fea8ba58723e98844367531c18e9/wrapt-1.17.3-cp314-cp314t-win_arm64.whl", hash = "sha256:f38e60678850c42461d4202739f9bf1e3a737c7ad283638251e79cc49effb6b6", size = 38471, upload-time = "2025-08-12T05:52:57.784Z" },
    { url = "https://files.pythonhosted.org/packages/1f/f6/a933bd70f98e9cf3e08167fc5cd7aaaca49147e48411c0bd5ae701bb2194/wrapt-1.17.3-py3-none-any.whl", hash = "sha256:7171ae35d2c33d326ac19dd8facb1e82e5fd04ef8c6c0e394d7af55a55051c22", size = 23591, upload-time = "2025-08-12T05:53:20.674Z" },
]

[[package]]
name = "xxhash"
version = "3.5.0"
source = { registry = "https://pypi.org/simple" }
sdist = { url = "https://files.pythonhosted.org/packages/00/5e/d6e5258d69df8b4ed8c83b6664f2b47d30d2dec551a29ad72a6c69eafd31/xxhash-3.5.0.tar.gz", hash = "sha256:84f2caddf951c9cbf8dc2e22a89d4ccf5d86391ac6418fe81e3c67d0cf60b45f", size = 84241, upload-time = "2024-08-17T09:20:38.972Z" }
wheels = [
    { url = "https://files.pythonhosted.org/packages/07/0e/1bfce2502c57d7e2e787600b31c83535af83746885aa1a5f153d8c8059d6/xxhash-3.5.0-cp312-cp312-macosx_10_9_x86_64.whl", hash = "sha256:14470ace8bd3b5d51318782cd94e6f94431974f16cb3b8dc15d52f3b69df8e00", size = 31969, upload-time = "2024-08-17T09:18:24.025Z" },
    { url = "https://files.pythonhosted.org/packages/3f/d6/8ca450d6fe5b71ce521b4e5db69622383d039e2b253e9b2f24f93265b52c/xxhash-3.5.0-cp312-cp312-macosx_11_0_arm64.whl", hash = "sha256:59aa1203de1cb96dbeab595ded0ad0c0056bb2245ae11fac11c0ceea861382b9", size = 30787, upload-time = "2024-08-17T09:18:25.318Z" },
    { url = "https://files.pythonhosted.org/packages/5b/84/de7c89bc6ef63d750159086a6ada6416cc4349eab23f76ab870407178b93/xxhash-3.5.0-cp312-cp312-manylinux_2_17_aarch64.manylinux2014_aarch64.whl", hash = "sha256:08424f6648526076e28fae6ea2806c0a7d504b9ef05ae61d196d571e5c879c84", size = 220959, upload-time = "2024-08-17T09:18:26.518Z" },
    { url = "https://files.pythonhosted.org/packages/fe/86/51258d3e8a8545ff26468c977101964c14d56a8a37f5835bc0082426c672/xxhash-3.5.0-cp312-cp312-manylinux_2_17_ppc64le.manylinux2014_ppc64le.whl", hash = "sha256:61a1ff00674879725b194695e17f23d3248998b843eb5e933007ca743310f793", size = 200006, upload-time = "2024-08-17T09:18:27.905Z" },
    { url = "https://files.pythonhosted.org/packages/02/0a/96973bd325412feccf23cf3680fd2246aebf4b789122f938d5557c54a6b2/xxhash-3.5.0-cp312-cp312-manylinux_2_17_s390x.manylinux2014_s390x.whl", hash = "sha256:f2f2c61bee5844d41c3eb015ac652a0229e901074951ae48581d58bfb2ba01be", size = 428326, upload-time = "2024-08-17T09:18:29.335Z" },
    { url = "https://files.pythonhosted.org/packages/11/a7/81dba5010f7e733de88af9555725146fc133be97ce36533867f4c7e75066/xxhash-3.5.0-cp312-cp312-manylinux_2_17_x86_64.manylinux2014_x86_64.whl", hash = "sha256:9d32a592cac88d18cc09a89172e1c32d7f2a6e516c3dfde1b9adb90ab5df54a6", size = 194380, upload-time = "2024-08-17T09:18:30.706Z" },
    { url = "https://files.pythonhosted.org/packages/fb/7d/f29006ab398a173f4501c0e4977ba288f1c621d878ec217b4ff516810c04/xxhash-3.5.0-cp312-cp312-manylinux_2_5_i686.manylinux1_i686.manylinux_2_17_i686.manylinux2014_i686.whl", hash = "sha256:70dabf941dede727cca579e8c205e61121afc9b28516752fd65724be1355cc90", size = 207934, upload-time = "2024-08-17T09:18:32.133Z" },
    { url = "https://files.pythonhosted.org/packages/8a/6e/6e88b8f24612510e73d4d70d9b0c7dff62a2e78451b9f0d042a5462c8d03/xxhash-3.5.0-cp312-cp312-musllinux_1_2_aarch64.whl", hash = "sha256:e5d0ddaca65ecca9c10dcf01730165fd858533d0be84c75c327487c37a906a27", size = 216301, upload-time = "2024-08-17T09:18:33.474Z" },
    { url = "https://files.pythonhosted.org/packages/af/51/7862f4fa4b75a25c3b4163c8a873f070532fe5f2d3f9b3fc869c8337a398/xxhash-3.5.0-cp312-cp312-musllinux_1_2_i686.whl", hash = "sha256:3e5b5e16c5a480fe5f59f56c30abdeba09ffd75da8d13f6b9b6fd224d0b4d0a2", size = 203351, upload-time = "2024-08-17T09:18:34.889Z" },
    { url = "https://files.pythonhosted.org/packages/22/61/8d6a40f288f791cf79ed5bb113159abf0c81d6efb86e734334f698eb4c59/xxhash-3.5.0-cp312-cp312-musllinux_1_2_ppc64le.whl", hash = "sha256:149b7914451eb154b3dfaa721315117ea1dac2cc55a01bfbd4df7c68c5dd683d", size = 210294, upload-time = "2024-08-17T09:18:36.355Z" },
    { url = "https://files.pythonhosted.org/packages/17/02/215c4698955762d45a8158117190261b2dbefe9ae7e5b906768c09d8bc74/xxhash-3.5.0-cp312-cp312-musllinux_1_2_s390x.whl", hash = "sha256:eade977f5c96c677035ff39c56ac74d851b1cca7d607ab3d8f23c6b859379cab", size = 414674, upload-time = "2024-08-17T09:18:38.536Z" },
    { url = "https://files.pythonhosted.org/packages/31/5c/b7a8db8a3237cff3d535261325d95de509f6a8ae439a5a7a4ffcff478189/xxhash-3.5.0-cp312-cp312-musllinux_1_2_x86_64.whl", hash = "sha256:fa9f547bd98f5553d03160967866a71056a60960be00356a15ecc44efb40ba8e", size = 192022, upload-time = "2024-08-17T09:18:40.138Z" },
    { url = "https://files.pythonhosted.org/packages/78/e3/dd76659b2811b3fd06892a8beb850e1996b63e9235af5a86ea348f053e9e/xxhash-3.5.0-cp312-cp312-win32.whl", hash = "sha256:f7b58d1fd3551b8c80a971199543379be1cee3d0d409e1f6d8b01c1a2eebf1f8", size = 30170, upload-time = "2024-08-17T09:18:42.163Z" },
    { url = "https://files.pythonhosted.org/packages/d9/6b/1c443fe6cfeb4ad1dcf231cdec96eb94fb43d6498b4469ed8b51f8b59a37/xxhash-3.5.0-cp312-cp312-win_amd64.whl", hash = "sha256:fa0cafd3a2af231b4e113fba24a65d7922af91aeb23774a8b78228e6cd785e3e", size = 30040, upload-time = "2024-08-17T09:18:43.699Z" },
    { url = "https://files.pythonhosted.org/packages/0f/eb/04405305f290173acc0350eba6d2f1a794b57925df0398861a20fbafa415/xxhash-3.5.0-cp312-cp312-win_arm64.whl", hash = "sha256:586886c7e89cb9828bcd8a5686b12e161368e0064d040e225e72607b43858ba2", size = 26796, upload-time = "2024-08-17T09:18:45.29Z" },
    { url = "https://files.pythonhosted.org/packages/c9/b8/e4b3ad92d249be5c83fa72916c9091b0965cb0faeff05d9a0a3870ae6bff/xxhash-3.5.0-cp313-cp313-macosx_10_13_x86_64.whl", hash = "sha256:37889a0d13b0b7d739cfc128b1c902f04e32de17b33d74b637ad42f1c55101f6", size = 31795, upload-time = "2024-08-17T09:18:46.813Z" },
    { url = "https://files.pythonhosted.org/packages/fc/d8/b3627a0aebfbfa4c12a41e22af3742cf08c8ea84f5cc3367b5de2d039cce/xxhash-3.5.0-cp313-cp313-macosx_11_0_arm64.whl", hash = "sha256:97a662338797c660178e682f3bc180277b9569a59abfb5925e8620fba00b9fc5", size = 30792, upload-time = "2024-08-17T09:18:47.862Z" },
    { url = "https://files.pythonhosted.org/packages/c3/cc/762312960691da989c7cd0545cb120ba2a4148741c6ba458aa723c00a3f8/xxhash-3.5.0-cp313-cp313-manylinux_2_17_aarch64.manylinux2014_aarch64.whl", hash = "sha256:7f85e0108d51092bdda90672476c7d909c04ada6923c14ff9d913c4f7dc8a3bc", size = 220950, upload-time = "2024-08-17T09:18:49.06Z" },
    { url = "https://files.pythonhosted.org/packages/fe/e9/cc266f1042c3c13750e86a535496b58beb12bf8c50a915c336136f6168dc/xxhash-3.5.0-cp313-cp313-manylinux_2_17_ppc64le.manylinux2014_ppc64le.whl", hash = "sha256:cd2fd827b0ba763ac919440042302315c564fdb797294d86e8cdd4578e3bc7f3", size = 199980, upload-time = "2024-08-17T09:18:50.445Z" },
    { url = "https://files.pythonhosted.org/packages/bf/85/a836cd0dc5cc20376de26b346858d0ac9656f8f730998ca4324921a010b9/xxhash-3.5.0-cp313-cp313-manylinux_2_17_s390x.manylinux2014_s390x.whl", hash = "sha256:82085c2abec437abebf457c1d12fccb30cc8b3774a0814872511f0f0562c768c", size = 428324, upload-time = "2024-08-17T09:18:51.988Z" },
    { url = "https://files.pythonhosted.org/packages/b4/0e/15c243775342ce840b9ba34aceace06a1148fa1630cd8ca269e3223987f5/xxhash-3.5.0-cp313-cp313-manylinux_2_17_x86_64.manylinux2014_x86_64.whl", hash = "sha256:07fda5de378626e502b42b311b049848c2ef38784d0d67b6f30bb5008642f8eb", size = 194370, upload-time = "2024-08-17T09:18:54.164Z" },
    { url = "https://files.pythonhosted.org/packages/87/a1/b028bb02636dfdc190da01951d0703b3d904301ed0ef6094d948983bef0e/xxhash-3.5.0-cp313-cp313-manylinux_2_5_i686.manylinux1_i686.manylinux_2_17_i686.manylinux2014_i686.whl", hash = "sha256:c279f0d2b34ef15f922b77966640ade58b4ccdfef1c4d94b20f2a364617a493f", size = 207911, upload-time = "2024-08-17T09:18:55.509Z" },
    { url = "https://files.pythonhosted.org/packages/80/d5/73c73b03fc0ac73dacf069fdf6036c9abad82de0a47549e9912c955ab449/xxhash-3.5.0-cp313-cp313-musllinux_1_2_aarch64.whl", hash = "sha256:89e66ceed67b213dec5a773e2f7a9e8c58f64daeb38c7859d8815d2c89f39ad7", size = 216352, upload-time = "2024-08-17T09:18:57.073Z" },
    { url = "https://files.pythonhosted.org/packages/b6/2a/5043dba5ddbe35b4fe6ea0a111280ad9c3d4ba477dd0f2d1fe1129bda9d0/xxhash-3.5.0-cp313-cp313-musllinux_1_2_i686.whl", hash = "sha256:bcd51708a633410737111e998ceb3b45d3dbc98c0931f743d9bb0a209033a326", size = 203410, upload-time = "2024-08-17T09:18:58.54Z" },
    { url = "https://files.pythonhosted.org/packages/a2/b2/9a8ded888b7b190aed75b484eb5c853ddd48aa2896e7b59bbfbce442f0a1/xxhash-3.5.0-cp313-cp313-musllinux_1_2_ppc64le.whl", hash = "sha256:3ff2c0a34eae7df88c868be53a8dd56fbdf592109e21d4bfa092a27b0bf4a7bf", size = 210322, upload-time = "2024-08-17T09:18:59.943Z" },
    { url = "https://files.pythonhosted.org/packages/98/62/440083fafbc917bf3e4b67c2ade621920dd905517e85631c10aac955c1d2/xxhash-3.5.0-cp313-cp313-musllinux_1_2_s390x.whl", hash = "sha256:4e28503dccc7d32e0b9817aa0cbfc1f45f563b2c995b7a66c4c8a0d232e840c7", size = 414725, upload-time = "2024-08-17T09:19:01.332Z" },
    { url = "https://files.pythonhosted.org/packages/75/db/009206f7076ad60a517e016bb0058381d96a007ce3f79fa91d3010f49cc2/xxhash-3.5.0-cp313-cp313-musllinux_1_2_x86_64.whl", hash = "sha256:a6c50017518329ed65a9e4829154626f008916d36295b6a3ba336e2458824c8c", size = 192070, upload-time = "2024-08-17T09:19:03.007Z" },
    { url = "https://files.pythonhosted.org/packages/1f/6d/c61e0668943a034abc3a569cdc5aeae37d686d9da7e39cf2ed621d533e36/xxhash-3.5.0-cp313-cp313-win32.whl", hash = "sha256:53a068fe70301ec30d868ece566ac90d873e3bb059cf83c32e76012c889b8637", size = 30172, upload-time = "2024-08-17T09:19:04.355Z" },
    { url = "https://files.pythonhosted.org/packages/96/14/8416dce965f35e3d24722cdf79361ae154fa23e2ab730e5323aa98d7919e/xxhash-3.5.0-cp313-cp313-win_amd64.whl", hash = "sha256:80babcc30e7a1a484eab952d76a4f4673ff601f54d5142c26826502740e70b43", size = 30041, upload-time = "2024-08-17T09:19:05.435Z" },
    { url = "https://files.pythonhosted.org/packages/27/ee/518b72faa2073f5aa8e3262408d284892cb79cf2754ba0c3a5870645ef73/xxhash-3.5.0-cp313-cp313-win_arm64.whl", hash = "sha256:4811336f1ce11cac89dcbd18f3a25c527c16311709a89313c3acaf771def2d4b", size = 26801, upload-time = "2024-08-17T09:19:06.547Z" },
]

[[package]]
name = "yarl"
version = "1.20.1"
source = { registry = "https://pypi.org/simple" }
dependencies = [
    { name = "idna" },
    { name = "multidict" },
    { name = "propcache" },
]
sdist = { url = "https://files.pythonhosted.org/packages/3c/fb/efaa23fa4e45537b827620f04cf8f3cd658b76642205162e072703a5b963/yarl-1.20.1.tar.gz", hash = "sha256:d017a4997ee50c91fd5466cef416231bb82177b93b029906cefc542ce14c35ac", size = 186428, upload-time = "2025-06-10T00:46:09.923Z" }
wheels = [
    { url = "https://files.pythonhosted.org/packages/5f/9a/cb7fad7d73c69f296eda6815e4a2c7ed53fc70c2f136479a91c8e5fbdb6d/yarl-1.20.1-cp312-cp312-macosx_10_13_universal2.whl", hash = "sha256:bdcc4cd244e58593a4379fe60fdee5ac0331f8eb70320a24d591a3be197b94a9", size = 133667, upload-time = "2025-06-10T00:43:44.369Z" },
    { url = "https://files.pythonhosted.org/packages/67/38/688577a1cb1e656e3971fb66a3492501c5a5df56d99722e57c98249e5b8a/yarl-1.20.1-cp312-cp312-macosx_10_13_x86_64.whl", hash = "sha256:b29a2c385a5f5b9c7d9347e5812b6f7ab267193c62d282a540b4fc528c8a9d2a", size = 91025, upload-time = "2025-06-10T00:43:46.295Z" },
    { url = "https://files.pythonhosted.org/packages/50/ec/72991ae51febeb11a42813fc259f0d4c8e0507f2b74b5514618d8b640365/yarl-1.20.1-cp312-cp312-macosx_11_0_arm64.whl", hash = "sha256:1112ae8154186dfe2de4732197f59c05a83dc814849a5ced892b708033f40dc2", size = 89709, upload-time = "2025-06-10T00:43:48.22Z" },
    { url = "https://files.pythonhosted.org/packages/99/da/4d798025490e89426e9f976702e5f9482005c548c579bdae792a4c37769e/yarl-1.20.1-cp312-cp312-manylinux_2_17_aarch64.manylinux2014_aarch64.whl", hash = "sha256:90bbd29c4fe234233f7fa2b9b121fb63c321830e5d05b45153a2ca68f7d310ee", size = 352287, upload-time = "2025-06-10T00:43:49.924Z" },
    { url = "https://files.pythonhosted.org/packages/1a/26/54a15c6a567aac1c61b18aa0f4b8aa2e285a52d547d1be8bf48abe2b3991/yarl-1.20.1-cp312-cp312-manylinux_2_17_armv7l.manylinux2014_armv7l.manylinux_2_31_armv7l.whl", hash = "sha256:680e19c7ce3710ac4cd964e90dad99bf9b5029372ba0c7cbfcd55e54d90ea819", size = 345429, upload-time = "2025-06-10T00:43:51.7Z" },
    { url = "https://files.pythonhosted.org/packages/d6/95/9dcf2386cb875b234353b93ec43e40219e14900e046bf6ac118f94b1e353/yarl-1.20.1-cp312-cp312-manylinux_2_17_ppc64le.manylinux2014_ppc64le.whl", hash = "sha256:4a979218c1fdb4246a05efc2cc23859d47c89af463a90b99b7c56094daf25a16", size = 365429, upload-time = "2025-06-10T00:43:53.494Z" },
    { url = "https://files.pythonhosted.org/packages/91/b2/33a8750f6a4bc224242a635f5f2cff6d6ad5ba651f6edcccf721992c21a0/yarl-1.20.1-cp312-cp312-manylinux_2_17_s390x.manylinux2014_s390x.whl", hash = "sha256:255b468adf57b4a7b65d8aad5b5138dce6a0752c139965711bdcb81bc370e1b6", size = 363862, upload-time = "2025-06-10T00:43:55.766Z" },
    { url = "https://files.pythonhosted.org/packages/98/28/3ab7acc5b51f4434b181b0cee8f1f4b77a65919700a355fb3617f9488874/yarl-1.20.1-cp312-cp312-manylinux_2_17_x86_64.manylinux2014_x86_64.whl", hash = "sha256:a97d67108e79cfe22e2b430d80d7571ae57d19f17cda8bb967057ca8a7bf5bfd", size = 355616, upload-time = "2025-06-10T00:43:58.056Z" },
    { url = "https://files.pythonhosted.org/packages/36/a3/f666894aa947a371724ec7cd2e5daa78ee8a777b21509b4252dd7bd15e29/yarl-1.20.1-cp312-cp312-manylinux_2_5_i686.manylinux1_i686.manylinux_2_17_i686.manylinux2014_i686.whl", hash = "sha256:8570d998db4ddbfb9a590b185a0a33dbf8aafb831d07a5257b4ec9948df9cb0a", size = 339954, upload-time = "2025-06-10T00:43:59.773Z" },
    { url = "https://files.pythonhosted.org/packages/f1/81/5f466427e09773c04219d3450d7a1256138a010b6c9f0af2d48565e9ad13/yarl-1.20.1-cp312-cp312-musllinux_1_2_aarch64.whl", hash = "sha256:97c75596019baae7c71ccf1d8cc4738bc08134060d0adfcbe5642f778d1dca38", size = 365575, upload-time = "2025-06-10T00:44:02.051Z" },
    { url = "https://files.pythonhosted.org/packages/2e/e3/e4b0ad8403e97e6c9972dd587388940a032f030ebec196ab81a3b8e94d31/yarl-1.20.1-cp312-cp312-musllinux_1_2_armv7l.whl", hash = "sha256:1c48912653e63aef91ff988c5432832692ac5a1d8f0fb8a33091520b5bbe19ef", size = 365061, upload-time = "2025-06-10T00:44:04.196Z" },
    { url = "https://files.pythonhosted.org/packages/ac/99/b8a142e79eb86c926f9f06452eb13ecb1bb5713bd01dc0038faf5452e544/yarl-1.20.1-cp312-cp312-musllinux_1_2_i686.whl", hash = "sha256:4c3ae28f3ae1563c50f3d37f064ddb1511ecc1d5584e88c6b7c63cf7702a6d5f", size = 364142, upload-time = "2025-06-10T00:44:06.527Z" },
    { url = "https://files.pythonhosted.org/packages/34/f2/08ed34a4a506d82a1a3e5bab99ccd930a040f9b6449e9fd050320e45845c/yarl-1.20.1-cp312-cp312-musllinux_1_2_ppc64le.whl", hash = "sha256:c5e9642f27036283550f5f57dc6156c51084b458570b9d0d96100c8bebb186a8", size = 381894, upload-time = "2025-06-10T00:44:08.379Z" },
    { url = "https://files.pythonhosted.org/packages/92/f8/9a3fbf0968eac704f681726eff595dce9b49c8a25cd92bf83df209668285/yarl-1.20.1-cp312-cp312-musllinux_1_2_s390x.whl", hash = "sha256:2c26b0c49220d5799f7b22c6838409ee9bc58ee5c95361a4d7831f03cc225b5a", size = 383378, upload-time = "2025-06-10T00:44:10.51Z" },
    { url = "https://files.pythonhosted.org/packages/af/85/9363f77bdfa1e4d690957cd39d192c4cacd1c58965df0470a4905253b54f/yarl-1.20.1-cp312-cp312-musllinux_1_2_x86_64.whl", hash = "sha256:564ab3d517e3d01c408c67f2e5247aad4019dcf1969982aba3974b4093279004", size = 374069, upload-time = "2025-06-10T00:44:12.834Z" },
    { url = "https://files.pythonhosted.org/packages/35/99/9918c8739ba271dcd935400cff8b32e3cd319eaf02fcd023d5dcd487a7c8/yarl-1.20.1-cp312-cp312-win32.whl", hash = "sha256:daea0d313868da1cf2fac6b2d3a25c6e3a9e879483244be38c8e6a41f1d876a5", size = 81249, upload-time = "2025-06-10T00:44:14.731Z" },
    { url = "https://files.pythonhosted.org/packages/eb/83/5d9092950565481b413b31a23e75dd3418ff0a277d6e0abf3729d4d1ce25/yarl-1.20.1-cp312-cp312-win_amd64.whl", hash = "sha256:48ea7d7f9be0487339828a4de0360d7ce0efc06524a48e1810f945c45b813698", size = 86710, upload-time = "2025-06-10T00:44:16.716Z" },
    { url = "https://files.pythonhosted.org/packages/8a/e1/2411b6d7f769a07687acee88a062af5833cf1966b7266f3d8dfb3d3dc7d3/yarl-1.20.1-cp313-cp313-macosx_10_13_universal2.whl", hash = "sha256:0b5ff0fbb7c9f1b1b5ab53330acbfc5247893069e7716840c8e7d5bb7355038a", size = 131811, upload-time = "2025-06-10T00:44:18.933Z" },
    { url = "https://files.pythonhosted.org/packages/b2/27/584394e1cb76fb771371770eccad35de400e7b434ce3142c2dd27392c968/yarl-1.20.1-cp313-cp313-macosx_10_13_x86_64.whl", hash = "sha256:14f326acd845c2b2e2eb38fb1346c94f7f3b01a4f5c788f8144f9b630bfff9a3", size = 90078, upload-time = "2025-06-10T00:44:20.635Z" },
    { url = "https://files.pythonhosted.org/packages/bf/9a/3246ae92d4049099f52d9b0fe3486e3b500e29b7ea872d0f152966fc209d/yarl-1.20.1-cp313-cp313-macosx_11_0_arm64.whl", hash = "sha256:f60e4ad5db23f0b96e49c018596707c3ae89f5d0bd97f0ad3684bcbad899f1e7", size = 88748, upload-time = "2025-06-10T00:44:22.34Z" },
    { url = "https://files.pythonhosted.org/packages/a3/25/35afe384e31115a1a801fbcf84012d7a066d89035befae7c5d4284df1e03/yarl-1.20.1-cp313-cp313-manylinux_2_17_aarch64.manylinux2014_aarch64.whl", hash = "sha256:49bdd1b8e00ce57e68ba51916e4bb04461746e794e7c4d4bbc42ba2f18297691", size = 349595, upload-time = "2025-06-10T00:44:24.314Z" },
    { url = "https://files.pythonhosted.org/packages/28/2d/8aca6cb2cabc8f12efcb82749b9cefecbccfc7b0384e56cd71058ccee433/yarl-1.20.1-cp313-cp313-manylinux_2_17_armv7l.manylinux2014_armv7l.manylinux_2_31_armv7l.whl", hash = "sha256:66252d780b45189975abfed839616e8fd2dbacbdc262105ad7742c6ae58f3e31", size = 342616, upload-time = "2025-06-10T00:44:26.167Z" },
    { url = "https://files.pythonhosted.org/packages/0b/e9/1312633d16b31acf0098d30440ca855e3492d66623dafb8e25b03d00c3da/yarl-1.20.1-cp313-cp313-manylinux_2_17_ppc64le.manylinux2014_ppc64le.whl", hash = "sha256:59174e7332f5d153d8f7452a102b103e2e74035ad085f404df2e40e663a22b28", size = 361324, upload-time = "2025-06-10T00:44:27.915Z" },
    { url = "https://files.pythonhosted.org/packages/bc/a0/688cc99463f12f7669eec7c8acc71ef56a1521b99eab7cd3abb75af887b0/yarl-1.20.1-cp313-cp313-manylinux_2_17_s390x.manylinux2014_s390x.whl", hash = "sha256:e3968ec7d92a0c0f9ac34d5ecfd03869ec0cab0697c91a45db3fbbd95fe1b653", size = 359676, upload-time = "2025-06-10T00:44:30.041Z" },
    { url = "https://files.pythonhosted.org/packages/af/44/46407d7f7a56e9a85a4c207724c9f2c545c060380718eea9088f222ba697/yarl-1.20.1-cp313-cp313-manylinux_2_17_x86_64.manylinux2014_x86_64.whl", hash = "sha256:d1a4fbb50e14396ba3d375f68bfe02215d8e7bc3ec49da8341fe3157f59d2ff5", size = 352614, upload-time = "2025-06-10T00:44:32.171Z" },
    { url = "https://files.pythonhosted.org/packages/b1/91/31163295e82b8d5485d31d9cf7754d973d41915cadce070491778d9c9825/yarl-1.20.1-cp313-cp313-manylinux_2_5_i686.manylinux1_i686.manylinux_2_17_i686.manylinux2014_i686.whl", hash = "sha256:11a62c839c3a8eac2410e951301309426f368388ff2f33799052787035793b02", size = 336766, upload-time = "2025-06-10T00:44:34.494Z" },
    { url = "https://files.pythonhosted.org/packages/b4/8e/c41a5bc482121f51c083c4c2bcd16b9e01e1cf8729e380273a952513a21f/yarl-1.20.1-cp313-cp313-musllinux_1_2_aarch64.whl", hash = "sha256:041eaa14f73ff5a8986b4388ac6bb43a77f2ea09bf1913df7a35d4646db69e53", size = 364615, upload-time = "2025-06-10T00:44:36.856Z" },
    { url = "https://files.pythonhosted.org/packages/e3/5b/61a3b054238d33d70ea06ebba7e58597891b71c699e247df35cc984ab393/yarl-1.20.1-cp313-cp313-musllinux_1_2_armv7l.whl", hash = "sha256:377fae2fef158e8fd9d60b4c8751387b8d1fb121d3d0b8e9b0be07d1b41e83dc", size = 360982, upload-time = "2025-06-10T00:44:39.141Z" },
    { url = "https://files.pythonhosted.org/packages/df/a3/6a72fb83f8d478cb201d14927bc8040af901811a88e0ff2da7842dd0ed19/yarl-1.20.1-cp313-cp313-musllinux_1_2_i686.whl", hash = "sha256:1c92f4390e407513f619d49319023664643d3339bd5e5a56a3bebe01bc67ec04", size = 369792, upload-time = "2025-06-10T00:44:40.934Z" },
    { url = "https://files.pythonhosted.org/packages/7c/af/4cc3c36dfc7c077f8dedb561eb21f69e1e9f2456b91b593882b0b18c19dc/yarl-1.20.1-cp313-cp313-musllinux_1_2_ppc64le.whl", hash = "sha256:d25ddcf954df1754ab0f86bb696af765c5bfaba39b74095f27eececa049ef9a4", size = 382049, upload-time = "2025-06-10T00:44:42.854Z" },
    { url = "https://files.pythonhosted.org/packages/19/3a/e54e2c4752160115183a66dc9ee75a153f81f3ab2ba4bf79c3c53b33de34/yarl-1.20.1-cp313-cp313-musllinux_1_2_s390x.whl", hash = "sha256:909313577e9619dcff8c31a0ea2aa0a2a828341d92673015456b3ae492e7317b", size = 384774, upload-time = "2025-06-10T00:44:45.275Z" },
    { url = "https://files.pythonhosted.org/packages/9c/20/200ae86dabfca89060ec6447649f219b4cbd94531e425e50d57e5f5ac330/yarl-1.20.1-cp313-cp313-musllinux_1_2_x86_64.whl", hash = "sha256:793fd0580cb9664548c6b83c63b43c477212c0260891ddf86809e1c06c8b08f1", size = 374252, upload-time = "2025-06-10T00:44:47.31Z" },
    { url = "https://files.pythonhosted.org/packages/83/75/11ee332f2f516b3d094e89448da73d557687f7d137d5a0f48c40ff211487/yarl-1.20.1-cp313-cp313-win32.whl", hash = "sha256:468f6e40285de5a5b3c44981ca3a319a4b208ccc07d526b20b12aeedcfa654b7", size = 81198, upload-time = "2025-06-10T00:44:49.164Z" },
    { url = "https://files.pythonhosted.org/packages/ba/ba/39b1ecbf51620b40ab402b0fc817f0ff750f6d92712b44689c2c215be89d/yarl-1.20.1-cp313-cp313-win_amd64.whl", hash = "sha256:495b4ef2fea40596bfc0affe3837411d6aa3371abcf31aac0ccc4bdd64d4ef5c", size = 86346, upload-time = "2025-06-10T00:44:51.182Z" },
    { url = "https://files.pythonhosted.org/packages/43/c7/669c52519dca4c95153c8ad96dd123c79f354a376346b198f438e56ffeb4/yarl-1.20.1-cp313-cp313t-macosx_10_13_universal2.whl", hash = "sha256:f60233b98423aab21d249a30eb27c389c14929f47be8430efa7dbd91493a729d", size = 138826, upload-time = "2025-06-10T00:44:52.883Z" },
    { url = "https://files.pythonhosted.org/packages/6a/42/fc0053719b44f6ad04a75d7f05e0e9674d45ef62f2d9ad2c1163e5c05827/yarl-1.20.1-cp313-cp313t-macosx_10_13_x86_64.whl", hash = "sha256:6f3eff4cc3f03d650d8755c6eefc844edde99d641d0dcf4da3ab27141a5f8ddf", size = 93217, upload-time = "2025-06-10T00:44:54.658Z" },
    { url = "https://files.pythonhosted.org/packages/4f/7f/fa59c4c27e2a076bba0d959386e26eba77eb52ea4a0aac48e3515c186b4c/yarl-1.20.1-cp313-cp313t-macosx_11_0_arm64.whl", hash = "sha256:69ff8439d8ba832d6bed88af2c2b3445977eba9a4588b787b32945871c2444e3", size = 92700, upload-time = "2025-06-10T00:44:56.784Z" },
    { url = "https://files.pythonhosted.org/packages/2f/d4/062b2f48e7c93481e88eff97a6312dca15ea200e959f23e96d8ab898c5b8/yarl-1.20.1-cp313-cp313t-manylinux_2_17_aarch64.manylinux2014_aarch64.whl", hash = "sha256:3cf34efa60eb81dd2645a2e13e00bb98b76c35ab5061a3989c7a70f78c85006d", size = 347644, upload-time = "2025-06-10T00:44:59.071Z" },
    { url = "https://files.pythonhosted.org/packages/89/47/78b7f40d13c8f62b499cc702fdf69e090455518ae544c00a3bf4afc9fc77/yarl-1.20.1-cp313-cp313t-manylinux_2_17_armv7l.manylinux2014_armv7l.manylinux_2_31_armv7l.whl", hash = "sha256:8e0fe9364ad0fddab2688ce72cb7a8e61ea42eff3c7caeeb83874a5d479c896c", size = 323452, upload-time = "2025-06-10T00:45:01.605Z" },
    { url = "https://files.pythonhosted.org/packages/eb/2b/490d3b2dc66f52987d4ee0d3090a147ea67732ce6b4d61e362c1846d0d32/yarl-1.20.1-cp313-cp313t-manylinux_2_17_ppc64le.manylinux2014_ppc64le.whl", hash = "sha256:8f64fbf81878ba914562c672024089e3401974a39767747691c65080a67b18c1", size = 346378, upload-time = "2025-06-10T00:45:03.946Z" },
    { url = "https://files.pythonhosted.org/packages/66/ad/775da9c8a94ce925d1537f939a4f17d782efef1f973039d821cbe4bcc211/yarl-1.20.1-cp313-cp313t-manylinux_2_17_s390x.manylinux2014_s390x.whl", hash = "sha256:f6342d643bf9a1de97e512e45e4b9560a043347e779a173250824f8b254bd5ce", size = 353261, upload-time = "2025-06-10T00:45:05.992Z" },
    { url = "https://files.pythonhosted.org/packages/4b/23/0ed0922b47a4f5c6eb9065d5ff1e459747226ddce5c6a4c111e728c9f701/yarl-1.20.1-cp313-cp313t-manylinux_2_17_x86_64.manylinux2014_x86_64.whl", hash = "sha256:56dac5f452ed25eef0f6e3c6a066c6ab68971d96a9fb441791cad0efba6140d3", size = 335987, upload-time = "2025-06-10T00:45:08.227Z" },
    { url = "https://files.pythonhosted.org/packages/3e/49/bc728a7fe7d0e9336e2b78f0958a2d6b288ba89f25a1762407a222bf53c3/yarl-1.20.1-cp313-cp313t-manylinux_2_5_i686.manylinux1_i686.manylinux_2_17_i686.manylinux2014_i686.whl", hash = "sha256:c7d7f497126d65e2cad8dc5f97d34c27b19199b6414a40cb36b52f41b79014be", size = 329361, upload-time = "2025-06-10T00:45:10.11Z" },
    { url = "https://files.pythonhosted.org/packages/93/8f/b811b9d1f617c83c907e7082a76e2b92b655400e61730cd61a1f67178393/yarl-1.20.1-cp313-cp313t-musllinux_1_2_aarch64.whl", hash = "sha256:67e708dfb8e78d8a19169818eeb5c7a80717562de9051bf2413aca8e3696bf16", size = 346460, upload-time = "2025-06-10T00:45:12.055Z" },
    { url = "https://files.pythonhosted.org/packages/70/fd/af94f04f275f95da2c3b8b5e1d49e3e79f1ed8b6ceb0f1664cbd902773ff/yarl-1.20.1-cp313-cp313t-musllinux_1_2_armv7l.whl", hash = "sha256:595c07bc79af2494365cc96ddeb772f76272364ef7c80fb892ef9d0649586513", size = 334486, upload-time = "2025-06-10T00:45:13.995Z" },
    { url = "https://files.pythonhosted.org/packages/84/65/04c62e82704e7dd0a9b3f61dbaa8447f8507655fd16c51da0637b39b2910/yarl-1.20.1-cp313-cp313t-musllinux_1_2_i686.whl", hash = "sha256:7bdd2f80f4a7df852ab9ab49484a4dee8030023aa536df41f2d922fd57bf023f", size = 342219, upload-time = "2025-06-10T00:45:16.479Z" },
    { url = "https://files.pythonhosted.org/packages/91/95/459ca62eb958381b342d94ab9a4b6aec1ddec1f7057c487e926f03c06d30/yarl-1.20.1-cp313-cp313t-musllinux_1_2_ppc64le.whl", hash = "sha256:c03bfebc4ae8d862f853a9757199677ab74ec25424d0ebd68a0027e9c639a390", size = 350693, upload-time = "2025-06-10T00:45:18.399Z" },
    { url = "https://files.pythonhosted.org/packages/a6/00/d393e82dd955ad20617abc546a8f1aee40534d599ff555ea053d0ec9bf03/yarl-1.20.1-cp313-cp313t-musllinux_1_2_s390x.whl", hash = "sha256:344d1103e9c1523f32a5ed704d576172d2cabed3122ea90b1d4e11fe17c66458", size = 355803, upload-time = "2025-06-10T00:45:20.677Z" },
    { url = "https://files.pythonhosted.org/packages/9e/ed/c5fb04869b99b717985e244fd93029c7a8e8febdfcffa06093e32d7d44e7/yarl-1.20.1-cp313-cp313t-musllinux_1_2_x86_64.whl", hash = "sha256:88cab98aa4e13e1ade8c141daeedd300a4603b7132819c484841bb7af3edce9e", size = 341709, upload-time = "2025-06-10T00:45:23.221Z" },
    { url = "https://files.pythonhosted.org/packages/24/fd/725b8e73ac2a50e78a4534ac43c6addf5c1c2d65380dd48a9169cc6739a9/yarl-1.20.1-cp313-cp313t-win32.whl", hash = "sha256:b121ff6a7cbd4abc28985b6028235491941b9fe8fe226e6fdc539c977ea1739d", size = 86591, upload-time = "2025-06-10T00:45:25.793Z" },
    { url = "https://files.pythonhosted.org/packages/94/c3/b2e9f38bc3e11191981d57ea08cab2166e74ea770024a646617c9cddd9f6/yarl-1.20.1-cp313-cp313t-win_amd64.whl", hash = "sha256:541d050a355bbbc27e55d906bc91cb6fe42f96c01413dd0f4ed5a5240513874f", size = 93003, upload-time = "2025-06-10T00:45:27.752Z" },
    { url = "https://files.pythonhosted.org/packages/b4/2d/2345fce04cfd4bee161bf1e7d9cdc702e3e16109021035dbb24db654a622/yarl-1.20.1-py3-none-any.whl", hash = "sha256:83b8eb083fe4683c6115795d9fc1cfaf2cbbefb19b3a1cb68f6527460f483a77", size = 46542, upload-time = "2025-06-10T00:46:07.521Z" },
]

[[package]]
name = "zipp"
version = "3.23.0"
source = { registry = "https://pypi.org/simple" }
sdist = { url = "https://files.pythonhosted.org/packages/e3/02/0f2892c661036d50ede074e376733dca2ae7c6eb617489437771209d4180/zipp-3.23.0.tar.gz", hash = "sha256:a07157588a12518c9d4034df3fbbee09c814741a33ff63c05fa29d26a2404166", size = 25547, upload-time = "2025-06-08T17:06:39.4Z" }
wheels = [
    { url = "https://files.pythonhosted.org/packages/2e/54/647ade08bf0db230bfea292f893923872fd20be6ac6f53b2b936ba839d75/zipp-3.23.0-py3-none-any.whl", hash = "sha256:071652d6115ed432f5ce1d34c336c0adfd6a884660d1e9712a256d3d3bd4b14e", size = 10276, upload-time = "2025-06-08T17:06:38.034Z" },
]

[[package]]
name = "zstandard"
version = "0.23.0"
source = { registry = "https://pypi.org/simple" }
dependencies = [
    { name = "cffi", marker = "platform_python_implementation == 'PyPy'" },
]
sdist = { url = "https://files.pythonhosted.org/packages/ed/f6/2ac0287b442160a89d726b17a9184a4c615bb5237db763791a7fd16d9df1/zstandard-0.23.0.tar.gz", hash = "sha256:b2d8c62d08e7255f68f7a740bae85b3c9b8e5466baa9cbf7f57f1cde0ac6bc09", size = 681701, upload-time = "2024-07-15T00:18:06.141Z" }
wheels = [
    { url = "https://files.pythonhosted.org/packages/7b/83/f23338c963bd9de687d47bf32efe9fd30164e722ba27fb59df33e6b1719b/zstandard-0.23.0-cp312-cp312-macosx_10_9_x86_64.whl", hash = "sha256:b4567955a6bc1b20e9c31612e615af6b53733491aeaa19a6b3b37f3b65477094", size = 788713, upload-time = "2024-07-15T00:15:35.815Z" },
    { url = "https://files.pythonhosted.org/packages/5b/b3/1a028f6750fd9227ee0b937a278a434ab7f7fdc3066c3173f64366fe2466/zstandard-0.23.0-cp312-cp312-macosx_11_0_arm64.whl", hash = "sha256:1e172f57cd78c20f13a3415cc8dfe24bf388614324d25539146594c16d78fcc8", size = 633459, upload-time = "2024-07-15T00:15:37.995Z" },
    { url = "https://files.pythonhosted.org/packages/26/af/36d89aae0c1f95a0a98e50711bc5d92c144939efc1f81a2fcd3e78d7f4c1/zstandard-0.23.0-cp312-cp312-manylinux_2_17_aarch64.manylinux2014_aarch64.whl", hash = "sha256:b0e166f698c5a3e914947388c162be2583e0c638a4703fc6a543e23a88dea3c1", size = 4945707, upload-time = "2024-07-15T00:15:39.872Z" },
    { url = "https://files.pythonhosted.org/packages/cd/2e/2051f5c772f4dfc0aae3741d5fc72c3dcfe3aaeb461cc231668a4db1ce14/zstandard-0.23.0-cp312-cp312-manylinux_2_17_ppc64le.manylinux2014_ppc64le.whl", hash = "sha256:12a289832e520c6bd4dcaad68e944b86da3bad0d339ef7989fb7e88f92e96072", size = 5306545, upload-time = "2024-07-15T00:15:41.75Z" },
    { url = "https://files.pythonhosted.org/packages/0a/9e/a11c97b087f89cab030fa71206963090d2fecd8eb83e67bb8f3ffb84c024/zstandard-0.23.0-cp312-cp312-manylinux_2_17_s390x.manylinux2014_s390x.whl", hash = "sha256:d50d31bfedd53a928fed6707b15a8dbeef011bb6366297cc435accc888b27c20", size = 5337533, upload-time = "2024-07-15T00:15:44.114Z" },
    { url = "https://files.pythonhosted.org/packages/fc/79/edeb217c57fe1bf16d890aa91a1c2c96b28c07b46afed54a5dcf310c3f6f/zstandard-0.23.0-cp312-cp312-manylinux_2_17_x86_64.manylinux2014_x86_64.whl", hash = "sha256:72c68dda124a1a138340fb62fa21b9bf4848437d9ca60bd35db36f2d3345f373", size = 5436510, upload-time = "2024-07-15T00:15:46.509Z" },
    { url = "https://files.pythonhosted.org/packages/81/4f/c21383d97cb7a422ddf1ae824b53ce4b51063d0eeb2afa757eb40804a8ef/zstandard-0.23.0-cp312-cp312-manylinux_2_5_i686.manylinux1_i686.manylinux_2_17_i686.manylinux2014_i686.whl", hash = "sha256:53dd9d5e3d29f95acd5de6802e909ada8d8d8cfa37a3ac64836f3bc4bc5512db", size = 4859973, upload-time = "2024-07-15T00:15:49.939Z" },
    { url = "https://files.pythonhosted.org/packages/ab/15/08d22e87753304405ccac8be2493a495f529edd81d39a0870621462276ef/zstandard-0.23.0-cp312-cp312-musllinux_1_1_aarch64.whl", hash = "sha256:6a41c120c3dbc0d81a8e8adc73312d668cd34acd7725f036992b1b72d22c1772", size = 4936968, upload-time = "2024-07-15T00:15:52.025Z" },
    { url = "https://files.pythonhosted.org/packages/eb/fa/f3670a597949fe7dcf38119a39f7da49a8a84a6f0b1a2e46b2f71a0ab83f/zstandard-0.23.0-cp312-cp312-musllinux_1_1_x86_64.whl", hash = "sha256:40b33d93c6eddf02d2c19f5773196068d875c41ca25730e8288e9b672897c105", size = 5467179, upload-time = "2024-07-15T00:15:54.971Z" },
    { url = "https://files.pythonhosted.org/packages/4e/a9/dad2ab22020211e380adc477a1dbf9f109b1f8d94c614944843e20dc2a99/zstandard-0.23.0-cp312-cp312-musllinux_1_2_aarch64.whl", hash = "sha256:9206649ec587e6b02bd124fb7799b86cddec350f6f6c14bc82a2b70183e708ba", size = 4848577, upload-time = "2024-07-15T00:15:57.634Z" },
    { url = "https://files.pythonhosted.org/packages/08/03/dd28b4484b0770f1e23478413e01bee476ae8227bbc81561f9c329e12564/zstandard-0.23.0-cp312-cp312-musllinux_1_2_i686.whl", hash = "sha256:76e79bc28a65f467e0409098fa2c4376931fd3207fbeb6b956c7c476d53746dd", size = 4693899, upload-time = "2024-07-15T00:16:00.811Z" },
    { url = "https://files.pythonhosted.org/packages/2b/64/3da7497eb635d025841e958bcd66a86117ae320c3b14b0ae86e9e8627518/zstandard-0.23.0-cp312-cp312-musllinux_1_2_ppc64le.whl", hash = "sha256:66b689c107857eceabf2cf3d3fc699c3c0fe8ccd18df2219d978c0283e4c508a", size = 5199964, upload-time = "2024-07-15T00:16:03.669Z" },
    { url = "https://files.pythonhosted.org/packages/43/a4/d82decbab158a0e8a6ebb7fc98bc4d903266bce85b6e9aaedea1d288338c/zstandard-0.23.0-cp312-cp312-musllinux_1_2_s390x.whl", hash = "sha256:9c236e635582742fee16603042553d276cca506e824fa2e6489db04039521e90", size = 5655398, upload-time = "2024-07-15T00:16:06.694Z" },
    { url = "https://files.pythonhosted.org/packages/f2/61/ac78a1263bc83a5cf29e7458b77a568eda5a8f81980691bbc6eb6a0d45cc/zstandard-0.23.0-cp312-cp312-musllinux_1_2_x86_64.whl", hash = "sha256:a8fffdbd9d1408006baaf02f1068d7dd1f016c6bcb7538682622c556e7b68e35", size = 5191313, upload-time = "2024-07-15T00:16:09.758Z" },
    { url = "https://files.pythonhosted.org/packages/e7/54/967c478314e16af5baf849b6ee9d6ea724ae5b100eb506011f045d3d4e16/zstandard-0.23.0-cp312-cp312-win32.whl", hash = "sha256:dc1d33abb8a0d754ea4763bad944fd965d3d95b5baef6b121c0c9013eaf1907d", size = 430877, upload-time = "2024-07-15T00:16:11.758Z" },
    { url = "https://files.pythonhosted.org/packages/75/37/872d74bd7739639c4553bf94c84af7d54d8211b626b352bc57f0fd8d1e3f/zstandard-0.23.0-cp312-cp312-win_amd64.whl", hash = "sha256:64585e1dba664dc67c7cdabd56c1e5685233fbb1fc1966cfba2a340ec0dfff7b", size = 495595, upload-time = "2024-07-15T00:16:13.731Z" },
    { url = "https://files.pythonhosted.org/packages/80/f1/8386f3f7c10261fe85fbc2c012fdb3d4db793b921c9abcc995d8da1b7a80/zstandard-0.23.0-cp313-cp313-macosx_10_13_x86_64.whl", hash = "sha256:576856e8594e6649aee06ddbfc738fec6a834f7c85bf7cadd1c53d4a58186ef9", size = 788975, upload-time = "2024-07-15T00:16:16.005Z" },
    { url = "https://files.pythonhosted.org/packages/16/e8/cbf01077550b3e5dc86089035ff8f6fbbb312bc0983757c2d1117ebba242/zstandard-0.23.0-cp313-cp313-macosx_11_0_arm64.whl", hash = "sha256:38302b78a850ff82656beaddeb0bb989a0322a8bbb1bf1ab10c17506681d772a", size = 633448, upload-time = "2024-07-15T00:16:17.897Z" },
    { url = "https://files.pythonhosted.org/packages/06/27/4a1b4c267c29a464a161aeb2589aff212b4db653a1d96bffe3598f3f0d22/zstandard-0.23.0-cp313-cp313-manylinux_2_17_aarch64.manylinux2014_aarch64.whl", hash = "sha256:d2240ddc86b74966c34554c49d00eaafa8200a18d3a5b6ffbf7da63b11d74ee2", size = 4945269, upload-time = "2024-07-15T00:16:20.136Z" },
    { url = "https://files.pythonhosted.org/packages/7c/64/d99261cc57afd9ae65b707e38045ed8269fbdae73544fd2e4a4d50d0ed83/zstandard-0.23.0-cp313-cp313-manylinux_2_17_ppc64le.manylinux2014_ppc64le.whl", hash = "sha256:2ef230a8fd217a2015bc91b74f6b3b7d6522ba48be29ad4ea0ca3a3775bf7dd5", size = 5306228, upload-time = "2024-07-15T00:16:23.398Z" },
    { url = "https://files.pythonhosted.org/packages/7a/cf/27b74c6f22541f0263016a0fd6369b1b7818941de639215c84e4e94b2a1c/zstandard-0.23.0-cp313-cp313-manylinux_2_17_s390x.manylinux2014_s390x.whl", hash = "sha256:774d45b1fac1461f48698a9d4b5fa19a69d47ece02fa469825b442263f04021f", size = 5336891, upload-time = "2024-07-15T00:16:26.391Z" },
    { url = "https://files.pythonhosted.org/packages/fa/18/89ac62eac46b69948bf35fcd90d37103f38722968e2981f752d69081ec4d/zstandard-0.23.0-cp313-cp313-manylinux_2_17_x86_64.manylinux2014_x86_64.whl", hash = "sha256:6f77fa49079891a4aab203d0b1744acc85577ed16d767b52fc089d83faf8d8ed", size = 5436310, upload-time = "2024-07-15T00:16:29.018Z" },
    { url = "https://files.pythonhosted.org/packages/a8/a8/5ca5328ee568a873f5118d5b5f70d1f36c6387716efe2e369010289a5738/zstandard-0.23.0-cp313-cp313-manylinux_2_5_i686.manylinux1_i686.manylinux_2_17_i686.manylinux2014_i686.whl", hash = "sha256:ac184f87ff521f4840e6ea0b10c0ec90c6b1dcd0bad2f1e4a9a1b4fa177982ea", size = 4859912, upload-time = "2024-07-15T00:16:31.871Z" },
    { url = "https://files.pythonhosted.org/packages/ea/ca/3781059c95fd0868658b1cf0440edd832b942f84ae60685d0cfdb808bca1/zstandard-0.23.0-cp313-cp313-musllinux_1_1_aarch64.whl", hash = "sha256:c363b53e257246a954ebc7c488304b5592b9c53fbe74d03bc1c64dda153fb847", size = 4936946, upload-time = "2024-07-15T00:16:34.593Z" },
    { url = "https://files.pythonhosted.org/packages/ce/11/41a58986f809532742c2b832c53b74ba0e0a5dae7e8ab4642bf5876f35de/zstandard-0.23.0-cp313-cp313-musllinux_1_1_x86_64.whl", hash = "sha256:e7792606d606c8df5277c32ccb58f29b9b8603bf83b48639b7aedf6df4fe8171", size = 5466994, upload-time = "2024-07-15T00:16:36.887Z" },
    { url = "https://files.pythonhosted.org/packages/83/e3/97d84fe95edd38d7053af05159465d298c8b20cebe9ccb3d26783faa9094/zstandard-0.23.0-cp313-cp313-musllinux_1_2_aarch64.whl", hash = "sha256:a0817825b900fcd43ac5d05b8b3079937073d2b1ff9cf89427590718b70dd840", size = 4848681, upload-time = "2024-07-15T00:16:39.709Z" },
    { url = "https://files.pythonhosted.org/packages/6e/99/cb1e63e931de15c88af26085e3f2d9af9ce53ccafac73b6e48418fd5a6e6/zstandard-0.23.0-cp313-cp313-musllinux_1_2_i686.whl", hash = "sha256:9da6bc32faac9a293ddfdcb9108d4b20416219461e4ec64dfea8383cac186690", size = 4694239, upload-time = "2024-07-15T00:16:41.83Z" },
    { url = "https://files.pythonhosted.org/packages/ab/50/b1e703016eebbc6501fc92f34db7b1c68e54e567ef39e6e59cf5fb6f2ec0/zstandard-0.23.0-cp313-cp313-musllinux_1_2_ppc64le.whl", hash = "sha256:fd7699e8fd9969f455ef2926221e0233f81a2542921471382e77a9e2f2b57f4b", size = 5200149, upload-time = "2024-07-15T00:16:44.287Z" },
    { url = "https://files.pythonhosted.org/packages/aa/e0/932388630aaba70197c78bdb10cce2c91fae01a7e553b76ce85471aec690/zstandard-0.23.0-cp313-cp313-musllinux_1_2_s390x.whl", hash = "sha256:d477ed829077cd945b01fc3115edd132c47e6540ddcd96ca169facff28173057", size = 5655392, upload-time = "2024-07-15T00:16:46.423Z" },
    { url = "https://files.pythonhosted.org/packages/02/90/2633473864f67a15526324b007a9f96c96f56d5f32ef2a56cc12f9548723/zstandard-0.23.0-cp313-cp313-musllinux_1_2_x86_64.whl", hash = "sha256:fa6ce8b52c5987b3e34d5674b0ab529a4602b632ebab0a93b07bfb4dfc8f8a33", size = 5191299, upload-time = "2024-07-15T00:16:49.053Z" },
    { url = "https://files.pythonhosted.org/packages/b0/4c/315ca5c32da7e2dc3455f3b2caee5c8c2246074a61aac6ec3378a97b7136/zstandard-0.23.0-cp313-cp313-win32.whl", hash = "sha256:a9b07268d0c3ca5c170a385a0ab9fb7fdd9f5fd866be004c4ea39e44edce47dd", size = 430862, upload-time = "2024-07-15T00:16:51.003Z" },
    { url = "https://files.pythonhosted.org/packages/a2/bf/c6aaba098e2d04781e8f4f7c0ba3c7aa73d00e4c436bcc0cf059a66691d1/zstandard-0.23.0-cp313-cp313-win_amd64.whl", hash = "sha256:f3513916e8c645d0610815c257cbfd3242adfd5c4cfa78be514e5a3ebb42a41b", size = 495578, upload-time = "2024-07-15T00:16:53.135Z" },
]<|MERGE_RESOLUTION|>--- conflicted
+++ resolved
@@ -1401,11 +1401,7 @@
 
 [[package]]
 name = "llama-stack"
-<<<<<<< HEAD
 version = "0.2.23"
-=======
-version = "0.2.22"
->>>>>>> 9b4b6c54
 source = { registry = "https://pypi.org/simple" }
 dependencies = [
     { name = "aiohttp" },
@@ -1434,24 +1430,14 @@
     { name = "tiktoken" },
     { name = "uvicorn" },
 ]
-<<<<<<< HEAD
 sdist = { url = "https://files.pythonhosted.org/packages/b1/d1/39838d16c3f1fa459f3fb2e171908082be2dcf885405c93c23d3b7fd8a83/llama_stack-0.2.23.tar.gz", hash = "sha256:464d29c1ae3989fce2226513c9c18648f6236cbf5a399d3cf3a6b3dc4435be8c", size = 3331049, upload-time = "2025-09-26T21:11:16.86Z" }
 wheels = [
     { url = "https://files.pythonhosted.org/packages/6d/b6/ad644dcd505c6e9bcc1dd256a08fca7bcd11c87684d68bf45f2a2f0028b9/llama_stack-0.2.23-py3-none-any.whl", hash = "sha256:43be14d97ca2fff77ca1e42241acb7945a67b7d183e9938bdb7159ee9610982a", size = 3662192, upload-time = "2025-09-26T21:11:15.291Z" },
-=======
-sdist = { url = "https://files.pythonhosted.org/packages/6b/cf/c4bccdb6e218f3fda1d50aad87bf08376372c56ddc523e35f5a629c725e1/llama_stack-0.2.22.tar.gz", hash = "sha256:576752dedc9e9f0fb9da69f373d677d8b4f2ae4203428f676fa039b6813d8450", size = 3334595, upload-time = "2025-09-16T19:43:41.842Z" }
-wheels = [
-    { url = "https://files.pythonhosted.org/packages/a9/42/5ae8be5371367beb9c8e38966cd941022c072fb2133660bf0eabc7b5d08b/llama_stack-0.2.22-py3-none-any.whl", hash = "sha256:c6bbda6b5a4417b9a73ed36b9d581fd7ec689090ceefd084d9a078e7acbdc670", size = 3669928, upload-time = "2025-09-16T19:43:40.391Z" },
->>>>>>> 9b4b6c54
 ]
 
 [[package]]
 name = "llama-stack-client"
-<<<<<<< HEAD
 version = "0.2.23"
-=======
-version = "0.2.22"
->>>>>>> 9b4b6c54
 source = { registry = "https://pypi.org/simple" }
 dependencies = [
     { name = "anyio" },
@@ -1470,29 +1456,17 @@
     { name = "tqdm" },
     { name = "typing-extensions" },
 ]
-<<<<<<< HEAD
 sdist = { url = "https://files.pythonhosted.org/packages/9f/8f/306d5fcf2f97b3a6251219b03c194836a2ff4e0fcc8146c9970e50a72cd3/llama_stack_client-0.2.23.tar.gz", hash = "sha256:68f34e8ac8eea6a73ed9d4977d849992b2d8bd835804d770a11843431cd5bf74", size = 322288, upload-time = "2025-09-26T21:11:08.342Z" }
 wheels = [
     { url = "https://files.pythonhosted.org/packages/fa/75/3eb58e092a681804013dbec7b7f549d18f55acf6fd6e6b27de7e249766d8/llama_stack_client-0.2.23-py3-none-any.whl", hash = "sha256:eee42c74eee8f218f9455e5a06d5d4be43f8a8c82a7937ef51ce367f916df847", size = 379809, upload-time = "2025-09-26T21:11:06.856Z" },
-=======
-sdist = { url = "https://files.pythonhosted.org/packages/60/80/4260816bfaaa889d515206c9df4906d08d405bf94c9b4d1be399b1923e46/llama_stack_client-0.2.22.tar.gz", hash = "sha256:9a0bc756b91ebd539858eeaf1f231c5e5c6900e1ea4fcced726c6717f3d27ca7", size = 318309, upload-time = "2025-09-16T19:43:33.212Z" }
-wheels = [
-    { url = "https://files.pythonhosted.org/packages/d1/8e/1ebf6ac0dbb62b81038e856ed00768e283d927b14fcd614e3018a227092b/llama_stack_client-0.2.22-py3-none-any.whl", hash = "sha256:b260d73aec56fcfd8fa601b3b34c2f83c4fbcfb7261a246b02bbdf6c2da184fe", size = 369901, upload-time = "2025-09-16T19:43:32.089Z" },
->>>>>>> 9b4b6c54
 ]
 
 [[package]]
 name = "llama-stack-provider-ragas"
-<<<<<<< HEAD
 version = "0.4.1"
 source = { editable = "." }
 dependencies = [
     { name = "datasets" },
-=======
-version = "0.3.0"
-source = { editable = "." }
-dependencies = [
->>>>>>> 9b4b6c54
     { name = "greenlet" },
     { name = "llama-stack" },
     { name = "pandas" },
@@ -1539,20 +1513,13 @@
 [package.metadata]
 requires-dist = [
     { name = "aiosqlite", marker = "extra == 'distro'" },
-<<<<<<< HEAD
     { name = "datasets", specifier = ">=2.16.0" },
-=======
->>>>>>> 9b4b6c54
     { name = "greenlet", specifier = "==3.2.4" },
     { name = "ipykernel", marker = "extra == 'dev'" },
     { name = "kfp", marker = "extra == 'remote'", specifier = ">=2.5.0" },
     { name = "kfp-kubernetes", marker = "extra == 'remote'", specifier = ">=2.0.0" },
     { name = "kubernetes", marker = "extra == 'remote'", specifier = ">=30.0.0" },
-<<<<<<< HEAD
     { name = "llama-stack", specifier = ">=0.2.23" },
-=======
-    { name = "llama-stack", specifier = "==0.2.22" },
->>>>>>> 9b4b6c54
     { name = "llama-stack-provider-ragas", extras = ["distro"], marker = "extra == 'dev'" },
     { name = "llama-stack-provider-ragas", extras = ["remote"], marker = "extra == 'dev'" },
     { name = "mypy", marker = "extra == 'dev'" },
