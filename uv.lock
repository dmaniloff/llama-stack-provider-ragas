--- conflicted
+++ resolved
@@ -1463,11 +1463,7 @@
 
 [[package]]
 name = "llama-stack-provider-ragas"
-<<<<<<< HEAD
-version = "0.3.3"
-=======
 version = "0.3.4"
->>>>>>> c0789e0a
 source = { editable = "." }
 dependencies = [
     { name = "datasets" },
