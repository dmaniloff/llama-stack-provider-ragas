--- conflicted
+++ resolved
@@ -4,11 +4,7 @@
 
 [project]
 name = "llama-stack-provider-ragas"
-<<<<<<< HEAD
-version = "0.3.3"
-=======
 version = "0.3.4"
->>>>>>> c0789e0a
 description = "Ragas evaluation as an out-of-tree Llama Stack provider"
 readme = "README.md"
 requires-python = ">=3.12"
@@ -34,11 +30,7 @@
     "ragas==0.3.0",
     "pandas<2.3.0",
     "pyarrow>=21.0.0",
-<<<<<<< HEAD
-    "requests==2.32.4",
-=======
     "requests>=2.32.5",
->>>>>>> c0789e0a
     "datasets>=2.16.0",
 ]
 
